<!--Copyright 2022 The HuggingFace Team. All rights reserved.

Licensed under the Apache License, Version 2.0 (the "License"); you may not use this file except in compliance with
the License. You may obtain a copy of the License at

http://www.apache.org/licenses/LICENSE-2.0

Unless required by applicable law or agreed to in writing, software distributed under the License is distributed on
an "AS IS" BASIS, WITHOUT WARRANTIES OR CONDITIONS OF ANY KIND, either express or implied. See the License for the
specific language governing permissions and limitations under the License.
-->

# Translation

<Youtube id="1JvfrvZgi6c"/>

Translation converts a sequence of text from one language to another. It is one of several tasks you can formulate as a sequence-to-sequence problem, a powerful framework that extends to vision and audio tasks. 

This guide will show you how to fine-tune [T5](https://huggingface.co/t5-small) on the English-French subset of the [OPUS Books](https://huggingface.co/datasets/opus_books) dataset to translate English text to French.

<Tip>

See the translation [task page](https://huggingface.co/tasks/translation) for more information about its associated models, datasets, and metrics.

</Tip>

## Load OPUS Books dataset

Load the OPUS Books dataset from the 🤗 Datasets library:

```py
>>> from datasets import load_dataset

>>> books = load_dataset("opus_books", "en-fr")
```

Split this dataset into a train and test set:

```py
books = books["train"].train_test_split(test_size=0.2)
```

Then take a look at an example:

```py
>>> books["train"][0]
{'id': '90560',
 'translation': {'en': 'But this lofty plateau measured only a few fathoms, and soon we reentered Our Element.',
  'fr': 'Mais ce plateau élevé ne mesurait que quelques toises, et bientôt nous fûmes rentrés dans notre élément.'}}
```

The `translation` field is a dictionary containing the English and French translations of the text.

## Preprocess

<Youtube id="XAR8jnZZuUs"/>

Load the T5 tokenizer to process the language pairs:

```py
>>> from transformers import AutoTokenizer

>>> tokenizer = AutoTokenizer.from_pretrained("t5-small")
```

The preprocessing function needs to:

1. Prefix the input with a prompt so T5 knows this is a translation task. Some models capable of multiple NLP tasks require prompting for specific tasks.
2. Tokenize the input (English) and target (French) separately. You can't tokenize French text with a tokenizer pretrained on an English vocabulary. A context manager will help set the tokenizer to French first before tokenizing it.
3. Truncate sequences to be no longer than the maximum length set by the `max_length` parameter.

```py
>>> source_lang = "en"
>>> target_lang = "fr"
>>> prefix = "translate English to French: "


>>> def preprocess_function(examples):
...     inputs = [prefix + example[source_lang] for example in examples["translation"]]
...     targets = [example[target_lang] for example in examples["translation"]]
...     model_inputs = tokenizer(inputs, max_length=128, truncation=True)

...     with tokenizer.as_target_tokenizer():
...         labels = tokenizer(targets, max_length=128, truncation=True)

...     model_inputs["labels"] = labels["input_ids"]
...     return model_inputs
```

Use 🤗 Datasets [`map`](https://huggingface.co/docs/datasets/package_reference/main_classes.html#datasets.Dataset.map) function to apply the preprocessing function over the entire dataset. You can speed up the `map` function by setting `batched=True` to process multiple elements of the dataset at once:

```py
>>> tokenized_books = books.map(preprocess_function, batched=True)
```

Use [`DataCollatorForSeq2Seq`] to create a batch of examples. It will also *dynamically pad* your text and labels to the length of the longest element in its batch, so they are a uniform length. While it is possible to pad your text in the `tokenizer` function by setting `padding=True`, dynamic padding is more efficient.

<frameworkcontent>
<pt>
```py
>>> from transformers import DataCollatorForSeq2Seq

>>> data_collator = DataCollatorForSeq2Seq(tokenizer=tokenizer, model=model)
```
</pt>
<tf>
```py
>>> from transformers import DataCollatorForSeq2Seq

>>> data_collator = DataCollatorForSeq2Seq(tokenizer=tokenizer, model=model, return_tensors="tf")
```
</tf>
</frameworkcontent>

## Train

<frameworkcontent>
<pt>
Load T5 with [`AutoModelForSeq2SeqLM`]:

```py
>>> from transformers import AutoModelForSeq2SeqLM, Seq2SeqTrainingArguments, Seq2SeqTrainer

>>> model = AutoModelForSeq2SeqLM.from_pretrained("t5-small")
```

<Tip>

If you aren't familiar with fine-tuning a model with the [`Trainer`], take a look at the basic tutorial [here](../training#finetune-with-trainer)!

</Tip>

At this point, only three steps remain:

1. Define your training hyperparameters in [`Seq2SeqTrainingArguments`].
2. Pass the training arguments to [`Seq2SeqTrainer`] along with the model, dataset, tokenizer, and data collator.
3. Call [`~Trainer.train`] to fine-tune your model.

```py
>>> training_args = Seq2SeqTrainingArguments(
...     output_dir="./results",
...     evaluation_strategy="epoch",
...     learning_rate=2e-5,
...     per_device_train_batch_size=16,
...     per_device_eval_batch_size=16,
...     weight_decay=0.01,
...     save_total_limit=3,
...     num_train_epochs=1,
...     fp16=True,
... )

>>> trainer = Seq2SeqTrainer(
...     model=model,
...     args=training_args,
...     train_dataset=tokenized_books["train"],
...     eval_dataset=tokenized_books["test"],
...     tokenizer=tokenizer,
...     data_collator=data_collator,
... )

>>> trainer.train()
```
<<<<<<< HEAD
</pt>
<tf>
To fine-tune a model in TensorFlow, start by converting your datasets to the `tf.data.Dataset` format with [`to_tf_dataset`](https://huggingface.co/docs/datasets/package_reference/main_classes.html#datasets.Dataset.to_tf_dataset). Specify inputs and labels in `columns`, whether to shuffle the dataset order, batch size, and the data collator:
=======

## Fine-tune with TensorFlow

To fine-tune a model in TensorFlow is just as easy, with only a few differences.

<Tip>

If you aren't familiar with fine-tuning a model with Keras, take a look at the basic tutorial [here](../training#finetune-with-keras)!

</Tip>

Convert your datasets to the `tf.data.Dataset` format with [`to_tf_dataset`](https://huggingface.co/docs/datasets/package_reference/main_classes.html#datasets.Dataset.to_tf_dataset). Specify inputs and labels in `columns`, whether to shuffle the dataset order, batch size, and the data collator:
>>>>>>> c30798ec

```py
>>> tf_train_set = tokenized_books["train"].to_tf_dataset(
...     columns=["attention_mask", "input_ids", "labels"],
...     shuffle=True,
...     batch_size=16,
...     collate_fn=data_collator,
... )

>>> tf_test_set = tokenized_books["test"].to_tf_dataset(
...     columns=["attention_mask", "input_ids", "labels"],
...     shuffle=False,
...     batch_size=16,
...     collate_fn=data_collator,
... )
```

<Tip>

If you aren't familiar with fine-tuning a model with Keras, take a look at the basic tutorial [here](training#finetune-with-keras)!

</Tip>

Set up an optimizer function, learning rate schedule, and some training hyperparameters:

```py
>>> from transformers import create_optimizer, AdamWeightDecay

>>> optimizer = AdamWeightDecay(learning_rate=2e-5, weight_decay_rate=0.01)
```

Load T5 with [`TFAutoModelForSeq2SeqLM`]:

```py
>>> from transformers import TFAutoModelForSeq2SeqLM

>>> model = TFAutoModelForSeq2SeqLM.from_pretrained("t5-small")
```

Configure the model for training with [`compile`](https://keras.io/api/models/model_training_apis/#compile-method):

```py
>>> model.compile(optimizer=optimizer)
```

Call [`fit`](https://keras.io/api/models/model_training_apis/#fit-method) to fine-tune the model:

```py
>>> model.fit(x=tf_train_set, validation_data=tf_test_set, epochs=3)
```
</tf>
</frameworkcontent>

<Tip>

For a more in-depth example of how to fine-tune a model for translation, take a look at the corresponding
[PyTorch notebook](https://colab.research.google.com/github/huggingface/notebooks/blob/master/examples/translation.ipynb)
or [TensorFlow notebook](https://colab.research.google.com/github/huggingface/notebooks/blob/master/examples/translation-tf.ipynb).

</Tip><|MERGE_RESOLUTION|>--- conflicted
+++ resolved
@@ -160,24 +160,9 @@
 
 >>> trainer.train()
 ```
-<<<<<<< HEAD
 </pt>
 <tf>
 To fine-tune a model in TensorFlow, start by converting your datasets to the `tf.data.Dataset` format with [`to_tf_dataset`](https://huggingface.co/docs/datasets/package_reference/main_classes.html#datasets.Dataset.to_tf_dataset). Specify inputs and labels in `columns`, whether to shuffle the dataset order, batch size, and the data collator:
-=======
-
-## Fine-tune with TensorFlow
-
-To fine-tune a model in TensorFlow is just as easy, with only a few differences.
-
-<Tip>
-
-If you aren't familiar with fine-tuning a model with Keras, take a look at the basic tutorial [here](../training#finetune-with-keras)!
-
-</Tip>
-
-Convert your datasets to the `tf.data.Dataset` format with [`to_tf_dataset`](https://huggingface.co/docs/datasets/package_reference/main_classes.html#datasets.Dataset.to_tf_dataset). Specify inputs and labels in `columns`, whether to shuffle the dataset order, batch size, and the data collator:
->>>>>>> c30798ec
 
 ```py
 >>> tf_train_set = tokenized_books["train"].to_tf_dataset(
