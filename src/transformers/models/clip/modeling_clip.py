# coding=utf-8
# Copyright 2021 The OpenAI Team Authors and The HuggingFace Team. All rights reserved.
#
# Licensed under the Apache License, Version 2.0 (the "License");
# you may not use this file except in compliance with the License.
# You may obtain a copy of the License at
#
#     http://www.apache.org/licenses/LICENSE-2.0
#
# Unless required by applicable law or agreed to in writing, software
# distributed under the License is distributed on an "AS IS" BASIS,
# WITHOUT WARRANTIES OR CONDITIONS OF ANY KIND, either express or implied.
# See the License for the specific language governing permissions and
# limitations under the License.
"""PyTorch CLIP model."""

from dataclasses import dataclass
from typing import Any, Optional, Tuple, Union

import torch
import torch.utils.checkpoint
from torch import nn
from torch.nn import BCEWithLogitsLoss, CrossEntropyLoss, MSELoss

from ...activations import ACT2FN
from ...modeling_attn_mask_utils import _create_4d_causal_attention_mask, _prepare_4d_attention_mask
from ...modeling_outputs import BaseModelOutput, BaseModelOutputWithPooling, ImageClassifierOutput
from ...modeling_utils import PreTrainedModel
from ...utils import (
    ModelOutput,
    add_code_sample_docstrings,
    add_start_docstrings,
    add_start_docstrings_to_model_forward,
    logging,
    replace_return_docstrings,
)
from .configuration_clip import CLIPConfig, CLIPTextConfig, CLIPVisionConfig


logger = logging.get_logger(__name__)

# General docstring
_CONFIG_FOR_DOC = "CLIPConfig"
_CHECKPOINT_FOR_DOC = "openai/clip-vit-base-patch32"

# Image classification docstring
_IMAGE_CLASS_CHECKPOINT = "openai/clip-vit-base-patch32"
_IMAGE_CLASS_EXPECTED_OUTPUT = "LABEL_0"


# contrastive loss function, adapted from
# https://sachinruk.github.io/blog/2021-03-07-clip.html
def contrastive_loss(logits: torch.Tensor) -> torch.Tensor:
    return nn.functional.cross_entropy(logits, torch.arange(len(logits), device=logits.device))


def clip_loss(similarity: torch.Tensor) -> torch.Tensor:
    caption_loss = contrastive_loss(similarity)
    image_loss = contrastive_loss(similarity.t())
    return (caption_loss + image_loss) / 2.0


@dataclass
class CLIPVisionModelOutput(ModelOutput):
    """
    Base class for vision model's outputs that also contains image embeddings of the pooling of the last hidden states.

    Args:
        image_embeds (`torch.FloatTensor` of shape `(batch_size, output_dim)` *optional* returned when model is initialized with `with_projection=True`):
            The image embeddings obtained by applying the projection layer to the pooler_output.
        last_hidden_state (`torch.FloatTensor` of shape `(batch_size, sequence_length, hidden_size)`):
            Sequence of hidden-states at the output of the last layer of the model.
        hidden_states (`tuple(torch.FloatTensor)`, *optional*, returned when `output_hidden_states=True` is passed or when `config.output_hidden_states=True`):
            Tuple of `torch.FloatTensor` (one for the output of the embeddings, if the model has an embedding layer, +
            one for the output of each layer) of shape `(batch_size, sequence_length, hidden_size)`.

            Hidden-states of the model at the output of each layer plus the optional initial embedding outputs.
        attentions (`tuple(torch.FloatTensor)`, *optional*, returned when `output_attentions=True` is passed or when `config.output_attentions=True`):
            Tuple of `torch.FloatTensor` (one for each layer) of shape `(batch_size, num_heads, sequence_length,
            sequence_length)`.

            Attentions weights after the attention softmax, used to compute the weighted average in the self-attention
            heads.
    """

    image_embeds: Optional[torch.FloatTensor] = None
    last_hidden_state: torch.FloatTensor = None
    hidden_states: Optional[Tuple[torch.FloatTensor, ...]] = None
    attentions: Optional[Tuple[torch.FloatTensor, ...]] = None


@dataclass
class CLIPTextModelOutput(ModelOutput):
    """
    Base class for text model's outputs that also contains a pooling of the last hidden states.

    Args:
        text_embeds (`torch.FloatTensor` of shape `(batch_size, output_dim)` *optional* returned when model is initialized with `with_projection=True`):
            The text embeddings obtained by applying the projection layer to the pooler_output.
        last_hidden_state (`torch.FloatTensor` of shape `(batch_size, sequence_length, hidden_size)`):
            Sequence of hidden-states at the output of the last layer of the model.
        hidden_states (`tuple(torch.FloatTensor)`, *optional*, returned when `output_hidden_states=True` is passed or when `config.output_hidden_states=True`):
            Tuple of `torch.FloatTensor` (one for the output of the embeddings, if the model has an embedding layer, +
            one for the output of each layer) of shape `(batch_size, sequence_length, hidden_size)`.

            Hidden-states of the model at the output of each layer plus the optional initial embedding outputs.
        attentions (`tuple(torch.FloatTensor)`, *optional*, returned when `output_attentions=True` is passed or when `config.output_attentions=True`):
            Tuple of `torch.FloatTensor` (one for each layer) of shape `(batch_size, num_heads, sequence_length,
            sequence_length)`.

            Attentions weights after the attention softmax, used to compute the weighted average in the self-attention
            heads.
    """

    text_embeds: Optional[torch.FloatTensor] = None
    last_hidden_state: torch.FloatTensor = None
    hidden_states: Optional[Tuple[torch.FloatTensor, ...]] = None
    attentions: Optional[Tuple[torch.FloatTensor, ...]] = None


@dataclass
class CLIPOutput(ModelOutput):
    """
    Args:
        loss (`torch.FloatTensor` of shape `(1,)`, *optional*, returned when `return_loss` is `True`):
            Contrastive loss for image-text similarity.
        logits_per_image:(`torch.FloatTensor` of shape `(image_batch_size, text_batch_size)`):
            The scaled dot product scores between `image_embeds` and `text_embeds`. This represents the image-text
            similarity scores.
        logits_per_text:(`torch.FloatTensor` of shape `(text_batch_size, image_batch_size)`):
            The scaled dot product scores between `text_embeds` and `image_embeds`. This represents the text-image
            similarity scores.
        text_embeds(`torch.FloatTensor` of shape `(batch_size, output_dim`):
            The text embeddings obtained by applying the projection layer to the pooled output of [`CLIPTextModel`].
        image_embeds(`torch.FloatTensor` of shape `(batch_size, output_dim`):
            The image embeddings obtained by applying the projection layer to the pooled output of [`CLIPVisionModel`].
        text_model_output(`BaseModelOutputWithPooling`):
            The output of the [`CLIPTextModel`].
        vision_model_output(`BaseModelOutputWithPooling`):
            The output of the [`CLIPVisionModel`].
    """

    loss: Optional[torch.FloatTensor] = None
    logits_per_image: torch.FloatTensor = None
    logits_per_text: torch.FloatTensor = None
    text_embeds: torch.FloatTensor = None
    image_embeds: torch.FloatTensor = None
    text_model_output: BaseModelOutputWithPooling = None
    vision_model_output: BaseModelOutputWithPooling = None

    def to_tuple(self) -> Tuple[Any]:
        return tuple(
            self[k] if k not in ["text_model_output", "vision_model_output"] else getattr(self, k).to_tuple()
            for k in self.keys()
        )


class CLIPVisionEmbeddings(nn.Module):
    def __init__(self, config: CLIPVisionConfig):
        super().__init__()
        self.config = config
        self.embed_dim = config.hidden_size
        self.image_size = config.image_size
        self.patch_size = config.patch_size

        self.class_embedding = nn.Parameter(torch.randn(self.embed_dim))

        self.patch_embedding = nn.Conv2d(
            in_channels=config.num_channels,
            out_channels=self.embed_dim,
            kernel_size=self.patch_size,
            stride=self.patch_size,
            bias=False,
        )

        self.num_patches = (self.image_size // self.patch_size) ** 2
        self.num_positions = self.num_patches + 1
        self.position_embedding = nn.Embedding(self.num_positions, self.embed_dim)
        self.register_buffer("position_ids", torch.arange(self.num_positions).expand((1, -1)), persistent=False)

    def forward(self, pixel_values: torch.FloatTensor) -> torch.Tensor:
        batch_size = pixel_values.shape[0]
        target_dtype = self.patch_embedding.weight.dtype
        patch_embeds = self.patch_embedding(pixel_values.to(dtype=target_dtype))  # shape = [*, width, grid, grid]
        patch_embeds = patch_embeds.flatten(2).transpose(1, 2)

        class_embeds = self.class_embedding.expand(batch_size, 1, -1)
        embeddings = torch.cat([class_embeds, patch_embeds], dim=1)
        embeddings = embeddings + self.position_embedding(self.position_ids)
        return embeddings


class CLIPTextEmbeddings(nn.Module):
    def __init__(self, config: CLIPTextConfig):
        super().__init__()
        self.embed_dim = config.hidden_size
        self.max_position_embeddings = config.max_position_embeddings
        self.token_embedding = nn.Embedding(config.vocab_size, self.embed_dim)
        self.position_embedding = nn.Embedding(self.max_position_embeddings, self.embed_dim)

        # position_ids (1, len position emb) is contiguous in memory and exported when serialized
        self.register_buffer(
            "position_ids", torch.arange(config.max_position_embeddings).expand((1, -1)), persistent=False
        )

    def forward(
        self,
        input_ids: Optional[torch.LongTensor] = None,
        position_ids: Optional[torch.LongTensor] = None,
        inputs_embeds: Optional[torch.FloatTensor] = None,
    ) -> torch.Tensor:
        seq_length = input_ids.shape[-1] if input_ids is not None else inputs_embeds.shape[-2]

        if position_ids is None:
<<<<<<< HEAD
            position_ids = self.position_ids[:, : min(seq_length, self.max_position_embeddings)]
=======
            position_ids = self.position_ids[:, :min(seq_length, self.max_position_embeddings)]
>>>>>>> e6255730

        if inputs_embeds is None:
            inputs_embeds = self.token_embedding(input_ids)

        # Shape: BATCH x MAX POSITION EMBEDDING X EMBEDDING DIMENSION
        position_embeddings = self.position_embedding(position_ids)

        # Bi-Linear Interpolation
        # Shape: BATCH x SEQUENCE LENGTH X EMBEDDING DIMENSION
        if seq_length > self.max_position_embeddings:
            position_embeddings = nn.functional.interpolate(
                position_embeddings.unsqueeze(0), size=(seq_length, self.embed_dim), mode="bilinear"
            ).squeeze(0)

        embeddings = inputs_embeds + position_embeddings

        return embeddings


class CLIPAttention(nn.Module):
    """Multi-headed attention from 'Attention Is All You Need' paper"""

    def __init__(self, config):
        super().__init__()
        self.config = config
        self.embed_dim = config.hidden_size
        self.num_heads = config.num_attention_heads
        self.head_dim = self.embed_dim // self.num_heads
        if self.head_dim * self.num_heads != self.embed_dim:
            raise ValueError(
                f"embed_dim must be divisible by num_heads (got `embed_dim`: {self.embed_dim} and `num_heads`:"
                f" {self.num_heads})."
            )
        self.scale = self.head_dim**-0.5
        self.dropout = config.attention_dropout

        self.k_proj = nn.Linear(self.embed_dim, self.embed_dim)
        self.v_proj = nn.Linear(self.embed_dim, self.embed_dim)
        self.q_proj = nn.Linear(self.embed_dim, self.embed_dim)
        self.out_proj = nn.Linear(self.embed_dim, self.embed_dim)

    def _shape(self, tensor: torch.Tensor, seq_len: int, bsz: int):
        return tensor.view(bsz, seq_len, self.num_heads, self.head_dim).transpose(1, 2).contiguous()

    def forward(
        self,
        hidden_states: torch.Tensor,
        attention_mask: Optional[torch.Tensor] = None,
        causal_attention_mask: Optional[torch.Tensor] = None,
        output_attentions: Optional[bool] = False,
    ) -> Tuple[torch.Tensor, Optional[torch.Tensor], Optional[Tuple[torch.Tensor]]]:
        """Input shape: Batch x Time x Channel"""

        bsz, tgt_len, embed_dim = hidden_states.size()

        # get query proj
        query_states = self.q_proj(hidden_states) * self.scale
        key_states = self._shape(self.k_proj(hidden_states), -1, bsz)
        value_states = self._shape(self.v_proj(hidden_states), -1, bsz)

        proj_shape = (bsz * self.num_heads, -1, self.head_dim)
        query_states = self._shape(query_states, tgt_len, bsz).view(*proj_shape)
        key_states = key_states.view(*proj_shape)
        value_states = value_states.view(*proj_shape)

        src_len = key_states.size(1)
        attn_weights = torch.bmm(query_states, key_states.transpose(1, 2))

        if attn_weights.size() != (bsz * self.num_heads, tgt_len, src_len):
            raise ValueError(
                f"Attention weights should be of size {(bsz * self.num_heads, tgt_len, src_len)}, but is"
                f" {attn_weights.size()}"
            )

        # apply the causal_attention_mask first
        if causal_attention_mask is not None:
            if causal_attention_mask.size() != (bsz, 1, tgt_len, src_len):
                raise ValueError(
                    f"Attention mask should be of size {(bsz, 1, tgt_len, src_len)}, but is"
                    f" {causal_attention_mask.size()}"
                )
            attn_weights = attn_weights.view(bsz, self.num_heads, tgt_len, src_len) + causal_attention_mask
            attn_weights = attn_weights.view(bsz * self.num_heads, tgt_len, src_len)

        if attention_mask is not None:
            if attention_mask.size() != (bsz, 1, tgt_len, src_len):
                raise ValueError(
                    f"Attention mask should be of size {(bsz, 1, tgt_len, src_len)}, but is {attention_mask.size()}"
                )
            attn_weights = attn_weights.view(bsz, self.num_heads, tgt_len, src_len) + attention_mask
            attn_weights = attn_weights.view(bsz * self.num_heads, tgt_len, src_len)

        attn_weights = nn.functional.softmax(attn_weights, dim=-1)

        if output_attentions:
            # this operation is a bit akward, but it's required to
            # make sure that attn_weights keeps its gradient.
            # In order to do so, attn_weights have to reshaped
            # twice and have to be reused in the following
            attn_weights_reshaped = attn_weights.view(bsz, self.num_heads, tgt_len, src_len)
            attn_weights = attn_weights_reshaped.view(bsz * self.num_heads, tgt_len, src_len)
        else:
            attn_weights_reshaped = None

        attn_probs = nn.functional.dropout(attn_weights, p=self.dropout, training=self.training)

        attn_output = torch.bmm(attn_probs, value_states)

        if attn_output.size() != (bsz * self.num_heads, tgt_len, self.head_dim):
            raise ValueError(
                f"`attn_output` should be of size {(bsz, self.num_heads, tgt_len, self.head_dim)}, but is"
                f" {attn_output.size()}"
            )

        attn_output = attn_output.view(bsz, self.num_heads, tgt_len, self.head_dim)
        attn_output = attn_output.transpose(1, 2)
        attn_output = attn_output.reshape(bsz, tgt_len, embed_dim)

        attn_output = self.out_proj(attn_output)

        return attn_output, attn_weights_reshaped


class CLIPMLP(nn.Module):
    def __init__(self, config):
        super().__init__()
        self.config = config
        self.activation_fn = ACT2FN[config.hidden_act]
        self.fc1 = nn.Linear(config.hidden_size, config.intermediate_size)
        self.fc2 = nn.Linear(config.intermediate_size, config.hidden_size)

    def forward(self, hidden_states: torch.Tensor) -> torch.Tensor:
        hidden_states = self.fc1(hidden_states)
        hidden_states = self.activation_fn(hidden_states)
        hidden_states = self.fc2(hidden_states)
        return hidden_states


class CLIPEncoderLayer(nn.Module):
    def __init__(self, config: CLIPConfig):
        super().__init__()
        self.embed_dim = config.hidden_size
        self.self_attn = CLIPAttention(config)
        self.layer_norm1 = nn.LayerNorm(self.embed_dim, eps=config.layer_norm_eps)
        self.mlp = CLIPMLP(config)
        self.layer_norm2 = nn.LayerNorm(self.embed_dim, eps=config.layer_norm_eps)

    def forward(
        self,
        hidden_states: torch.Tensor,
        attention_mask: torch.Tensor,
        causal_attention_mask: torch.Tensor,
        output_attentions: Optional[bool] = False,
    ) -> Tuple[torch.FloatTensor]:
        """
        Args:
            hidden_states (`torch.FloatTensor`): input to the layer of shape `(batch, seq_len, embed_dim)`
            attention_mask (`torch.FloatTensor`): attention mask of size
                `(batch, 1, tgt_len, src_len)` where padding elements are indicated by very large negative values.
                `(config.encoder_attention_heads,)`.
            output_attentions (`bool`, *optional*):
                Whether or not to return the attentions tensors of all attention layers. See `attentions` under
                returned tensors for more detail.
        """
        residual = hidden_states

        hidden_states = self.layer_norm1(hidden_states)
        hidden_states, attn_weights = self.self_attn(
            hidden_states=hidden_states,
            attention_mask=attention_mask,
            causal_attention_mask=causal_attention_mask,
            output_attentions=output_attentions,
        )
        hidden_states = residual + hidden_states

        residual = hidden_states
        hidden_states = self.layer_norm2(hidden_states)
        hidden_states = self.mlp(hidden_states)
        hidden_states = residual + hidden_states

        outputs = (hidden_states,)

        if output_attentions:
            outputs += (attn_weights,)

        return outputs


class CLIPPreTrainedModel(PreTrainedModel):
    """
    An abstract class to handle weights initialization and a simple interface for downloading and loading pretrained
    models.
    """

    config_class = CLIPConfig
    base_model_prefix = "clip"
    supports_gradient_checkpointing = True

    def _init_weights(self, module):
        """Initialize the weights"""
        factor = self.config.initializer_factor
        if isinstance(module, CLIPTextEmbeddings):
            module.token_embedding.weight.data.normal_(mean=0.0, std=factor * 0.02)
            module.position_embedding.weight.data.normal_(mean=0.0, std=factor * 0.02)
        elif isinstance(module, CLIPVisionEmbeddings):
            factor = self.config.initializer_factor
            nn.init.normal_(module.class_embedding, mean=0.0, std=module.embed_dim**-0.5 * factor)
            nn.init.normal_(module.patch_embedding.weight, std=module.config.initializer_range * factor)
            nn.init.normal_(module.position_embedding.weight, std=module.config.initializer_range * factor)
        elif isinstance(module, CLIPAttention):
            factor = self.config.initializer_factor
            in_proj_std = (module.embed_dim**-0.5) * ((2 * module.config.num_hidden_layers) ** -0.5) * factor
            out_proj_std = (module.embed_dim**-0.5) * factor
            nn.init.normal_(module.q_proj.weight, std=in_proj_std)
            nn.init.normal_(module.k_proj.weight, std=in_proj_std)
            nn.init.normal_(module.v_proj.weight, std=in_proj_std)
            nn.init.normal_(module.out_proj.weight, std=out_proj_std)
        elif isinstance(module, CLIPMLP):
            factor = self.config.initializer_factor
            in_proj_std = (module.config.hidden_size**-0.5) * ((2 * module.config.num_hidden_layers) ** -0.5) * factor
            fc_std = (2 * module.config.hidden_size) ** -0.5 * factor
            nn.init.normal_(module.fc1.weight, std=fc_std)
            nn.init.normal_(module.fc2.weight, std=in_proj_std)
        elif isinstance(module, CLIPModel):
            nn.init.normal_(
                module.text_projection.weight,
                std=module.text_embed_dim**-0.5 * self.config.initializer_factor,
            )
            nn.init.normal_(
                module.visual_projection.weight,
                std=module.vision_embed_dim**-0.5 * self.config.initializer_factor,
            )
        elif isinstance(module, CLIPVisionModelWithProjection):
            nn.init.normal_(
                module.visual_projection.weight,
                std=self.config.hidden_size**-0.5 * self.config.initializer_factor,
            )
        elif isinstance(module, CLIPTextModelWithProjection):
            nn.init.normal_(
                module.text_projection.weight,
                std=self.config.hidden_size**-0.5 * self.config.initializer_factor,
            )
        elif isinstance(module, CLIPForImageClassification):
            nn.init.normal_(
                module.classifier.weight,
                std=self.config.vision_config.hidden_size**-0.5 * self.config.initializer_factor,
            )

        if isinstance(module, nn.LayerNorm):
            module.bias.data.zero_()
            module.weight.data.fill_(1.0)
        if isinstance(module, nn.Linear) and module.bias is not None:
            module.bias.data.zero_()


CLIP_START_DOCSTRING = r"""
    This model inherits from [`PreTrainedModel`]. Check the superclass documentation for the generic methods the
    library implements for all its model (such as downloading or saving, resizing the input embeddings, pruning heads
    etc.)

    This model is also a PyTorch [torch.nn.Module](https://pytorch.org/docs/stable/nn.html#torch.nn.Module) subclass.
    Use it as a regular PyTorch Module and refer to the PyTorch documentation for all matter related to general usage
    and behavior.

    Parameters:
        config ([`CLIPConfig`]): Model configuration class with all the parameters of the model.
            Initializing with a config file does not load the weights associated with the model, only the
            configuration. Check out the [`~PreTrainedModel.from_pretrained`] method to load the model weights.
"""

CLIP_TEXT_INPUTS_DOCSTRING = r"""
    Args:
        input_ids (`torch.LongTensor` of shape `(batch_size, sequence_length)`):
            Indices of input sequence tokens in the vocabulary. Padding will be ignored by default should you provide
            it.

            Indices can be obtained using [`AutoTokenizer`]. See [`PreTrainedTokenizer.encode`] and
            [`PreTrainedTokenizer.__call__`] for details.

            [What are input IDs?](../glossary#input-ids)
        attention_mask (`torch.Tensor` of shape `(batch_size, sequence_length)`, *optional*):
            Mask to avoid performing attention on padding token indices. Mask values selected in `[0, 1]`:

            - 1 for tokens that are **not masked**,
            - 0 for tokens that are **masked**.

            [What are attention masks?](../glossary#attention-mask)
        position_ids (`torch.LongTensor` of shape `(batch_size, sequence_length)`, *optional*):
            Indices of positions of each input sequence tokens in the position embeddings. Selected in the range `[0,
            config.max_position_embeddings - 1]`.

            [What are position IDs?](../glossary#position-ids)
        output_attentions (`bool`, *optional*):
            Whether or not to return the attentions tensors of all attention layers. See `attentions` under returned
            tensors for more detail.
        output_hidden_states (`bool`, *optional*):
            Whether or not to return the hidden states of all layers. See `hidden_states` under returned tensors for
            more detail.
        return_dict (`bool`, *optional*):
            Whether or not to return a [`~utils.ModelOutput`] instead of a plain tuple.
"""

CLIP_VISION_INPUTS_DOCSTRING = r"""
    Args:
        pixel_values (`torch.FloatTensor` of shape `(batch_size, num_channels, height, width)`):
            Pixel values. Padding will be ignored by default should you provide it. Pixel values can be obtained using
            [`AutoImageProcessor`]. See [`CLIPImageProcessor.__call__`] for details.
        output_attentions (`bool`, *optional*):
            Whether or not to return the attentions tensors of all attention layers. See `attentions` under returned
            tensors for more detail.
        output_hidden_states (`bool`, *optional*):
            Whether or not to return the hidden states of all layers. See `hidden_states` under returned tensors for
            more detail.
        return_dict (`bool`, *optional*):
            Whether or not to return a [`~utils.ModelOutput`] instead of a plain tuple.
"""

CLIP_INPUTS_DOCSTRING = r"""
    Args:
        input_ids (`torch.LongTensor` of shape `(batch_size, sequence_length)`):
            Indices of input sequence tokens in the vocabulary. Padding will be ignored by default should you provide
            it.

            Indices can be obtained using [`AutoTokenizer`]. See [`PreTrainedTokenizer.encode`] and
            [`PreTrainedTokenizer.__call__`] for details.

            [What are input IDs?](../glossary#input-ids)
        attention_mask (`torch.Tensor` of shape `(batch_size, sequence_length)`, *optional*):
            Mask to avoid performing attention on padding token indices. Mask values selected in `[0, 1]`:

            - 1 for tokens that are **not masked**,
            - 0 for tokens that are **masked**.

            [What are attention masks?](../glossary#attention-mask)
        position_ids (`torch.LongTensor` of shape `(batch_size, sequence_length)`, *optional*):
            Indices of positions of each input sequence tokens in the position embeddings. Selected in the range `[0,
            config.max_position_embeddings - 1]`.

            [What are position IDs?](../glossary#position-ids)
        pixel_values (`torch.FloatTensor` of shape `(batch_size, num_channels, height, width)`):
            Pixel values. Padding will be ignored by default should you provide it. Pixel values can be obtained using
            [`AutoImageProcessor`]. See [`CLIPImageProcessor.__call__`] for details.
        return_loss (`bool`, *optional*):
            Whether or not to return the contrastive loss.
        output_attentions (`bool`, *optional*):
            Whether or not to return the attentions tensors of all attention layers. See `attentions` under returned
            tensors for more detail.
        output_hidden_states (`bool`, *optional*):
            Whether or not to return the hidden states of all layers. See `hidden_states` under returned tensors for
            more detail.
        return_dict (`bool`, *optional*):
            Whether or not to return a [`~utils.ModelOutput`] instead of a plain tuple.
"""


class CLIPEncoder(nn.Module):
    """
    Transformer encoder consisting of `config.num_hidden_layers` self attention layers. Each layer is a
    [`CLIPEncoderLayer`].

    Args:
        config: CLIPConfig
    """

    def __init__(self, config: CLIPConfig):
        super().__init__()
        self.config = config
        self.layers = nn.ModuleList([CLIPEncoderLayer(config) for _ in range(config.num_hidden_layers)])
        self.gradient_checkpointing = False

    def forward(
        self,
        inputs_embeds,
        attention_mask: Optional[torch.Tensor] = None,
        causal_attention_mask: Optional[torch.Tensor] = None,
        output_attentions: Optional[bool] = None,
        output_hidden_states: Optional[bool] = None,
        return_dict: Optional[bool] = None,
    ) -> Union[Tuple, BaseModelOutput]:
        r"""
        Args:
            inputs_embeds (`torch.FloatTensor` of shape `(batch_size, sequence_length, hidden_size)`):
                Optionally, instead of passing `input_ids` you can choose to directly pass an embedded representation.
                This is useful if you want more control over how to convert `input_ids` indices into associated vectors
                than the model's internal embedding lookup matrix.
            attention_mask (`torch.Tensor` of shape `(batch_size, sequence_length)`, *optional*):
                Mask to avoid performing attention on padding token indices. Mask values selected in `[0, 1]`:

                - 1 for tokens that are **not masked**,
                - 0 for tokens that are **masked**.

                [What are attention masks?](../glossary#attention-mask)
            causal_attention_mask (`torch.Tensor` of shape `(batch_size, sequence_length)`, *optional*):
                Causal mask for the text model. Mask values selected in `[0, 1]`:

                - 1 for tokens that are **not masked**,
                - 0 for tokens that are **masked**.

                [What are attention masks?](../glossary#attention-mask)
            output_attentions (`bool`, *optional*):
                Whether or not to return the attentions tensors of all attention layers. See `attentions` under
                returned tensors for more detail.
            output_hidden_states (`bool`, *optional*):
                Whether or not to return the hidden states of all layers. See `hidden_states` under returned tensors
                for more detail.
            return_dict (`bool`, *optional*):
                Whether or not to return a [`~utils.ModelOutput`] instead of a plain tuple.
        """
        output_attentions = output_attentions if output_attentions is not None else self.config.output_attentions
        output_hidden_states = (
            output_hidden_states if output_hidden_states is not None else self.config.output_hidden_states
        )
        return_dict = return_dict if return_dict is not None else self.config.use_return_dict

        encoder_states = () if output_hidden_states else None
        all_attentions = () if output_attentions else None

        hidden_states = inputs_embeds
        for idx, encoder_layer in enumerate(self.layers):
            if output_hidden_states:
                encoder_states = encoder_states + (hidden_states,)
            if self.gradient_checkpointing and self.training:
                layer_outputs = self._gradient_checkpointing_func(
                    encoder_layer.__call__,
                    hidden_states,
                    attention_mask,
                    causal_attention_mask,
                    output_attentions,
                )
            else:
                layer_outputs = encoder_layer(
                    hidden_states,
                    attention_mask,
                    causal_attention_mask,
                    output_attentions=output_attentions,
                )

            hidden_states = layer_outputs[0]

            if output_attentions:
                all_attentions = all_attentions + (layer_outputs[1],)

        if output_hidden_states:
            encoder_states = encoder_states + (hidden_states,)

        if not return_dict:
            return tuple(v for v in [hidden_states, encoder_states, all_attentions] if v is not None)
        return BaseModelOutput(
            last_hidden_state=hidden_states, hidden_states=encoder_states, attentions=all_attentions
        )


class CLIPTextTransformer(nn.Module):
    def __init__(self, config: CLIPTextConfig):
        super().__init__()
        self.config = config
        embed_dim = config.hidden_size
        self.embeddings = CLIPTextEmbeddings(config)
        self.encoder = CLIPEncoder(config)
        self.final_layer_norm = nn.LayerNorm(embed_dim, eps=config.layer_norm_eps)

        # For `pooled_output` computation
        self.eos_token_id = config.eos_token_id

    @add_start_docstrings_to_model_forward(CLIP_TEXT_INPUTS_DOCSTRING)
    @replace_return_docstrings(output_type=BaseModelOutputWithPooling, config_class=CLIPTextConfig)
    def forward(
        self,
        input_ids: Optional[torch.Tensor] = None,
        attention_mask: Optional[torch.Tensor] = None,
        position_ids: Optional[torch.Tensor] = None,
        output_attentions: Optional[bool] = None,
        output_hidden_states: Optional[bool] = None,
        return_dict: Optional[bool] = None,
    ) -> Union[Tuple, BaseModelOutputWithPooling]:
        r"""
        Returns:

        """
        output_attentions = output_attentions if output_attentions is not None else self.config.output_attentions
        output_hidden_states = (
            output_hidden_states if output_hidden_states is not None else self.config.output_hidden_states
        )
        return_dict = return_dict if return_dict is not None else self.config.use_return_dict

        if input_ids is None:
            raise ValueError("You have to specify input_ids")

        input_shape = input_ids.size()
        input_ids = input_ids.view(-1, input_shape[-1])

        hidden_states = self.embeddings(input_ids=input_ids, position_ids=position_ids)

        # CLIP's text model uses causal mask, prepare it here.
        # https://github.com/openai/CLIP/blob/cfcffb90e69f37bf2ff1e988237a0fbe41f33c04/clip/model.py#L324
        causal_attention_mask = _create_4d_causal_attention_mask(
            input_shape, hidden_states.dtype, device=hidden_states.device
        )
        # expand attention_mask
        if attention_mask is not None:
            # [bsz, seq_len] -> [bsz, 1, tgt_seq_len, src_seq_len]
            attention_mask = _prepare_4d_attention_mask(attention_mask, hidden_states.dtype)

        encoder_outputs = self.encoder(
            inputs_embeds=hidden_states,
            attention_mask=attention_mask,
            causal_attention_mask=causal_attention_mask,
            output_attentions=output_attentions,
            output_hidden_states=output_hidden_states,
            return_dict=return_dict,
        )

        last_hidden_state = encoder_outputs[0]
        last_hidden_state = self.final_layer_norm(last_hidden_state)

        if self.eos_token_id == 2:
            # The `eos_token_id` was incorrect before PR #24773: Let's keep what have been done here.
            # A CLIP model with such `eos_token_id` in the config can't work correctly with extra new tokens added
            # ------------------------------------------------------------
            # text_embeds.shape = [batch_size, sequence_length, transformer.width]
            # take features from the eot embedding (eot_token is the highest number in each sequence)
            # casting to torch.int for onnx compatibility: argmax doesn't support int64 inputs with opset 14
            pooled_output = last_hidden_state[
                torch.arange(last_hidden_state.shape[0], device=last_hidden_state.device),
                input_ids.to(dtype=torch.int, device=last_hidden_state.device).argmax(dim=-1),
            ]
        else:
            # The config gets updated `eos_token_id` from PR #24773 (so the use of exta new tokens is possible)
            pooled_output = last_hidden_state[
                torch.arange(last_hidden_state.shape[0], device=last_hidden_state.device),
                # We need to get the first position of `eos_token_id` value (`pad_token_ids` might equal to `eos_token_id`)
                # Note: we assume each sequence (along batch dim.) contains an  `eos_token_id` (e.g. prepared by the tokenizer)
                (input_ids.to(dtype=torch.int, device=last_hidden_state.device) == self.eos_token_id)
                .int()
                .argmax(dim=-1),
            ]

        if not return_dict:
            return (last_hidden_state, pooled_output) + encoder_outputs[1:]

        return BaseModelOutputWithPooling(
            last_hidden_state=last_hidden_state,
            pooler_output=pooled_output,
            hidden_states=encoder_outputs.hidden_states,
            attentions=encoder_outputs.attentions,
        )


@add_start_docstrings(
    """The text model from CLIP without any head or projection on top.""",
    CLIP_START_DOCSTRING,
)
class CLIPTextModel(CLIPPreTrainedModel):
    config_class = CLIPTextConfig

    _no_split_modules = ["CLIPTextEmbeddings", "CLIPEncoderLayer"]

    def __init__(self, config: CLIPTextConfig):
        super().__init__(config)
        self.text_model = CLIPTextTransformer(config)
        # Initialize weights and apply final processing
        self.post_init()

    def get_input_embeddings(self) -> nn.Module:
        return self.text_model.embeddings.token_embedding

    def set_input_embeddings(self, value):
        self.text_model.embeddings.token_embedding = value

    @add_start_docstrings_to_model_forward(CLIP_TEXT_INPUTS_DOCSTRING)
    @replace_return_docstrings(output_type=BaseModelOutputWithPooling, config_class=CLIPTextConfig)
    def forward(
        self,
        input_ids: Optional[torch.Tensor] = None,
        attention_mask: Optional[torch.Tensor] = None,
        position_ids: Optional[torch.Tensor] = None,
        output_attentions: Optional[bool] = None,
        output_hidden_states: Optional[bool] = None,
        return_dict: Optional[bool] = None,
    ) -> Union[Tuple, BaseModelOutputWithPooling]:
        r"""
        Returns:

        Examples:

        ```python
        >>> from transformers import AutoTokenizer, CLIPTextModel

        >>> model = CLIPTextModel.from_pretrained("openai/clip-vit-base-patch32")
        >>> tokenizer = AutoTokenizer.from_pretrained("openai/clip-vit-base-patch32")

        >>> inputs = tokenizer(["a photo of a cat", "a photo of a dog"], padding=True, return_tensors="pt")

        >>> outputs = model(**inputs)
        >>> last_hidden_state = outputs.last_hidden_state
        >>> pooled_output = outputs.pooler_output  # pooled (EOS token) states
        ```"""
        return_dict = return_dict if return_dict is not None else self.config.use_return_dict

        return self.text_model(
            input_ids=input_ids,
            attention_mask=attention_mask,
            position_ids=position_ids,
            output_attentions=output_attentions,
            output_hidden_states=output_hidden_states,
            return_dict=return_dict,
        )


class CLIPVisionTransformer(nn.Module):
    def __init__(self, config: CLIPVisionConfig):
        super().__init__()
        self.config = config
        embed_dim = config.hidden_size

        self.embeddings = CLIPVisionEmbeddings(config)
        self.pre_layrnorm = nn.LayerNorm(embed_dim, eps=config.layer_norm_eps)
        self.encoder = CLIPEncoder(config)
        self.post_layernorm = nn.LayerNorm(embed_dim, eps=config.layer_norm_eps)

    @add_start_docstrings_to_model_forward(CLIP_VISION_INPUTS_DOCSTRING)
    @replace_return_docstrings(output_type=BaseModelOutputWithPooling, config_class=CLIPVisionConfig)
    def forward(
        self,
        pixel_values: Optional[torch.FloatTensor] = None,
        output_attentions: Optional[bool] = None,
        output_hidden_states: Optional[bool] = None,
        return_dict: Optional[bool] = None,
    ) -> Union[Tuple, BaseModelOutputWithPooling]:
        r"""
        Returns:

        """
        output_attentions = output_attentions if output_attentions is not None else self.config.output_attentions
        output_hidden_states = (
            output_hidden_states if output_hidden_states is not None else self.config.output_hidden_states
        )
        return_dict = return_dict if return_dict is not None else self.config.use_return_dict

        if pixel_values is None:
            raise ValueError("You have to specify pixel_values")

        hidden_states = self.embeddings(pixel_values)
        hidden_states = self.pre_layrnorm(hidden_states)

        encoder_outputs = self.encoder(
            inputs_embeds=hidden_states,
            output_attentions=output_attentions,
            output_hidden_states=output_hidden_states,
            return_dict=return_dict,
        )

        last_hidden_state = encoder_outputs[0]
        pooled_output = last_hidden_state[:, 0, :]
        pooled_output = self.post_layernorm(pooled_output)

        if not return_dict:
            return (last_hidden_state, pooled_output) + encoder_outputs[1:]

        return BaseModelOutputWithPooling(
            last_hidden_state=last_hidden_state,
            pooler_output=pooled_output,
            hidden_states=encoder_outputs.hidden_states,
            attentions=encoder_outputs.attentions,
        )


@add_start_docstrings(
    """The vision model from CLIP without any head or projection on top.""",
    CLIP_START_DOCSTRING,
)
class CLIPVisionModel(CLIPPreTrainedModel):
    config_class = CLIPVisionConfig
    main_input_name = "pixel_values"
    _no_split_modules = ["CLIPEncoderLayer"]

    def __init__(self, config: CLIPVisionConfig):
        super().__init__(config)
        self.vision_model = CLIPVisionTransformer(config)
        # Initialize weights and apply final processing
        self.post_init()

    def get_input_embeddings(self) -> nn.Module:
        return self.vision_model.embeddings.patch_embedding

    @add_start_docstrings_to_model_forward(CLIP_VISION_INPUTS_DOCSTRING)
    @replace_return_docstrings(output_type=BaseModelOutputWithPooling, config_class=CLIPVisionConfig)
    def forward(
        self,
        pixel_values: Optional[torch.FloatTensor] = None,
        output_attentions: Optional[bool] = None,
        output_hidden_states: Optional[bool] = None,
        return_dict: Optional[bool] = None,
    ) -> Union[Tuple, BaseModelOutputWithPooling]:
        r"""
        Returns:

        Examples:

        ```python
        >>> from PIL import Image
        >>> import requests
        >>> from transformers import AutoProcessor, CLIPVisionModel

        >>> model = CLIPVisionModel.from_pretrained("openai/clip-vit-base-patch32")
        >>> processor = AutoProcessor.from_pretrained("openai/clip-vit-base-patch32")

        >>> url = "http://images.cocodataset.org/val2017/000000039769.jpg"
        >>> image = Image.open(requests.get(url, stream=True).raw)

        >>> inputs = processor(images=image, return_tensors="pt")

        >>> outputs = model(**inputs)
        >>> last_hidden_state = outputs.last_hidden_state
        >>> pooled_output = outputs.pooler_output  # pooled CLS states
        ```"""
        return_dict = return_dict if return_dict is not None else self.config.use_return_dict

        return self.vision_model(
            pixel_values=pixel_values,
            output_attentions=output_attentions,
            output_hidden_states=output_hidden_states,
            return_dict=return_dict,
        )


@add_start_docstrings(CLIP_START_DOCSTRING)
class CLIPModel(CLIPPreTrainedModel):
    config_class = CLIPConfig
    _no_split_modules = ["CLIPTextEmbeddings", "CLIPEncoderLayer", "CLIPVisionEmbeddings"]

    def __init__(self, config: CLIPConfig):
        super().__init__(config)

        if not isinstance(config.text_config, CLIPTextConfig):
            raise ValueError(
                "config.text_config is expected to be of type CLIPTextConfig but is of type"
                f" {type(config.text_config)}."
            )

        if not isinstance(config.vision_config, CLIPVisionConfig):
            raise ValueError(
                "config.vision_config is expected to be of type CLIPVisionConfig but is of type"
                f" {type(config.vision_config)}."
            )

        text_config = config.text_config
        vision_config = config.vision_config

        self.projection_dim = config.projection_dim
        self.text_embed_dim = text_config.hidden_size
        self.vision_embed_dim = vision_config.hidden_size

        self.text_model = CLIPTextTransformer(text_config)
        self.vision_model = CLIPVisionTransformer(vision_config)

        self.visual_projection = nn.Linear(self.vision_embed_dim, self.projection_dim, bias=False)
        self.text_projection = nn.Linear(self.text_embed_dim, self.projection_dim, bias=False)
        self.logit_scale = nn.Parameter(torch.tensor(self.config.logit_scale_init_value))

        # Initialize weights and apply final processing
        self.post_init()

    @add_start_docstrings_to_model_forward(CLIP_TEXT_INPUTS_DOCSTRING)
    def get_text_features(
        self,
        input_ids: Optional[torch.Tensor] = None,
        attention_mask: Optional[torch.Tensor] = None,
        position_ids: Optional[torch.Tensor] = None,
        output_attentions: Optional[bool] = None,
        output_hidden_states: Optional[bool] = None,
        return_dict: Optional[bool] = None,
    ) -> torch.FloatTensor:
        r"""
        Returns:
            text_features (`torch.FloatTensor` of shape `(batch_size, output_dim`): The text embeddings obtained by
            applying the projection layer to the pooled output of [`CLIPTextModel`].

        Examples:

        ```python
        >>> from transformers import AutoTokenizer, CLIPModel

        >>> model = CLIPModel.from_pretrained("openai/clip-vit-base-patch32")
        >>> tokenizer = AutoTokenizer.from_pretrained("openai/clip-vit-base-patch32")

        >>> inputs = tokenizer(["a photo of a cat", "a photo of a dog"], padding=True, return_tensors="pt")
        >>> text_features = model.get_text_features(**inputs)
        ```"""
        # Use CLIP model's config for some fields (if specified) instead of those of vision & text components.
        output_attentions = output_attentions if output_attentions is not None else self.config.output_attentions
        output_hidden_states = (
            output_hidden_states if output_hidden_states is not None else self.config.output_hidden_states
        )
        return_dict = return_dict if return_dict is not None else self.config.use_return_dict

        text_outputs = self.text_model(
            input_ids=input_ids,
            attention_mask=attention_mask,
            position_ids=position_ids,
            output_attentions=output_attentions,
            output_hidden_states=output_hidden_states,
            return_dict=return_dict,
        )

        pooled_output = text_outputs[1]
        text_features = self.text_projection(pooled_output)

        return text_features

    @add_start_docstrings_to_model_forward(CLIP_VISION_INPUTS_DOCSTRING)
    def get_image_features(
        self,
        pixel_values: Optional[torch.FloatTensor] = None,
        output_attentions: Optional[bool] = None,
        output_hidden_states: Optional[bool] = None,
        return_dict: Optional[bool] = None,
    ) -> torch.FloatTensor:
        r"""
        Returns:
            image_features (`torch.FloatTensor` of shape `(batch_size, output_dim`): The image embeddings obtained by
            applying the projection layer to the pooled output of [`CLIPVisionModel`].

        Examples:

        ```python
        >>> from PIL import Image
        >>> import requests
        >>> from transformers import AutoProcessor, CLIPModel

        >>> model = CLIPModel.from_pretrained("openai/clip-vit-base-patch32")
        >>> processor = AutoProcessor.from_pretrained("openai/clip-vit-base-patch32")

        >>> url = "http://images.cocodataset.org/val2017/000000039769.jpg"
        >>> image = Image.open(requests.get(url, stream=True).raw)

        >>> inputs = processor(images=image, return_tensors="pt")

        >>> image_features = model.get_image_features(**inputs)
        ```"""
        # Use CLIP model's config for some fields (if specified) instead of those of vision & text components.
        output_attentions = output_attentions if output_attentions is not None else self.config.output_attentions
        output_hidden_states = (
            output_hidden_states if output_hidden_states is not None else self.config.output_hidden_states
        )
        return_dict = return_dict if return_dict is not None else self.config.use_return_dict

        vision_outputs = self.vision_model(
            pixel_values=pixel_values,
            output_attentions=output_attentions,
            output_hidden_states=output_hidden_states,
            return_dict=return_dict,
        )

        pooled_output = vision_outputs[1]  # pooled_output
        image_features = self.visual_projection(pooled_output)

        return image_features

    @add_start_docstrings_to_model_forward(CLIP_INPUTS_DOCSTRING)
    @replace_return_docstrings(output_type=CLIPOutput, config_class=CLIPConfig)
    def forward(
        self,
        input_ids: Optional[torch.LongTensor] = None,
        pixel_values: Optional[torch.FloatTensor] = None,
        attention_mask: Optional[torch.Tensor] = None,
        position_ids: Optional[torch.LongTensor] = None,
        return_loss: Optional[bool] = None,
        output_attentions: Optional[bool] = None,
        output_hidden_states: Optional[bool] = None,
        return_dict: Optional[bool] = None,
    ) -> Union[Tuple, CLIPOutput]:
        r"""
        Returns:

        Examples:

        ```python
        >>> from PIL import Image
        >>> import requests
        >>> from transformers import AutoProcessor, CLIPModel

        >>> model = CLIPModel.from_pretrained("openai/clip-vit-base-patch32")
        >>> processor = AutoProcessor.from_pretrained("openai/clip-vit-base-patch32")

        >>> url = "http://images.cocodataset.org/val2017/000000039769.jpg"
        >>> image = Image.open(requests.get(url, stream=True).raw)

        >>> inputs = processor(
        ...     text=["a photo of a cat", "a photo of a dog"], images=image, return_tensors="pt", padding=True
        ... )

        >>> outputs = model(**inputs)
        >>> logits_per_image = outputs.logits_per_image  # this is the image-text similarity score
        >>> probs = logits_per_image.softmax(dim=1)  # we can take the softmax to get the label probabilities
        ```"""
        # Use CLIP model's config for some fields (if specified) instead of those of vision & text components.
        output_attentions = output_attentions if output_attentions is not None else self.config.output_attentions
        output_hidden_states = (
            output_hidden_states if output_hidden_states is not None else self.config.output_hidden_states
        )
        return_dict = return_dict if return_dict is not None else self.config.use_return_dict

        vision_outputs = self.vision_model(
            pixel_values=pixel_values,
            output_attentions=output_attentions,
            output_hidden_states=output_hidden_states,
            return_dict=return_dict,
        )

        text_outputs = self.text_model(
            input_ids=input_ids,
            attention_mask=attention_mask,
            position_ids=position_ids,
            output_attentions=output_attentions,
            output_hidden_states=output_hidden_states,
            return_dict=return_dict,
        )

        image_embeds = vision_outputs[1]
        image_embeds = self.visual_projection(image_embeds)

        text_embeds = text_outputs[1]
        text_embeds = self.text_projection(text_embeds)

        # normalized features
        image_embeds = image_embeds / image_embeds.norm(p=2, dim=-1, keepdim=True)
        text_embeds = text_embeds / text_embeds.norm(p=2, dim=-1, keepdim=True)

        # cosine similarity as logits
        logit_scale = self.logit_scale.exp()
        logits_per_text = torch.matmul(text_embeds, image_embeds.t().to(text_embeds.device)) * logit_scale.to(
            text_embeds.device
        )
        logits_per_image = logits_per_text.t()

        loss = None
        if return_loss:
            loss = clip_loss(logits_per_text)

        if not return_dict:
            output = (logits_per_image, logits_per_text, text_embeds, image_embeds, text_outputs, vision_outputs)
            return ((loss,) + output) if loss is not None else output

        return CLIPOutput(
            loss=loss,
            logits_per_image=logits_per_image,
            logits_per_text=logits_per_text,
            text_embeds=text_embeds,
            image_embeds=image_embeds,
            text_model_output=text_outputs,
            vision_model_output=vision_outputs,
        )


@add_start_docstrings(
    """
    CLIP Text Model with a projection layer on top (a linear layer on top of the pooled output).
    """,
    CLIP_START_DOCSTRING,
)
class CLIPTextModelWithProjection(CLIPPreTrainedModel):
    config_class = CLIPTextConfig

    _no_split_modules = ["CLIPTextEmbeddings", "CLIPEncoderLayer"]

    def __init__(self, config: CLIPTextConfig):
        super().__init__(config)

        self.text_model = CLIPTextTransformer(config)

        self.text_projection = nn.Linear(config.hidden_size, config.projection_dim, bias=False)

        # Initialize weights and apply final processing
        self.post_init()

    def get_input_embeddings(self) -> nn.Module:
        return self.text_model.embeddings.token_embedding

    def set_input_embeddings(self, value):
        self.text_model.embeddings.token_embedding = value

    @add_start_docstrings_to_model_forward(CLIP_TEXT_INPUTS_DOCSTRING)
    @replace_return_docstrings(output_type=CLIPTextModelOutput, config_class=CLIPTextConfig)
    def forward(
        self,
        input_ids: Optional[torch.Tensor] = None,
        attention_mask: Optional[torch.Tensor] = None,
        position_ids: Optional[torch.Tensor] = None,
        output_attentions: Optional[bool] = None,
        output_hidden_states: Optional[bool] = None,
        return_dict: Optional[bool] = None,
    ) -> Union[Tuple, CLIPTextModelOutput]:
        r"""
        Returns:

        Examples:

        ```python
        >>> from transformers import AutoTokenizer, CLIPTextModelWithProjection

        >>> model = CLIPTextModelWithProjection.from_pretrained("openai/clip-vit-base-patch32")
        >>> tokenizer = AutoTokenizer.from_pretrained("openai/clip-vit-base-patch32")

        >>> inputs = tokenizer(["a photo of a cat", "a photo of a dog"], padding=True, return_tensors="pt")

        >>> outputs = model(**inputs)
        >>> text_embeds = outputs.text_embeds
        ```"""
        return_dict = return_dict if return_dict is not None else self.config.use_return_dict

        text_outputs = self.text_model(
            input_ids=input_ids,
            attention_mask=attention_mask,
            position_ids=position_ids,
            output_attentions=output_attentions,
            output_hidden_states=output_hidden_states,
            return_dict=return_dict,
        )

        pooled_output = text_outputs[1]

        text_embeds = self.text_projection(pooled_output)

        if not return_dict:
            outputs = (text_embeds, text_outputs[0]) + text_outputs[2:]
            return tuple(output for output in outputs if output is not None)

        return CLIPTextModelOutput(
            text_embeds=text_embeds,
            last_hidden_state=text_outputs.last_hidden_state,
            hidden_states=text_outputs.hidden_states,
            attentions=text_outputs.attentions,
        )


@add_start_docstrings(
    """
    CLIP Vision Model with a projection layer on top (a linear layer on top of the pooled output).
    """,
    CLIP_START_DOCSTRING,
)
class CLIPVisionModelWithProjection(CLIPPreTrainedModel):
    config_class = CLIPVisionConfig
    main_input_name = "pixel_values"

    def __init__(self, config: CLIPVisionConfig):
        super().__init__(config)

        self.vision_model = CLIPVisionTransformer(config)

        self.visual_projection = nn.Linear(config.hidden_size, config.projection_dim, bias=False)

        # Initialize weights and apply final processing
        self.post_init()

    def get_input_embeddings(self) -> nn.Module:
        return self.vision_model.embeddings.patch_embedding

    @add_start_docstrings_to_model_forward(CLIP_VISION_INPUTS_DOCSTRING)
    @replace_return_docstrings(output_type=CLIPVisionModelOutput, config_class=CLIPVisionConfig)
    def forward(
        self,
        pixel_values: Optional[torch.FloatTensor] = None,
        output_attentions: Optional[bool] = None,
        output_hidden_states: Optional[bool] = None,
        return_dict: Optional[bool] = None,
    ) -> Union[Tuple, CLIPVisionModelOutput]:
        r"""
        Returns:

        Examples:

        ```python
        >>> from PIL import Image
        >>> import requests
        >>> from transformers import AutoProcessor, CLIPVisionModelWithProjection

        >>> model = CLIPVisionModelWithProjection.from_pretrained("openai/clip-vit-base-patch32")
        >>> processor = AutoProcessor.from_pretrained("openai/clip-vit-base-patch32")

        >>> url = "http://images.cocodataset.org/val2017/000000039769.jpg"
        >>> image = Image.open(requests.get(url, stream=True).raw)

        >>> inputs = processor(images=image, return_tensors="pt")

        >>> outputs = model(**inputs)
        >>> image_embeds = outputs.image_embeds
        ```"""
        return_dict = return_dict if return_dict is not None else self.config.use_return_dict

        vision_outputs = self.vision_model(
            pixel_values=pixel_values,
            output_attentions=output_attentions,
            output_hidden_states=output_hidden_states,
            return_dict=return_dict,
        )

        pooled_output = vision_outputs[1]  # pooled_output

        image_embeds = self.visual_projection(pooled_output)

        if not return_dict:
            outputs = (image_embeds, vision_outputs[0]) + vision_outputs[2:]
            return tuple(output for output in outputs if output is not None)

        return CLIPVisionModelOutput(
            image_embeds=image_embeds,
            last_hidden_state=vision_outputs.last_hidden_state,
            hidden_states=vision_outputs.hidden_states,
            attentions=vision_outputs.attentions,
        )


@add_start_docstrings(
    """
    CLIP vision encoder with an image classification head on top (a linear layer on top of the pooled final hidden states of
    the patch tokens) e.g. for ImageNet.
    """,
    CLIP_START_DOCSTRING,
)
class CLIPForImageClassification(CLIPPreTrainedModel):
    main_input_name = "pixel_values"

    def __init__(self, config: CLIPConfig) -> None:
        super().__init__(config)

        self.num_labels = config.num_labels
        self.vision_model = CLIPVisionTransformer(config.vision_config)

        # Classifier head
        self.classifier = (
            nn.Linear(config.vision_config.hidden_size, config.num_labels) if config.num_labels > 0 else nn.Identity()
        )

        # Initialize weights and apply final processing
        self.post_init()

    @add_start_docstrings_to_model_forward(CLIP_INPUTS_DOCSTRING)
    @add_code_sample_docstrings(
        checkpoint=_IMAGE_CLASS_CHECKPOINT,
        output_type=ImageClassifierOutput,
        config_class=_CONFIG_FOR_DOC,
        expected_output=_IMAGE_CLASS_EXPECTED_OUTPUT,
    )
    def forward(
        self,
        pixel_values: Optional[torch.Tensor] = None,
        labels: Optional[torch.Tensor] = None,
        output_attentions: Optional[bool] = None,
        output_hidden_states: Optional[bool] = None,
        return_dict: Optional[bool] = None,
    ) -> Union[tuple, ImageClassifierOutput]:
        r"""
        labels (`torch.LongTensor` of shape `(batch_size,)`, *optional*):
            Labels for computing the image classification/regression loss. Indices should be in `[0, ...,
            config.num_labels - 1]`. If `config.num_labels == 1` a regression loss is computed (Mean-Square loss), If
            `config.num_labels > 1` a classification loss is computed (Cross-Entropy).
        """
        output_attentions = output_attentions if output_attentions is not None else self.config.output_attentions
        output_hidden_states = (
            output_hidden_states if output_hidden_states is not None else self.config.output_hidden_states
        )
        return_dict = return_dict if return_dict is not None else self.config.use_return_dict

        outputs = self.vision_model(
            pixel_values,
            output_attentions=output_attentions,
            output_hidden_states=output_hidden_states,
            return_dict=return_dict,
        )

        sequence_output = outputs[0]

        # average pool the patch tokens
        sequence_output = torch.mean(sequence_output[:, 1:, :], dim=1)
        # apply classifier
        logits = self.classifier(sequence_output)

        loss = None
        if labels is not None:
            # move labels to correct device to enable model parallelism
            labels = labels.to(logits.device)
            if self.config.problem_type is None:
                if self.num_labels == 1:
                    self.config.problem_type = "regression"
                elif self.num_labels > 1 and (labels.dtype == torch.long or labels.dtype == torch.int):
                    self.config.problem_type = "single_label_classification"
                else:
                    self.config.problem_type = "multi_label_classification"

            if self.config.problem_type == "regression":
                loss_fct = MSELoss()
                if self.num_labels == 1:
                    loss = loss_fct(logits.squeeze(), labels.squeeze())
                else:
                    loss = loss_fct(logits, labels)
            elif self.config.problem_type == "single_label_classification":
                loss_fct = CrossEntropyLoss()
                loss = loss_fct(logits.view(-1, self.num_labels), labels.view(-1))
            elif self.config.problem_type == "multi_label_classification":
                loss_fct = BCEWithLogitsLoss()
                loss = loss_fct(logits, labels)

        if not return_dict:
            output = (logits,) + outputs[2:]
            return ((loss,) + output) if loss is not None else output

        return ImageClassifierOutput(
            loss=loss,
            logits=logits,
            hidden_states=outputs.hidden_states,
            attentions=outputs.attentions,
        )<|MERGE_RESOLUTION|>--- conflicted
+++ resolved
@@ -212,11 +212,7 @@
         seq_length = input_ids.shape[-1] if input_ids is not None else inputs_embeds.shape[-2]
 
         if position_ids is None:
-<<<<<<< HEAD
-            position_ids = self.position_ids[:, : min(seq_length, self.max_position_embeddings)]
-=======
             position_ids = self.position_ids[:, :min(seq_length, self.max_position_embeddings)]
->>>>>>> e6255730
 
         if inputs_embeds is None:
             inputs_embeds = self.token_embedding(input_ids)
