--- conflicted
+++ resolved
@@ -1160,10 +1160,6 @@
     def prepare_inputs_for_generation(self, input_ids, past, attention_mask, **kwargs):
         assert past is not None, "past has to be defined for encoder_outputs"
 
-<<<<<<< HEAD
-        # first step
-=======
->>>>>>> 6a764df0
         encoder_outputs, decoder_past_key_value_states = past
 
         return {
