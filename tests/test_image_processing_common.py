# coding=utf-8
# Copyright 2023 HuggingFace Inc.
#
# Licensed under the Apache License, Version 2.0 (the "License");
# you may not use this file except in compliance with the License.
# You may obtain a copy of the License at
#
#     http://www.apache.org/licenses/LICENSE-2.0
#
# Unless required by applicable law or agreed to in writing, software
# distributed under the License is distributed on an "AS IS" BASIS,
# WITHOUT WARRANTIES OR CONDITIONS OF ANY KIND, either express or implied.
# See the License for the specific language governing permissions and
# limitations under the License.

import inspect
import json
import os
import pathlib
import tempfile

import requests

from transformers import AutoImageProcessor, BatchFeature
from transformers.image_utils import AnnotationFormat, AnnotionFormat
from transformers.testing_utils import check_json_file_has_correct_format, require_torch, require_vision
from transformers.utils import is_torch_available, is_vision_available


if is_torch_available():
    import numpy as np
    import torch

if is_vision_available():
    from PIL import Image


def prepare_image_inputs(
    batch_size,
    min_resolution,
    max_resolution,
    num_channels,
    size_divisor=None,
    equal_resolution=False,
    numpify=False,
    torchify=False,
):
    """This function prepares a list of PIL images, or a list of numpy arrays if one specifies numpify=True,
    or a list of PyTorch tensors if one specifies torchify=True.

    One can specify whether the images are of the same resolution or not.
    """

    assert not (numpify and torchify), "You cannot specify both numpy and PyTorch tensors at the same time"

    image_inputs = []
    for i in range(batch_size):
        if equal_resolution:
            width = height = max_resolution
        else:
            # To avoid getting image width/height 0
            if size_divisor is not None:
                # If `size_divisor` is defined, the image needs to have width/size >= `size_divisor`
                min_resolution = max(size_divisor, min_resolution)
            width, height = np.random.choice(np.arange(min_resolution, max_resolution), 2)
        image_inputs.append(np.random.randint(255, size=(num_channels, width, height), dtype=np.uint8))

    if not numpify and not torchify:
        # PIL expects the channel dimension as last dimension
        image_inputs = [Image.fromarray(np.moveaxis(image, 0, -1)) for image in image_inputs]

    if torchify:
        image_inputs = [torch.from_numpy(image) for image in image_inputs]

    return image_inputs


def prepare_video(num_frames, num_channels, width=10, height=10, numpify=False, torchify=False):
    """This function prepares a video as a list of PIL images/NumPy arrays/PyTorch tensors."""

    video = []
    for i in range(num_frames):
        video.append(np.random.randint(255, size=(num_channels, width, height), dtype=np.uint8))

    if not numpify and not torchify:
        # PIL expects the channel dimension as last dimension
        video = [Image.fromarray(np.moveaxis(frame, 0, -1)) for frame in video]

    if torchify:
        video = [torch.from_numpy(frame) for frame in video]

    return video


def prepare_video_inputs(
    batch_size,
    num_frames,
    num_channels,
    min_resolution,
    max_resolution,
    equal_resolution=False,
    numpify=False,
    torchify=False,
):
    """This function prepares a batch of videos: a list of list of PIL images, or a list of list of numpy arrays if
    one specifies numpify=True, or a list of list of PyTorch tensors if one specifies torchify=True.

    One can specify whether the videos are of the same resolution or not.
    """

    assert not (numpify and torchify), "You cannot specify both numpy and PyTorch tensors at the same time"

    video_inputs = []
    for i in range(batch_size):
        if equal_resolution:
            width = height = max_resolution
        else:
            width, height = np.random.choice(np.arange(min_resolution, max_resolution), 2)
            video = prepare_video(
                num_frames=num_frames,
                num_channels=num_channels,
                width=width,
                height=height,
                numpify=numpify,
                torchify=torchify,
            )
        video_inputs.append(video)

    return video_inputs


class ImageProcessingTestMixin:
    test_cast_dtype = None
    image_processing_class = None
    fast_image_processing_class = None
    image_processors_list = None
    test_slow_image_processor = True
    test_fast_image_processor = True

    def setUp(self):
        image_processor_list = []

        if self.test_slow_image_processor and self.image_processing_class:
            image_processor_list.append(self.image_processing_class)

        if self.test_fast_image_processor and self.fast_image_processing_class:
            image_processor_list.append(self.fast_image_processing_class)

        self.image_processor_list = image_processor_list

    @require_vision
    @require_torch
    def test_slow_fast_equivalence(self):
        dummy_image = Image.open(
            requests.get("http://images.cocodataset.org/val2017/000000039769.jpg", stream=True).raw
        )

        if not self.test_slow_image_processor or not self.test_fast_image_processor:
            self.skipTest("Skipping slow/fast equivalence test")

        if self.image_processing_class is None or self.fast_image_processing_class is None:
            self.skipTest("Skipping slow/fast equivalence test as one of the image processors is not defined")

        image_processor_slow = self.image_processing_class(**self.image_processor_dict)
        image_processor_fast = self.fast_image_processing_class(**self.image_processor_dict)

        encoding_slow = image_processor_slow(dummy_image, return_tensors="pt")
        encoding_fast = image_processor_fast(dummy_image, return_tensors="pt")

        self.assertTrue(torch.allclose(encoding_slow.pixel_values, encoding_fast.pixel_values, atol=1e-3))

    @require_vision
    @require_torch
    def test_fast_is_faster_than_slow(self):
        import time

        def measure_time(self, image_processor, dummy_image):
            start = time.time()
            _ = image_processor(dummy_image, return_tensors="pt")
            return time.time() - start

        dummy_image = Image.open(
            requests.get("http://images.cocodataset.org/val2017/000000039769.jpg", stream=True).raw
        )

        if not self.test_slow_image_processor or not self.test_fast_image_processor:
            self.skipTest("Skipping speed test")

        if self.image_processing_class is None or self.fast_image_processing_class is None:
            self.skipTest("Skipping speed test as one of the image processors is not defined")

        image_processor_slow = self.image_processing_class(**self.image_processor_dict)
        image_processor_fast = self.fast_image_processing_class(**self.image_processor_dict)

        slow_time = self.measure_time(image_processor_slow, dummy_image)
        fast_time = self.measure_time(image_processor_fast, dummy_image)

        self.assertLessEqual(fast_time, slow_time)

    def test_image_processor_to_json_string(self):
        for image_processing_class in self.image_processor_list:
            image_processor = image_processing_class(**self.image_processor_dict)
            obj = json.loads(image_processor.to_json_string())
            for key, value in self.image_processor_dict.items():
                self.assertEqual(obj[key], value)

    def test_image_processor_to_json_file(self):
        for image_processing_class in self.image_processor_list:
            image_processor_first = image_processing_class(**self.image_processor_dict)

            with tempfile.TemporaryDirectory() as tmpdirname:
                json_file_path = os.path.join(tmpdirname, "image_processor.json")
                image_processor_first.to_json_file(json_file_path)
                image_processor_second = image_processing_class.from_json_file(json_file_path)

            self.assertEqual(image_processor_second.to_dict(), image_processor_first.to_dict())

    def test_image_processor_from_and_save_pretrained(self):
        for image_processing_class in self.image_processor_list:
            image_processor_first = image_processing_class(**self.image_processor_dict)

            with tempfile.TemporaryDirectory() as tmpdirname:
                saved_file = image_processor_first.save_pretrained(tmpdirname)[0]
                check_json_file_has_correct_format(saved_file)
                image_processor_second = image_processing_class.from_pretrained(tmpdirname)

            self.assertEqual(image_processor_second.to_dict(), image_processor_first.to_dict())

    def test_image_processor_save_load_with_autoimageprocessor(self):
        for image_processing_class in self.image_processor_list:
            image_processor_first = image_processing_class(**self.image_processor_dict)

            with tempfile.TemporaryDirectory() as tmpdirname:
                saved_file = image_processor_first.save_pretrained(tmpdirname)[0]
                check_json_file_has_correct_format(saved_file)

                image_processor_second = AutoImageProcessor.from_pretrained(tmpdirname)

            self.assertEqual(image_processor_second.to_dict(), image_processor_first.to_dict())

    def test_init_without_params(self):
        for image_processing_class in self.image_processor_list:
            image_processor = image_processing_class()
            self.assertIsNotNone(image_processor)

    @require_torch
    @require_vision
    def test_cast_dtype_device(self):
        for image_processing_class in self.image_processor_list:
            if self.test_cast_dtype is not None:
                # Initialize image_processor
                image_processor = image_processing_class(**self.image_processor_dict)

                # create random PyTorch tensors
                image_inputs = self.image_processor_tester.prepare_image_inputs(equal_resolution=False, torchify=True)

                encoding = image_processor(image_inputs, return_tensors="pt")
                # for layoutLM compatiblity
                self.assertEqual(encoding.pixel_values.device, torch.device("cpu"))
                self.assertEqual(encoding.pixel_values.dtype, torch.float32)

                encoding = image_processor(image_inputs, return_tensors="pt").to(torch.float16)
                self.assertEqual(encoding.pixel_values.device, torch.device("cpu"))
                self.assertEqual(encoding.pixel_values.dtype, torch.float16)

                encoding = image_processor(image_inputs, return_tensors="pt").to("cpu", torch.bfloat16)
                self.assertEqual(encoding.pixel_values.device, torch.device("cpu"))
                self.assertEqual(encoding.pixel_values.dtype, torch.bfloat16)

                with self.assertRaises(TypeError):
                    _ = image_processor(image_inputs, return_tensors="pt").to(torch.bfloat16, "cpu")

                # Try with text + image feature
                encoding = image_processor(image_inputs, return_tensors="pt")
                encoding.update({"input_ids": torch.LongTensor([[1, 2, 3], [4, 5, 6]])})
                encoding = encoding.to(torch.float16)

                self.assertEqual(encoding.pixel_values.device, torch.device("cpu"))
                self.assertEqual(encoding.pixel_values.dtype, torch.float16)
                self.assertEqual(encoding.input_ids.dtype, torch.long)

    def test_call_pil(self):
        for image_processing_class in self.image_processor_list:
            # Initialize image_processing
            image_processing = image_processing_class(**self.image_processor_dict)
            # create random PIL images
            image_inputs = self.image_processor_tester.prepare_image_inputs(equal_resolution=False)
            for image in image_inputs:
                self.assertIsInstance(image, Image.Image)

            # Test not batched input
            encoded_images = image_processing(image_inputs[0], return_tensors="pt").pixel_values
            expected_output_image_shape = self.image_processor_tester.expected_output_image_shape([image_inputs[0]])
            self.assertEqual(tuple(encoded_images.shape), (1, *expected_output_image_shape))

            # Test batched
            encoded_images = image_processing(image_inputs, return_tensors="pt").pixel_values
            expected_output_image_shape = self.image_processor_tester.expected_output_image_shape(image_inputs)
            self.assertEqual(
                tuple(encoded_images.shape), (self.image_processor_tester.batch_size, *expected_output_image_shape)
            )

    def test_call_numpy(self):
        for image_processing_class in self.image_processor_list:
            # Initialize image_processing
            image_processing = image_processing_class(**self.image_processor_dict)
            # create random numpy tensors
            image_inputs = self.image_processor_tester.prepare_image_inputs(equal_resolution=False, numpify=True)
            for image in image_inputs:
                self.assertIsInstance(image, np.ndarray)

            # Test not batched input
            encoded_images = image_processing(image_inputs[0], return_tensors="pt").pixel_values
            expected_output_image_shape = self.image_processor_tester.expected_output_image_shape([image_inputs[0]])
            self.assertEqual(tuple(encoded_images.shape), (1, *expected_output_image_shape))

            # Test batched
            encoded_images = image_processing(image_inputs, return_tensors="pt").pixel_values
            expected_output_image_shape = self.image_processor_tester.expected_output_image_shape(image_inputs)
            self.assertEqual(
                tuple(encoded_images.shape), (self.image_processor_tester.batch_size, *expected_output_image_shape)
            )

    def test_call_pytorch(self):
        for image_processing_class in self.image_processor_list:
            # Initialize image_processing
            image_processing = image_processing_class(**self.image_processor_dict)
            # create random PyTorch tensors
            image_inputs = self.image_processor_tester.prepare_image_inputs(equal_resolution=False, torchify=True)

            for image in image_inputs:
                self.assertIsInstance(image, torch.Tensor)

            # Test not batched input
            encoded_images = image_processing(image_inputs[0], return_tensors="pt").pixel_values
            expected_output_image_shape = self.image_processor_tester.expected_output_image_shape([image_inputs[0]])
            self.assertEqual(tuple(encoded_images.shape), (1, *expected_output_image_shape))

            # Test batched
            expected_output_image_shape = self.image_processor_tester.expected_output_image_shape(image_inputs)
            encoded_images = image_processing(image_inputs, return_tensors="pt").pixel_values
            self.assertEqual(
                tuple(encoded_images.shape),
                (self.image_processor_tester.batch_size, *expected_output_image_shape),
            )

    def test_call_numpy_4_channels(self):
        for image_processing_class in self.image_processor_list:
            # Test that can process images which have an arbitrary number of channels
            # Initialize image_processing
            image_processor = image_processing_class(**self.image_processor_dict)

            # create random numpy tensors
            self.image_processor_tester.num_channels = 4
            image_inputs = self.image_processor_tester.prepare_image_inputs(equal_resolution=False, numpify=True)

            # Test not batched input
            encoded_images = image_processor(
                image_inputs[0],
                return_tensors="pt",
                input_data_format="channels_first",
                image_mean=0,
                image_std=1,
            ).pixel_values
            expected_output_image_shape = self.image_processor_tester.expected_output_image_shape([image_inputs[0]])
            self.assertEqual(tuple(encoded_images.shape), (1, *expected_output_image_shape))

            # Test batched
            encoded_images = image_processor(
                image_inputs,
                return_tensors="pt",
                input_data_format="channels_first",
                image_mean=0,
                image_std=1,
            ).pixel_values
            expected_output_image_shape = self.image_processor_tester.expected_output_image_shape(image_inputs)
            self.assertEqual(
                tuple(encoded_images.shape), (self.image_processor_tester.batch_size, *expected_output_image_shape)
            )

    def test_image_processor_preprocess_arguments(self):
<<<<<<< HEAD
        # Test that an instantiated image processor is called with the correct arg spec
        image_processor = self.image_processing_class(**self.image_processor_dict)
        if hasattr(image_processor, "_valid_processor_keys") and hasattr(image_processor, "preprocess"):
            preprocess_parameter_names = inspect.getfullargspec(image_processor.preprocess).args
            preprocess_parameter_names.remove("self")
            preprocess_parameter_names.sort()
            valid_processor_keys = image_processor._valid_processor_keys
            valid_processor_keys.sort()
            self.assertEqual(preprocess_parameter_names, valid_processor_keys)
=======
        for image_processing_class in self.image_processor_list:
            image_processor = image_processing_class(**self.image_processor_dict)
            if hasattr(image_processor, "_valid_processor_keys") and hasattr(image_processor, "preprocess"):
                preprocess_parameter_names = inspect.getfullargspec(image_processor.preprocess).args
                preprocess_parameter_names.remove("self")
                preprocess_parameter_names.sort()
                valid_processor_keys = image_processor._valid_processor_keys
                valid_processor_keys.sort()
                self.assertEqual(preprocess_parameter_names, valid_processor_keys)
>>>>>>> f53fe35b


class AnnotationFormatTestMixin:
    # this mixin adds a test to assert that usages of the
    # to-be-deprecated `AnnotionFormat` continue to be
    # supported for the time being

    def test_processor_can_use_legacy_annotation_format(self):
        image_processor_dict = self.image_processor_tester.prepare_image_processor_dict()
        fixtures_path = pathlib.Path(__file__).parent / "fixtures" / "tests_samples" / "COCO"

        with open(fixtures_path / "coco_annotations.txt", "r") as f:
            detection_target = json.loads(f.read())

        detection_annotations = {"image_id": 39769, "annotations": detection_target}

        detection_params = {
            "images": Image.open(fixtures_path / "000000039769.png"),
            "annotations": detection_annotations,
            "return_tensors": "pt",
        }

        with open(fixtures_path / "coco_panoptic_annotations.txt", "r") as f:
            panoptic_target = json.loads(f.read())

        panoptic_annotations = {"file_name": "000000039769.png", "image_id": 39769, "segments_info": panoptic_target}

        masks_path = pathlib.Path(fixtures_path / "coco_panoptic")

        panoptic_params = {
            "images": Image.open(fixtures_path / "000000039769.png"),
            "annotations": panoptic_annotations,
            "return_tensors": "pt",
            "masks_path": masks_path,
        }

        test_cases = [
            ("coco_detection", detection_params),
            ("coco_panoptic", panoptic_params),
            (AnnotionFormat.COCO_DETECTION, detection_params),
            (AnnotionFormat.COCO_PANOPTIC, panoptic_params),
            (AnnotationFormat.COCO_DETECTION, detection_params),
            (AnnotationFormat.COCO_PANOPTIC, panoptic_params),
        ]

        def _compare(a, b) -> None:
            if isinstance(a, (dict, BatchFeature)):
                self.assertEqual(a.keys(), b.keys())
                for k, v in a.items():
                    _compare(v, b[k])
            elif isinstance(a, list):
                self.assertEqual(len(a), len(b))
                for idx in range(len(a)):
                    _compare(a[idx], b[idx])
            elif isinstance(a, torch.Tensor):
                self.assertTrue(torch.allclose(a, b, atol=1e-3))
            elif isinstance(a, str):
                self.assertEqual(a, b)

        for annotation_format, params in test_cases:
            with self.subTest(annotation_format):
                image_processor_params = {**image_processor_dict, **{"format": annotation_format}}
                image_processor_first = self.image_processing_class(**image_processor_params)

                with tempfile.TemporaryDirectory() as tmpdirname:
                    image_processor_first.save_pretrained(tmpdirname)
                    image_processor_second = self.image_processing_class.from_pretrained(tmpdirname)

                # check the 'format' key exists and that the dicts of the
                # first and second processors are equal
                self.assertIn("format", image_processor_first.to_dict().keys())
                self.assertEqual(image_processor_second.to_dict(), image_processor_first.to_dict())

                # perform encoding using both processors and compare
                # the resulting BatchFeatures
                first_encoding = image_processor_first(**params)
                second_encoding = image_processor_second(**params)
                _compare(first_encoding, second_encoding)<|MERGE_RESOLUTION|>--- conflicted
+++ resolved
@@ -379,17 +379,6 @@
             )
 
     def test_image_processor_preprocess_arguments(self):
-<<<<<<< HEAD
-        # Test that an instantiated image processor is called with the correct arg spec
-        image_processor = self.image_processing_class(**self.image_processor_dict)
-        if hasattr(image_processor, "_valid_processor_keys") and hasattr(image_processor, "preprocess"):
-            preprocess_parameter_names = inspect.getfullargspec(image_processor.preprocess).args
-            preprocess_parameter_names.remove("self")
-            preprocess_parameter_names.sort()
-            valid_processor_keys = image_processor._valid_processor_keys
-            valid_processor_keys.sort()
-            self.assertEqual(preprocess_parameter_names, valid_processor_keys)
-=======
         for image_processing_class in self.image_processor_list:
             image_processor = image_processing_class(**self.image_processor_dict)
             if hasattr(image_processor, "_valid_processor_keys") and hasattr(image_processor, "preprocess"):
@@ -399,7 +388,6 @@
                 valid_processor_keys = image_processor._valid_processor_keys
                 valid_processor_keys.sort()
                 self.assertEqual(preprocess_parameter_names, valid_processor_keys)
->>>>>>> f53fe35b
 
 
 class AnnotationFormatTestMixin:
