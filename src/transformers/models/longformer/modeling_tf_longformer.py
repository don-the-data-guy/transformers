--- conflicted
+++ resolved
@@ -1765,11 +1765,7 @@
                 )
             )
 
-<<<<<<< HEAD
-            paddings = tf.convert_to_tensor([[0, 0], [0, padding_len]])
-=======
         paddings = tf.convert_to_tensor([[0, 0], [0, padding_len]])
->>>>>>> 314cca28
 
         if input_ids is not None:
             input_ids = tf.pad(input_ids, paddings, constant_values=pad_token_id)
