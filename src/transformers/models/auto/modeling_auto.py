# coding=utf-8
# Copyright 2018 The HuggingFace Inc. team.
#
# Licensed under the Apache License, Version 2.0 (the "License");
# you may not use this file except in compliance with the License.
# You may obtain a copy of the License at
#
#     http://www.apache.org/licenses/LICENSE-2.0
#
# Unless required by applicable law or agreed to in writing, software
# distributed under the License is distributed on an "AS IS" BASIS,
# WITHOUT WARRANTIES OR CONDITIONS OF ANY KIND, either express or implied.
# See the License for the specific language governing permissions and
# limitations under the License.
""" Auto Model class. """


import warnings
from collections import OrderedDict

from ...configuration_utils import PretrainedConfig
from ...file_utils import add_start_docstrings
from ...utils import logging

# Add modeling imports here
from ..albert.modeling_albert import (
    AlbertForMaskedLM,
    AlbertForMultipleChoice,
    AlbertForPreTraining,
    AlbertForQuestionAnswering,
    AlbertForSequenceClassification,
    AlbertForTokenClassification,
    AlbertModel,
)
from ..bart.modeling_bart import (
    BartForConditionalGeneration,
    BartForQuestionAnswering,
    BartForSequenceClassification,
    BartModel,
)
from ..bert.modeling_bert import (
    BertForMaskedLM,
    BertForMultipleChoice,
    BertForNextSentencePrediction,
    BertForPreTraining,
    BertForQuestionAnswering,
    BertForSequenceClassification,
    BertForTokenClassification,
    BertLMHeadModel,
    BertModel,
)
from ..bert_generation.modeling_bert_generation import BertGenerationDecoder, BertGenerationEncoder
from ..blenderbot.modeling_blenderbot import BlenderbotForConditionalGeneration
from ..camembert.modeling_camembert import (
    CamembertForCausalLM,
    CamembertForMaskedLM,
    CamembertForMultipleChoice,
    CamembertForQuestionAnswering,
    CamembertForSequenceClassification,
    CamembertForTokenClassification,
    CamembertModel,
)
from ..ctrl.modeling_ctrl import CTRLForSequenceClassification, CTRLLMHeadModel, CTRLModel
from ..deberta.modeling_deberta import DebertaForSequenceClassification, DebertaModel
from ..distilbert.modeling_distilbert import (
    DistilBertForMaskedLM,
    DistilBertForMultipleChoice,
    DistilBertForQuestionAnswering,
    DistilBertForSequenceClassification,
    DistilBertForTokenClassification,
    DistilBertModel,
)
from ..dpr.modeling_dpr import DPRQuestionEncoder
from ..electra.modeling_electra import (
    ElectraForMaskedLM,
    ElectraForMultipleChoice,
    ElectraForPreTraining,
    ElectraForQuestionAnswering,
    ElectraForSequenceClassification,
    ElectraForTokenClassification,
    ElectraModel,
)
from ..encoder_decoder.modeling_encoder_decoder import EncoderDecoderModel
from ..flaubert.modeling_flaubert import (
    FlaubertForMultipleChoice,
    FlaubertForQuestionAnsweringSimple,
    FlaubertForSequenceClassification,
    FlaubertForTokenClassification,
    FlaubertModel,
    FlaubertWithLMHeadModel,
)
from ..fsmt.modeling_fsmt import FSMTForConditionalGeneration, FSMTModel
from ..funnel.modeling_funnel import (
    FunnelForMaskedLM,
    FunnelForMultipleChoice,
    FunnelForPreTraining,
    FunnelForQuestionAnswering,
    FunnelForSequenceClassification,
    FunnelForTokenClassification,
    FunnelModel,
)
from ..gpt2.modeling_gpt2 import GPT2ForSequenceClassification, GPT2LMHeadModel, GPT2Model
from ..layoutlm.modeling_layoutlm import LayoutLMForMaskedLM, LayoutLMForTokenClassification, LayoutLMModel
from ..longformer.modeling_longformer import (
    LongformerForMaskedLM,
    LongformerForMultipleChoice,
    LongformerForQuestionAnswering,
    LongformerForSequenceClassification,
    LongformerForTokenClassification,
    LongformerModel,
)
from ..lxmert.modeling_lxmert import LxmertForPreTraining, LxmertForQuestionAnswering, LxmertModel
from ..marian.modeling_marian import MarianMTModel
from ..mbart.modeling_mbart import MBartForConditionalGeneration
from ..mobilebert.modeling_mobilebert import (
    MobileBertForMaskedLM,
    MobileBertForMultipleChoice,
    MobileBertForNextSentencePrediction,
    MobileBertForPreTraining,
    MobileBertForQuestionAnswering,
    MobileBertForSequenceClassification,
    MobileBertForTokenClassification,
    MobileBertModel,
)
from ..mpnet.modeling_mpnet import (
    MPNetForMaskedLM,
    MPNetForMultipleChoice,
    MPNetForQuestionAnswering,
    MPNetForSequenceClassification,
    MPNetForTokenClassification,
    MPNetModel,
)
from ..mt5.modeling_mt5 import MT5ForConditionalGeneration, MT5Model
from ..openai.modeling_openai import OpenAIGPTForSequenceClassification, OpenAIGPTLMHeadModel, OpenAIGPTModel
from ..pegasus.modeling_pegasus import PegasusForConditionalGeneration
from ..prophetnet.modeling_prophetnet import ProphetNetForCausalLM, ProphetNetForConditionalGeneration, ProphetNetModel
from ..rag.modeling_rag import (  # noqa: F401 - need to import all RagModels to be in globals() function
    RagModel,
    RagSequenceForGeneration,
    RagTokenForGeneration,
)
from ..reformer.modeling_reformer import (
    ReformerForMaskedLM,
    ReformerForQuestionAnswering,
    ReformerForSequenceClassification,
    ReformerModel,
    ReformerModelWithLMHead,
)
from ..retribert.modeling_retribert import RetriBertModel
from ..roberta.modeling_roberta import (
    RobertaForCausalLM,
    RobertaForMaskedLM,
    RobertaForMultipleChoice,
    RobertaForQuestionAnswering,
    RobertaForSequenceClassification,
    RobertaForTokenClassification,
    RobertaModel,
)
from ..squeezebert.modeling_squeezebert import (
    SqueezeBertForMaskedLM,
    SqueezeBertForMultipleChoice,
    SqueezeBertForQuestionAnswering,
    SqueezeBertForSequenceClassification,
    SqueezeBertForTokenClassification,
    SqueezeBertModel,
)
from ..t5.modeling_t5 import T5ForConditionalGeneration, T5Model
from ..tapas.modeling_tapas import (
    TapasForMaskedLM,
    TapasForQuestionAnswering,
    TapasForSequenceClassification,
    TapasModel,
)
from ..transfo_xl.modeling_transfo_xl import TransfoXLForSequenceClassification, TransfoXLLMHeadModel, TransfoXLModel
from ..xlm.modeling_xlm import (
    XLMForMultipleChoice,
    XLMForQuestionAnsweringSimple,
    XLMForSequenceClassification,
    XLMForTokenClassification,
    XLMModel,
    XLMWithLMHeadModel,
)
from ..xlm_prophetnet.modeling_xlm_prophetnet import (
    XLMProphetNetForCausalLM,
    XLMProphetNetForConditionalGeneration,
    XLMProphetNetModel,
)
from ..xlm_roberta.modeling_xlm_roberta import (
    XLMRobertaForCausalLM,
    XLMRobertaForMaskedLM,
    XLMRobertaForMultipleChoice,
    XLMRobertaForQuestionAnswering,
    XLMRobertaForSequenceClassification,
    XLMRobertaForTokenClassification,
    XLMRobertaModel,
)
from ..xlnet.modeling_xlnet import (
    XLNetForMultipleChoice,
    XLNetForQuestionAnsweringSimple,
    XLNetForSequenceClassification,
    XLNetForTokenClassification,
    XLNetLMHeadModel,
    XLNetModel,
)
from .configuration_auto import (
    AlbertConfig,
    AutoConfig,
    BartConfig,
    BertConfig,
    BertGenerationConfig,
    BlenderbotConfig,
    CamembertConfig,
    CTRLConfig,
    DebertaConfig,
    DistilBertConfig,
    DPRConfig,
    ElectraConfig,
    EncoderDecoderConfig,
    FlaubertConfig,
    FSMTConfig,
    FunnelConfig,
    GPT2Config,
    LayoutLMConfig,
    LongformerConfig,
    LxmertConfig,
    MarianConfig,
    MBartConfig,
    MobileBertConfig,
    MPNetConfig,
    MT5Config,
    OpenAIGPTConfig,
    PegasusConfig,
    ProphetNetConfig,
    ReformerConfig,
    RetriBertConfig,
    RobertaConfig,
    SqueezeBertConfig,
    T5Config,
    TapasConfig,
    TransfoXLConfig,
    XLMConfig,
    XLMProphetNetConfig,
    XLMRobertaConfig,
    XLNetConfig,
    replace_list_option_in_docstrings,
)


logger = logging.get_logger(__name__)


MODEL_MAPPING = OrderedDict(
    [
        # Base model mapping
        (RetriBertConfig, RetriBertModel),
        (MT5Config, MT5Model),
        (T5Config, T5Model),
        (DistilBertConfig, DistilBertModel),
        (AlbertConfig, AlbertModel),
        (CamembertConfig, CamembertModel),
        (XLMRobertaConfig, XLMRobertaModel),
        (BartConfig, BartModel),
        (LongformerConfig, LongformerModel),
        (RobertaConfig, RobertaModel),
        (LayoutLMConfig, LayoutLMModel),
        (SqueezeBertConfig, SqueezeBertModel),
        (BertConfig, BertModel),
        (OpenAIGPTConfig, OpenAIGPTModel),
        (GPT2Config, GPT2Model),
        (MobileBertConfig, MobileBertModel),
        (TransfoXLConfig, TransfoXLModel),
        (XLNetConfig, XLNetModel),
        (FlaubertConfig, FlaubertModel),
        (FSMTConfig, FSMTModel),
        (XLMConfig, XLMModel),
        (CTRLConfig, CTRLModel),
        (ElectraConfig, ElectraModel),
        (ReformerConfig, ReformerModel),
        (FunnelConfig, FunnelModel),
        (LxmertConfig, LxmertModel),
        (BertGenerationConfig, BertGenerationEncoder),
        (DebertaConfig, DebertaModel),
        (DPRConfig, DPRQuestionEncoder),
        (XLMProphetNetConfig, XLMProphetNetModel),
        (ProphetNetConfig, ProphetNetModel),
        (MPNetConfig, MPNetModel),
        (TapasConfig, TapasModel),
    ]
)

MODEL_FOR_PRETRAINING_MAPPING = OrderedDict(
    [
        # Model for pre-training mapping
        (LayoutLMConfig, LayoutLMForMaskedLM),
        (RetriBertConfig, RetriBertModel),
        (T5Config, T5ForConditionalGeneration),
        (DistilBertConfig, DistilBertForMaskedLM),
        (AlbertConfig, AlbertForPreTraining),
        (CamembertConfig, CamembertForMaskedLM),
        (XLMRobertaConfig, XLMRobertaForMaskedLM),
        (BartConfig, BartForConditionalGeneration),
        (FSMTConfig, FSMTForConditionalGeneration),
        (LongformerConfig, LongformerForMaskedLM),
        (RobertaConfig, RobertaForMaskedLM),
        (SqueezeBertConfig, SqueezeBertForMaskedLM),
        (BertConfig, BertForPreTraining),
        (OpenAIGPTConfig, OpenAIGPTLMHeadModel),
        (GPT2Config, GPT2LMHeadModel),
        (MobileBertConfig, MobileBertForPreTraining),
        (TransfoXLConfig, TransfoXLLMHeadModel),
        (XLNetConfig, XLNetLMHeadModel),
        (FlaubertConfig, FlaubertWithLMHeadModel),
        (XLMConfig, XLMWithLMHeadModel),
        (CTRLConfig, CTRLLMHeadModel),
        (ElectraConfig, ElectraForPreTraining),
        (LxmertConfig, LxmertForPreTraining),
        (FunnelConfig, FunnelForPreTraining),
        (MPNetConfig, MPNetForMaskedLM),
        (TapasConfig, TapasForMaskedLM),
    ]
)

MODEL_WITH_LM_HEAD_MAPPING = OrderedDict(
    [
        # Model with LM heads mapping
        (LayoutLMConfig, LayoutLMForMaskedLM),
        (T5Config, T5ForConditionalGeneration),
        (DistilBertConfig, DistilBertForMaskedLM),
        (AlbertConfig, AlbertForMaskedLM),
        (CamembertConfig, CamembertForMaskedLM),
        (XLMRobertaConfig, XLMRobertaForMaskedLM),
        (MarianConfig, MarianMTModel),
        (FSMTConfig, FSMTForConditionalGeneration),
        (BartConfig, BartForConditionalGeneration),
        (LongformerConfig, LongformerForMaskedLM),
        (RobertaConfig, RobertaForMaskedLM),
        (SqueezeBertConfig, SqueezeBertForMaskedLM),
        (BertConfig, BertForMaskedLM),
        (OpenAIGPTConfig, OpenAIGPTLMHeadModel),
        (GPT2Config, GPT2LMHeadModel),
        (MobileBertConfig, MobileBertForMaskedLM),
        (TransfoXLConfig, TransfoXLLMHeadModel),
        (XLNetConfig, XLNetLMHeadModel),
        (FlaubertConfig, FlaubertWithLMHeadModel),
        (XLMConfig, XLMWithLMHeadModel),
        (CTRLConfig, CTRLLMHeadModel),
        (ElectraConfig, ElectraForMaskedLM),
        (EncoderDecoderConfig, EncoderDecoderModel),
        (ReformerConfig, ReformerModelWithLMHead),
        (FunnelConfig, FunnelForMaskedLM),
        (MPNetConfig, MPNetForMaskedLM),
        (TapasConfig, TapasForMaskedLM),
    ]
)

MODEL_FOR_CAUSAL_LM_MAPPING = OrderedDict(
    [
        # Model for Causal LM mapping
        (CamembertConfig, CamembertForCausalLM),
        (XLMRobertaConfig, XLMRobertaForCausalLM),
        (RobertaConfig, RobertaForCausalLM),
        (BertConfig, BertLMHeadModel),
        (OpenAIGPTConfig, OpenAIGPTLMHeadModel),
        (GPT2Config, GPT2LMHeadModel),
        (TransfoXLConfig, TransfoXLLMHeadModel),
        (XLNetConfig, XLNetLMHeadModel),
        (
            XLMConfig,
            XLMWithLMHeadModel,
        ),  # XLM can be MLM and CLM => model should be split similar to BERT; leave here for now
        (CTRLConfig, CTRLLMHeadModel),
        (ReformerConfig, ReformerModelWithLMHead),
        (BertGenerationConfig, BertGenerationDecoder),
        (XLMProphetNetConfig, XLMProphetNetForCausalLM),
        (ProphetNetConfig, ProphetNetForCausalLM),
    ]
)

MODEL_FOR_MASKED_LM_MAPPING = OrderedDict(
    [
        # Model for Masked LM mapping
        (LayoutLMConfig, LayoutLMForMaskedLM),
        (DistilBertConfig, DistilBertForMaskedLM),
        (AlbertConfig, AlbertForMaskedLM),
        (BartConfig, BartForConditionalGeneration),
        (CamembertConfig, CamembertForMaskedLM),
        (XLMRobertaConfig, XLMRobertaForMaskedLM),
        (LongformerConfig, LongformerForMaskedLM),
        (RobertaConfig, RobertaForMaskedLM),
        (SqueezeBertConfig, SqueezeBertForMaskedLM),
        (BertConfig, BertForMaskedLM),
        (MobileBertConfig, MobileBertForMaskedLM),
        (FlaubertConfig, FlaubertWithLMHeadModel),
        (XLMConfig, XLMWithLMHeadModel),
        (ElectraConfig, ElectraForMaskedLM),
        (ReformerConfig, ReformerForMaskedLM),
        (FunnelConfig, FunnelForMaskedLM),
        (MPNetConfig, MPNetForMaskedLM),
        (TapasConfig, TapasForMaskedLM),
    ]
)

MODEL_FOR_SEQ_TO_SEQ_CAUSAL_LM_MAPPING = OrderedDict(
    [
        # Model for Seq2Seq Causal LM mapping
        (MT5Config, MT5ForConditionalGeneration),
        (T5Config, T5ForConditionalGeneration),
        (PegasusConfig, PegasusForConditionalGeneration),
        (MarianConfig, MarianMTModel),
        (MBartConfig, MBartForConditionalGeneration),
        (BlenderbotConfig, BlenderbotForConditionalGeneration),
        (BartConfig, BartForConditionalGeneration),
        (FSMTConfig, FSMTForConditionalGeneration),
        (EncoderDecoderConfig, EncoderDecoderModel),
        (XLMProphetNetConfig, XLMProphetNetForConditionalGeneration),
        (ProphetNetConfig, ProphetNetForConditionalGeneration),
    ]
)

MODEL_FOR_SEQUENCE_CLASSIFICATION_MAPPING = OrderedDict(
    [
        # Model for Sequence Classification mapping
        (DistilBertConfig, DistilBertForSequenceClassification),
        (AlbertConfig, AlbertForSequenceClassification),
        (CamembertConfig, CamembertForSequenceClassification),
        (XLMRobertaConfig, XLMRobertaForSequenceClassification),
        (BartConfig, BartForSequenceClassification),
        (LongformerConfig, LongformerForSequenceClassification),
        (RobertaConfig, RobertaForSequenceClassification),
        (SqueezeBertConfig, SqueezeBertForSequenceClassification),
        (BertConfig, BertForSequenceClassification),
        (XLNetConfig, XLNetForSequenceClassification),
        (MobileBertConfig, MobileBertForSequenceClassification),
        (FlaubertConfig, FlaubertForSequenceClassification),
        (XLMConfig, XLMForSequenceClassification),
        (ElectraConfig, ElectraForSequenceClassification),
        (FunnelConfig, FunnelForSequenceClassification),
        (DebertaConfig, DebertaForSequenceClassification),
        (GPT2Config, GPT2ForSequenceClassification),
        (OpenAIGPTConfig, OpenAIGPTForSequenceClassification),
        (ReformerConfig, ReformerForSequenceClassification),
        (CTRLConfig, CTRLForSequenceClassification),
        (TransfoXLConfig, TransfoXLForSequenceClassification),
        (MPNetConfig, MPNetForSequenceClassification),
        (TapasConfig, TapasForSequenceClassification),
    ]
)

MODEL_FOR_QUESTION_ANSWERING_MAPPING = OrderedDict(
    [
        # Model for Question Answering mapping
        (DistilBertConfig, DistilBertForQuestionAnswering),
        (AlbertConfig, AlbertForQuestionAnswering),
        (CamembertConfig, CamembertForQuestionAnswering),
        (BartConfig, BartForQuestionAnswering),
        (LongformerConfig, LongformerForQuestionAnswering),
        (XLMRobertaConfig, XLMRobertaForQuestionAnswering),
        (RobertaConfig, RobertaForQuestionAnswering),
        (SqueezeBertConfig, SqueezeBertForQuestionAnswering),
        (BertConfig, BertForQuestionAnswering),
        (XLNetConfig, XLNetForQuestionAnsweringSimple),
        (FlaubertConfig, FlaubertForQuestionAnsweringSimple),
        (MobileBertConfig, MobileBertForQuestionAnswering),
        (XLMConfig, XLMForQuestionAnsweringSimple),
        (ElectraConfig, ElectraForQuestionAnswering),
        (ReformerConfig, ReformerForQuestionAnswering),
        (FunnelConfig, FunnelForQuestionAnswering),
        (LxmertConfig, LxmertForQuestionAnswering),
        (MPNetConfig, MPNetForQuestionAnswering),
    ]
)

MODEL_FOR_TABLE_QUESTION_ANSWERING_MAPPING = OrderedDict(
    [
        # Model for Table Question Answering mapping
        (TapasConfig, TapasForQuestionAnswering),
    ]
)

MODEL_FOR_TOKEN_CLASSIFICATION_MAPPING = OrderedDict(
    [
        # Model for Token Classification mapping
        (LayoutLMConfig, LayoutLMForTokenClassification),
        (DistilBertConfig, DistilBertForTokenClassification),
        (CamembertConfig, CamembertForTokenClassification),
        (FlaubertConfig, FlaubertForTokenClassification),
        (XLMConfig, XLMForTokenClassification),
        (XLMRobertaConfig, XLMRobertaForTokenClassification),
        (LongformerConfig, LongformerForTokenClassification),
        (RobertaConfig, RobertaForTokenClassification),
        (SqueezeBertConfig, SqueezeBertForTokenClassification),
        (BertConfig, BertForTokenClassification),
        (MobileBertConfig, MobileBertForTokenClassification),
        (XLNetConfig, XLNetForTokenClassification),
        (AlbertConfig, AlbertForTokenClassification),
        (ElectraConfig, ElectraForTokenClassification),
        (FlaubertConfig, FlaubertForTokenClassification),
        (FunnelConfig, FunnelForTokenClassification),
        (MPNetConfig, MPNetForTokenClassification),
    ]
)

MODEL_FOR_MULTIPLE_CHOICE_MAPPING = OrderedDict(
    [
        # Model for Multiple Choice mapping
        (CamembertConfig, CamembertForMultipleChoice),
        (ElectraConfig, ElectraForMultipleChoice),
        (XLMRobertaConfig, XLMRobertaForMultipleChoice),
        (LongformerConfig, LongformerForMultipleChoice),
        (RobertaConfig, RobertaForMultipleChoice),
        (SqueezeBertConfig, SqueezeBertForMultipleChoice),
        (BertConfig, BertForMultipleChoice),
        (DistilBertConfig, DistilBertForMultipleChoice),
        (MobileBertConfig, MobileBertForMultipleChoice),
        (XLNetConfig, XLNetForMultipleChoice),
        (AlbertConfig, AlbertForMultipleChoice),
        (XLMConfig, XLMForMultipleChoice),
        (FlaubertConfig, FlaubertForMultipleChoice),
        (FunnelConfig, FunnelForMultipleChoice),
        (MPNetConfig, MPNetForMultipleChoice),
    ]
)

MODEL_FOR_NEXT_SENTENCE_PREDICTION_MAPPING = OrderedDict(
    [
        (BertConfig, BertForNextSentencePrediction),
        (MobileBertConfig, MobileBertForNextSentencePrediction),
    ]
)

AUTO_MODEL_PRETRAINED_DOCSTRING = r"""

        The model class to instantiate is selected based on the :obj:`model_type` property of the config object (either
        passed as an argument or loaded from :obj:`pretrained_model_name_or_path` if possible), or when it's missing,
        by falling back to using pattern matching on :obj:`pretrained_model_name_or_path`:

        List options

        The model is set in evaluation mode by default using ``model.eval()`` (so for instance, dropout modules are
        deactivated). To train the model, you should first set it back in training mode with ``model.train()``

        Args:
            pretrained_model_name_or_path (:obj:`str` or :obj:`os.PathLike`):
                Can be either:

                    - A string, the `model id` of a pretrained model hosted inside a model repo on huggingface.co.
                      Valid model ids can be located at the root-level, like ``bert-base-uncased``, or namespaced under
                      a user or organization name, like ``dbmdz/bert-base-german-cased``.
                    - A path to a `directory` containing model weights saved using
                      :func:`~transformers.PreTrainedModel.save_pretrained`, e.g., ``./my_model_directory/``.
                    - A path or url to a `tensorflow index checkpoint file` (e.g, ``./tf_model/model.ckpt.index``). In
                      this case, ``from_tf`` should be set to :obj:`True` and a configuration object should be provided
                      as ``config`` argument. This loading path is slower than converting the TensorFlow checkpoint in
                      a PyTorch model using the provided conversion scripts and loading the PyTorch model afterwards.
            model_args (additional positional arguments, `optional`):
                Will be passed along to the underlying model ``__init__()`` method.
            config (:class:`~transformers.PretrainedConfig`, `optional`):
                Configuration for the model to use instead of an automatically loaded configuration. Configuration can
                be automatically loaded when:

                    - The model is a model provided by the library (loaded with the `model id` string of a pretrained
                      model).
                    - The model was saved using :meth:`~transformers.PreTrainedModel.save_pretrained` and is reloaded
                      by supplying the save directory.
                    - The model is loaded by supplying a local directory as ``pretrained_model_name_or_path`` and a
                      configuration JSON file named `config.json` is found in the directory.
            state_dict (`Dict[str, torch.Tensor]`, `optional`):
                A state dictionary to use instead of a state dictionary loaded from saved weights file.

                This option can be used if you want to create a model from a pretrained configuration but load your own
                weights. In this case though, you should check if using
                :func:`~transformers.PreTrainedModel.save_pretrained` and
                :func:`~transformers.PreTrainedModel.from_pretrained` is not a simpler option.
            cache_dir (:obj:`str` or :obj:`os.PathLike`, `optional`):
                Path to a directory in which a downloaded pretrained model configuration should be cached if the
                standard cache should not be used.
            from_tf (:obj:`bool`, `optional`, defaults to :obj:`False`):
                Load the model weights from a TensorFlow checkpoint save file (see docstring of
                ``pretrained_model_name_or_path`` argument).
            force_download (:obj:`bool`, `optional`, defaults to :obj:`False`):
                Whether or not to force the (re-)download of the model weights and configuration files, overriding the
                cached versions if they exist.
            resume_download (:obj:`bool`, `optional`, defaults to :obj:`False`):
                Whether or not to delete incompletely received files. Will attempt to resume the download if such a
                file exists.
            proxies (:obj:`Dict[str, str], `optional`):
                A dictionary of proxy servers to use by protocol or endpoint, e.g., :obj:`{'http': 'foo.bar:3128',
                'http://hostname': 'foo.bar:4012'}`. The proxies are used on each request.
            output_loading_info(:obj:`bool`, `optional`, defaults to :obj:`False`):
                Whether ot not to also return a dictionary containing missing keys, unexpected keys and error messages.
            local_files_only(:obj:`bool`, `optional`, defaults to :obj:`False`):
                Whether or not to only look at local files (e.g., not try downloading the model).
            revision(:obj:`str`, `optional`, defaults to :obj:`"main"`):
                The specific model version to use. It can be a branch name, a tag name, or a commit id, since we use a
                git-based system for storing models and other artifacts on huggingface.co, so ``revision`` can be any
                identifier allowed by git.
            kwargs (additional keyword arguments, `optional`):
                Can be used to update the configuration object (after it being loaded) and initiate the model (e.g.,
                :obj:`output_attentions=True`). Behaves differently depending on whether a ``config`` is provided or
                automatically loaded:

                    - If a configuration is provided with ``config``, ``**kwargs`` will be directly passed to the
                      underlying model's ``__init__`` method (we assume all relevant updates to the configuration have
                      already been done)
                    - If a configuration is not provided, ``kwargs`` will be first passed to the configuration class
                      initialization function (:func:`~transformers.PretrainedConfig.from_pretrained`). Each key of
                      ``kwargs`` that corresponds to a configuration attribute will be used to override said attribute
                      with the supplied ``kwargs`` value. Remaining keys that do not correspond to any configuration
                      attribute will be passed to the underlying model's ``__init__`` function.
"""


class AutoModel:
    r"""
    This is a generic model class that will be instantiated as one of the base model classes of the library when
    created with the :meth:`~transformers.AutoModel.from_pretrained` class method or the
    :meth:`~transformers.AutoModel.from_config` class methods.

    This class cannot be instantiated directly using ``__init__()`` (throws an error).
    """

    def __init__(self):
        raise EnvironmentError(
            "AutoModel is designed to be instantiated "
            "using the `AutoModel.from_pretrained(pretrained_model_name_or_path)` or "
            "`AutoModel.from_config(config)` methods."
        )

    @classmethod
    @replace_list_option_in_docstrings(MODEL_MAPPING, use_model_types=False)
    def from_config(cls, config):
        r"""
        Instantiates one of the base model classes of the library from a configuration.

        Note:
            Loading a model from its configuration file does **not** load the model weights. It only affects the
            model's configuration. Use :meth:`~transformers.AutoModel.from_pretrained` to load the model weights.

        Args:
            config (:class:`~transformers.PretrainedConfig`):
                The model class to instantiate is selected based on the configuration class:

                List options

        Examples::

            >>> from transformers import AutoConfig, AutoModel
            >>> # Download configuration from huggingface.co and cache.
            >>> config = AutoConfig.from_pretrained('bert-base-uncased')
            >>> model = AutoModel.from_config(config)
        """
        if type(config) in MODEL_MAPPING.keys():
            return MODEL_MAPPING[type(config)](config)
        raise ValueError(
            "Unrecognized configuration class {} for this kind of AutoModel: {}.\n"
            "Model type should be one of {}.".format(
                config.__class__, cls.__name__, ", ".join(c.__name__ for c in MODEL_MAPPING.keys())
            )
        )

    @classmethod
    @replace_list_option_in_docstrings(MODEL_MAPPING)
    @add_start_docstrings(
        "Instantiate one of the base model classes of the library from a pretrained model.",
        AUTO_MODEL_PRETRAINED_DOCSTRING,
    )
    def from_pretrained(cls, pretrained_model_name_or_path, *model_args, **kwargs):
        r"""

        Examples::

            >>> from transformers import AutoConfig, AutoModel

            >>> # Download model and configuration from huggingface.co and cache.
            >>> model = AutoModel.from_pretrained('bert-base-uncased')

            >>> # Update configuration during loading
            >>> model = AutoModel.from_pretrained('bert-base-uncased', output_attentions=True)
            >>> model.config.output_attentions
            True

            >>> # Loading from a TF checkpoint file instead of a PyTorch model (slower)
            >>> config = AutoConfig.from_json_file('./tf_model/bert_tf_model_config.json')
            >>> model = AutoModel.from_pretrained('./tf_model/bert_tf_checkpoint.ckpt.index', from_tf=True, config=config)
        """
        config = kwargs.pop("config", None)
        if not isinstance(config, PretrainedConfig):
            config, kwargs = AutoConfig.from_pretrained(
                pretrained_model_name_or_path, return_unused_kwargs=True, **kwargs
            )

        if type(config) in MODEL_MAPPING.keys():
            return MODEL_MAPPING[type(config)].from_pretrained(
                pretrained_model_name_or_path, *model_args, config=config, **kwargs
            )
        raise ValueError(
            "Unrecognized configuration class {} for this kind of AutoModel: {}.\n"
            "Model type should be one of {}.".format(
                config.__class__, cls.__name__, ", ".join(c.__name__ for c in MODEL_MAPPING.keys())
            )
        )


class AutoModelForPreTraining:
    r"""
    This is a generic model class that will be instantiated as one of the model classes of the library---with the
    architecture used for pretraining this model---when created with the when created with the
    :meth:`~transformers.AutoModelForPreTraining.from_pretrained` class method or the
    :meth:`~transformers.AutoModelForPreTraining.from_config` class method.

    This class cannot be instantiated directly using ``__init__()`` (throws an error).
    """

    def __init__(self):
        raise EnvironmentError(
            "AutoModelForPreTraining is designed to be instantiated "
            "using the `AutoModelForPreTraining.from_pretrained(pretrained_model_name_or_path)` or "
            "`AutoModelForPreTraining.from_config(config)` methods."
        )

    @classmethod
    @replace_list_option_in_docstrings(MODEL_FOR_PRETRAINING_MAPPING, use_model_types=False)
    def from_config(cls, config):
        r"""
        Instantiates one of the model classes of the library---with the architecture used for pretraining this
        model---from a configuration.

        Note:
            Loading a model from its configuration file does **not** load the model weights. It only affects the
            model's configuration. Use :meth:`~transformers.AutoModelForPreTraining.from_pretrained` to load the model
            weights.

        Args:
            config (:class:`~transformers.PretrainedConfig`):
                The model class to instantiate is selected based on the configuration class:

                List options

        Examples::

            >>> from transformers import AutoConfig, AutoModelForPreTraining
            >>> # Download configuration from huggingface.co and cache.
            >>> config = AutoConfig.from_pretrained('bert-base-uncased')
            >>> model = AutoModelForPreTraining.from_config(config)
        """
        if type(config) in MODEL_FOR_PRETRAINING_MAPPING.keys():
            return MODEL_FOR_PRETRAINING_MAPPING[type(config)](config)
        raise ValueError(
            "Unrecognized configuration class {} for this kind of AutoModel: {}.\n"
            "Model type should be one of {}.".format(
                config.__class__, cls.__name__, ", ".join(c.__name__ for c in MODEL_FOR_PRETRAINING_MAPPING.keys())
            )
        )

    @classmethod
    @replace_list_option_in_docstrings(MODEL_FOR_PRETRAINING_MAPPING)
    @add_start_docstrings(
        "Instantiate one of the model classes of the library---with the architecture used for pretraining this ",
        "model---from a pretrained model.",
        AUTO_MODEL_PRETRAINED_DOCSTRING,
    )
    def from_pretrained(cls, pretrained_model_name_or_path, *model_args, **kwargs):
        r"""
        Examples::

            >>> from transformers import AutoConfig, AutoModelForPreTraining

            >>> # Download model and configuration from huggingface.co and cache.
            >>> model = AutoModelForPreTraining.from_pretrained('bert-base-uncased')

            >>> # Update configuration during loading
            >>> model = AutoModelForPreTraining.from_pretrained('bert-base-uncased', output_attentions=True)
            >>> model.config.output_attentions
            True

            >>> # Loading from a TF checkpoint file instead of a PyTorch model (slower)
            >>> config = AutoConfig.from_json_file('./tf_model/bert_tf_model_config.json')
            >>> model = AutoModelForPreTraining.from_pretrained('./tf_model/bert_tf_checkpoint.ckpt.index', from_tf=True, config=config)
        """
        config = kwargs.pop("config", None)
        if not isinstance(config, PretrainedConfig):
            config, kwargs = AutoConfig.from_pretrained(
                pretrained_model_name_or_path, return_unused_kwargs=True, **kwargs
            )

        if type(config) in MODEL_FOR_PRETRAINING_MAPPING.keys():
            return MODEL_FOR_PRETRAINING_MAPPING[type(config)].from_pretrained(
                pretrained_model_name_or_path, *model_args, config=config, **kwargs
            )
        raise ValueError(
            "Unrecognized configuration class {} for this kind of AutoModel: {}.\n"
            "Model type should be one of {}.".format(
                config.__class__, cls.__name__, ", ".join(c.__name__ for c in MODEL_FOR_PRETRAINING_MAPPING.keys())
            )
        )


class AutoModelWithLMHead:
    r"""
    This is a generic model class that will be instantiated as one of the model classes of the library---with a
    language modeling head---when created with the when created with the
    :meth:`~transformers.AutoModelWithLMHead.from_pretrained` class method or the
    :meth:`~transformers.AutoModelWithLMHead.from_config` class method.

    This class cannot be instantiated directly using ``__init__()`` (throws an error).

    .. warning::

        This class is deprecated and will be removed in a future version. Please use
        :class:`~transformers.AutoModelForCausalLM` for causal language models,
        :class:`~transformers.AutoModelForMaskedLM` for masked language models and
        :class:`~transformers.AutoModelForSeq2SeqLM` for encoder-decoder models.
    """

    def __init__(self):
        raise EnvironmentError(
            "AutoModelWithLMHead is designed to be instantiated "
            "using the `AutoModelWithLMHead.from_pretrained(pretrained_model_name_or_path)` or "
            "`AutoModelWithLMHead.from_config(config)` methods."
        )

    @classmethod
    @replace_list_option_in_docstrings(MODEL_WITH_LM_HEAD_MAPPING, use_model_types=False)
    def from_config(cls, config):
        r"""
        Instantiates one of the model classes of the library---with a language modeling head---from a configuration.

        Note:
            Loading a model from its configuration file does **not** load the model weights. It only affects the
            model's configuration. Use :meth:`~transformers.AutoModelWithLMHead.from_pretrained` to load the model
            weights.

        Args:
            config (:class:`~transformers.PretrainedConfig`):
                The model class to instantiate is selected based on the configuration class:

                List options

        Examples::

            >>> from transformers import AutoConfig, AutoModelWithLMHead
            >>> # Download configuration from huggingface.co and cache.
            >>> config = AutoConfig.from_pretrained('bert-base-uncased')
            >>> model = AutoModelWithLMHead.from_config(config)
        """
        warnings.warn(
            "The class `AutoModelWithLMHead` is deprecated and will be removed in a future version. Please use "
            "`AutoModelForCausalLM` for causal language models, `AutoModelForMaskedLM` for masked language models and "
            "`AutoModelForSeq2SeqLM` for encoder-decoder models.",
            FutureWarning,
        )
        if type(config) in MODEL_WITH_LM_HEAD_MAPPING.keys():
            return MODEL_WITH_LM_HEAD_MAPPING[type(config)](config)
        raise ValueError(
            "Unrecognized configuration class {} for this kind of AutoModel: {}.\n"
            "Model type should be one of {}.".format(
                config.__class__, cls.__name__, ", ".join(c.__name__ for c in MODEL_WITH_LM_HEAD_MAPPING.keys())
            )
        )

    @classmethod
    @replace_list_option_in_docstrings(MODEL_WITH_LM_HEAD_MAPPING)
    @add_start_docstrings(
        "Instantiate one of the model classes of the library---with a language modeling head---from a pretrained ",
        "model.",
        AUTO_MODEL_PRETRAINED_DOCSTRING,
    )
    def from_pretrained(cls, pretrained_model_name_or_path, *model_args, **kwargs):
        r"""
        Examples::

            >>> from transformers import AutoConfig, AutoModelWithLMHead

            >>> # Download model and configuration from huggingface.co and cache.
            >>> model = AutoModelWithLMHead.from_pretrained('bert-base-uncased')

            >>> # Update configuration during loading
            >>> model = AutoModelWithLMHead.from_pretrained('bert-base-uncased', output_attentions=True)
            >>> model.config.output_attentions
            True

            >>> # Loading from a TF checkpoint file instead of a PyTorch model (slower)
            >>> config = AutoConfig.from_json_file('./tf_model/bert_tf_model_config.json')
            >>> model = AutoModelWithLMHead.from_pretrained('./tf_model/bert_tf_checkpoint.ckpt.index', from_tf=True, config=config)
        """
        warnings.warn(
            "The class `AutoModelWithLMHead` is deprecated and will be removed in a future version. Please use "
            "`AutoModelForCausalLM` for causal language models, `AutoModelForMaskedLM` for masked language models and "
            "`AutoModelForSeq2SeqLM` for encoder-decoder models.",
            FutureWarning,
        )
        config = kwargs.pop("config", None)
        if not isinstance(config, PretrainedConfig):
            config, kwargs = AutoConfig.from_pretrained(
                pretrained_model_name_or_path, return_unused_kwargs=True, **kwargs
            )

        if type(config) in MODEL_WITH_LM_HEAD_MAPPING.keys():
            return MODEL_WITH_LM_HEAD_MAPPING[type(config)].from_pretrained(
                pretrained_model_name_or_path, *model_args, config=config, **kwargs
            )
        raise ValueError(
            "Unrecognized configuration class {} for this kind of AutoModel: {}.\n"
            "Model type should be one of {}.".format(
                config.__class__, cls.__name__, ", ".join(c.__name__ for c in MODEL_WITH_LM_HEAD_MAPPING.keys())
            )
        )


class AutoModelForCausalLM:
    r"""
    This is a generic model class that will be instantiated as one of the model classes of the library---with a causal
    language modeling head---when created with the when created with the
    :meth:`~transformers.AutoModelForCausalLM.from_pretrained` class method or the
    :meth:`~transformers.AutoModelForCausalLM.from_config` class method.

    This class cannot be instantiated directly using ``__init__()`` (throws an error).
    """

    def __init__(self):
        raise EnvironmentError(
            "AutoModelForCausalLM is designed to be instantiated "
            "using the `AutoModelForCausalLM.from_pretrained(pretrained_model_name_or_path)` or "
            "`AutoModelForCausalLM.from_config(config)` methods."
        )

    @classmethod
    @replace_list_option_in_docstrings(MODEL_FOR_CAUSAL_LM_MAPPING, use_model_types=False)
    def from_config(cls, config):
        r"""
        Instantiates one of the model classes of the library---with a causal language modeling head---from a
        configuration.

        Note:
            Loading a model from its configuration file does **not** load the model weights. It only affects the
            model's configuration. Use :meth:`~transformers.AutoModelForCausalLM.from_pretrained` to load the model
            weights.

        Args:
            config (:class:`~transformers.PretrainedConfig`):
                The model class to instantiate is selected based on the configuration class:

                List options

        Examples::

            >>> from transformers import AutoConfig, AutoModelForCausalLM
            >>> # Download configuration from huggingface.co and cache.
            >>> config = AutoConfig.from_pretrained('gpt2')
            >>> model = AutoModelForCausalLM.from_config(config)
        """
        if type(config) in MODEL_FOR_CAUSAL_LM_MAPPING.keys():
            return MODEL_FOR_CAUSAL_LM_MAPPING[type(config)](config)
        raise ValueError(
            "Unrecognized configuration class {} for this kind of AutoModel: {}.\n"
            "Model type should be one of {}.".format(
                config.__class__, cls.__name__, ", ".join(c.__name__ for c in MODEL_FOR_CAUSAL_LM_MAPPING.keys())
            )
        )

    @classmethod
    @replace_list_option_in_docstrings(MODEL_FOR_CAUSAL_LM_MAPPING)
    @add_start_docstrings(
        "Instantiate one of the model classes of the library---with a causal language modeling head---from a "
        "pretrained model.",
        AUTO_MODEL_PRETRAINED_DOCSTRING,
    )
    def from_pretrained(cls, pretrained_model_name_or_path, *model_args, **kwargs):
        r"""
        Examples::

            >>> from transformers import AutoConfig, AutoModelForCausalLM

            >>> # Download model and configuration from huggingface.co and cache.
            >>> model = AutoModelForCausalLM.from_pretrained('gpt2')

            >>> # Update configuration during loading
            >>> model = AutoModelForCausalLM.from_pretrained('gpt2', output_attentions=True)
            >>> model.config.output_attentions
            True

            >>> # Loading from a TF checkpoint file instead of a PyTorch model (slower)
            >>> config = AutoConfig.from_json_file('./tf_model/gpt2_tf_model_config.json')
            >>> model = AutoModelForCausalLM.from_pretrained('./tf_model/gpt2_tf_checkpoint.ckpt.index', from_tf=True, config=config)
        """
        config = kwargs.pop("config", None)
        if not isinstance(config, PretrainedConfig):
            config, kwargs = AutoConfig.from_pretrained(
                pretrained_model_name_or_path, return_unused_kwargs=True, **kwargs
            )

        if type(config) in MODEL_FOR_CAUSAL_LM_MAPPING.keys():
            return MODEL_FOR_CAUSAL_LM_MAPPING[type(config)].from_pretrained(
                pretrained_model_name_or_path, *model_args, config=config, **kwargs
            )
        raise ValueError(
            "Unrecognized configuration class {} for this kind of AutoModel: {}.\n"
            "Model type should be one of {}.".format(
                config.__class__, cls.__name__, ", ".join(c.__name__ for c in MODEL_FOR_CAUSAL_LM_MAPPING.keys())
            )
        )


class AutoModelForMaskedLM:
    r"""
    This is a generic model class that will be instantiated as one of the model classes of the library---with a masked
    language modeling head---when created with the when created with the
    :meth:`~transformers.AutoModelForMaskedLM.from_pretrained` class method or the
    :meth:`~transformers.AutoModelForMaskedLM.from_config` class method.

    This class cannot be instantiated directly using ``__init__()`` (throws an error).
    """

    def __init__(self):
        raise EnvironmentError(
            "AutoModelForMaskedLM is designed to be instantiated "
            "using the `AutoModelForMaskedLM.from_pretrained(pretrained_model_name_or_path)` or "
            "`AutoModelForMaskedLM.from_config(config)` methods."
        )

    @classmethod
    @replace_list_option_in_docstrings(MODEL_FOR_MASKED_LM_MAPPING, use_model_types=False)
    def from_config(cls, config):
        r"""
        Instantiates one of the model classes of the library---with a masked language modeling head---from a
        configuration.

        Note:
            Loading a model from its configuration file does **not** load the model weights. It only affects the
            model's configuration. Use :meth:`~transformers.AutoModelForMaskedLM.from_pretrained` to load the model
            weights.

        Args:
            config (:class:`~transformers.PretrainedConfig`):
                The model class to instantiate is selected based on the configuration class:

                List options

        Examples::

            >>> from transformers import AutoConfig, AutoModelForMaskedLM
            >>> # Download configuration from huggingface.co and cache.
            >>> config = AutoConfig.from_pretrained('bert-base-uncased')
            >>> model = AutoModelForMaskedLM.from_config(config)
        """
        if type(config) in MODEL_FOR_MASKED_LM_MAPPING.keys():
            return MODEL_FOR_MASKED_LM_MAPPING[type(config)](config)
        raise ValueError(
            "Unrecognized configuration class {} for this kind of AutoModel: {}.\n"
            "Model type should be one of {}.".format(
                config.__class__, cls.__name__, ", ".join(c.__name__ for c in MODEL_FOR_MASKED_LM_MAPPING.keys())
            )
        )

    @classmethod
    @replace_list_option_in_docstrings(MODEL_FOR_MASKED_LM_MAPPING)
    @add_start_docstrings(
        "Instantiate one of the model classes of the library---with a masked language modeling head---from a "
        "pretrained model.",
        AUTO_MODEL_PRETRAINED_DOCSTRING,
    )
    def from_pretrained(cls, pretrained_model_name_or_path, *model_args, **kwargs):
        r"""
        Examples::

            >>> from transformers import AutoConfig, AutoModelForMaskedLM

            >>> # Download model and configuration from huggingface.co and cache.
            >>> model = AutoModelForMaskedLM.from_pretrained('bert-base-uncased')

            >>> # Update configuration during loading
            >>> model = AutoModelForMaskedLM.from_pretrained('bert-base-uncased', output_attentions=True)
            >>> model.config.output_attentions
            True

            >>> # Loading from a TF checkpoint file instead of a PyTorch model (slower)
            >>> config = AutoConfig.from_json_file('./tf_model/bert_tf_model_config.json')
            >>> model = AutoModelForMaskedLM.from_pretrained('./tf_model/bert_tf_checkpoint.ckpt.index', from_tf=True, config=config)
        """
        config = kwargs.pop("config", None)
        if not isinstance(config, PretrainedConfig):
            config, kwargs = AutoConfig.from_pretrained(
                pretrained_model_name_or_path, return_unused_kwargs=True, **kwargs
            )

        if type(config) in MODEL_FOR_MASKED_LM_MAPPING.keys():
            return MODEL_FOR_MASKED_LM_MAPPING[type(config)].from_pretrained(
                pretrained_model_name_or_path, *model_args, config=config, **kwargs
            )
        raise ValueError(
            "Unrecognized configuration class {} for this kind of AutoModel: {}.\n"
            "Model type should be one of {}.".format(
                config.__class__, cls.__name__, ", ".join(c.__name__ for c in MODEL_FOR_MASKED_LM_MAPPING.keys())
            )
        )


class AutoModelForSeq2SeqLM:
    r"""
    This is a generic model class that will be instantiated as one of the model classes of the library---with a
    sequence-to-sequence language modeling head---when created with the when created with the
    :meth:`~transformers.AutoModelForSeq2SeqLM.from_pretrained` class method or the
    :meth:`~transformers.AutoModelForSeq2SeqLM.from_config` class method.

    This class cannot be instantiated directly using ``__init__()`` (throws an error).
    """

    def __init__(self):
        raise EnvironmentError(
            "AutoModelForSeq2SeqLM is designed to be instantiated "
            "using the `AutoModelForSeq2SeqLM.from_pretrained(pretrained_model_name_or_path)` or "
            "`AutoModelForSeq2SeqLM.from_config(config)` methods."
        )

    @classmethod
    @replace_list_option_in_docstrings(MODEL_FOR_SEQ_TO_SEQ_CAUSAL_LM_MAPPING, use_model_types=False)
    def from_config(cls, config):
        r"""
        Instantiates one of the model classes of the library---with a sequence-to-sequence language modeling
        head---from a configuration.

        Note:
            Loading a model from its configuration file does **not** load the model weights. It only affects the
            model's configuration. Use :meth:`~transformers.AutoModelForSeq2SeqLM.from_pretrained` to load the model
            weights.

        Args:
            config (:class:`~transformers.PretrainedConfig`):
                The model class to instantiate is selected based on the configuration class:

                List options

        Examples::

            >>> from transformers import AutoConfig, AutoModelForSeq2SeqLM
            >>> # Download configuration from huggingface.co and cache.
            >>> config = AutoConfig.from_pretrained('t5')
            >>> model = AutoModelForSeq2SeqLM.from_config(config)
        """
        if type(config) in MODEL_FOR_SEQ_TO_SEQ_CAUSAL_LM_MAPPING.keys():
            return MODEL_FOR_SEQ_TO_SEQ_CAUSAL_LM_MAPPING[type(config)](config)
        raise ValueError(
            "Unrecognized configuration class {} for this kind of AutoModel: {}.\n"
            "Model type should be one of {}.".format(
                config.__class__,
                cls.__name__,
                ", ".join(c.__name__ for c in MODEL_FOR_SEQ_TO_SEQ_CAUSAL_LM_MAPPING.keys()),
            )
        )

    @classmethod
    @replace_list_option_in_docstrings(MODEL_FOR_SEQ_TO_SEQ_CAUSAL_LM_MAPPING)
    @add_start_docstrings(
        "Instantiate one of the model classes of the library---with a sequence-to-sequence language modeling "
        "head---from a pretrained model.",
        AUTO_MODEL_PRETRAINED_DOCSTRING,
    )
    def from_pretrained(cls, pretrained_model_name_or_path, *model_args, **kwargs):
        r"""
        Examples::

            >>> from transformers import AutoConfig, AutoModelForSeq2SeqLM

            >>> # Download model and configuration from huggingface.co and cache.
            >>> model = AutoModelForSeq2SeqLM.from_pretrained('t5-base')

            >>> # Update configuration during loading
            >>> model = AutoModelForSeq2SeqLM.from_pretrained('t5-base', output_attentions=True)
            >>> model.config.output_attentions
            True

            >>> # Loading from a TF checkpoint file instead of a PyTorch model (slower)
            >>> config = AutoConfig.from_json_file('./tf_model/t5_tf_model_config.json')
            >>> model = AutoModelForSeq2SeqLM.from_pretrained('./tf_model/t5_tf_checkpoint.ckpt.index', from_tf=True, config=config)
        """
        config = kwargs.pop("config", None)
        if not isinstance(config, PretrainedConfig):
            config, kwargs = AutoConfig.from_pretrained(
                pretrained_model_name_or_path, return_unused_kwargs=True, **kwargs
            )

        if type(config) in MODEL_FOR_SEQ_TO_SEQ_CAUSAL_LM_MAPPING.keys():
            return MODEL_FOR_SEQ_TO_SEQ_CAUSAL_LM_MAPPING[type(config)].from_pretrained(
                pretrained_model_name_or_path, *model_args, config=config, **kwargs
            )
        raise ValueError(
            "Unrecognized configuration class {} for this kind of AutoModel: {}.\n"
            "Model type should be one of {}.".format(
                config.__class__,
                cls.__name__,
                ", ".join(c.__name__ for c in MODEL_FOR_SEQ_TO_SEQ_CAUSAL_LM_MAPPING.keys()),
            )
        )


class AutoModelForSequenceClassification:
    r"""
    This is a generic model class that will be instantiated as one of the model classes of the library---with a
    sequence classification head---when created with the when created with the
    :meth:`~transformers.AutoModelForSequenceClassification.from_pretrained` class method or the
    :meth:`~transformers.AutoModelForSequenceClassification.from_config` class method.

    This class cannot be instantiated directly using ``__init__()`` (throws an error).
    """

    def __init__(self):
        raise EnvironmentError(
            "AutoModelForSequenceClassification is designed to be instantiated "
            "using the `AutoModelForSequenceClassification.from_pretrained(pretrained_model_name_or_path)` or "
            "`AutoModelForSequenceClassification.from_config(config)` methods."
        )

    @classmethod
    @replace_list_option_in_docstrings(MODEL_FOR_SEQUENCE_CLASSIFICATION_MAPPING, use_model_types=False)
    def from_config(cls, config):
        r"""
        Instantiates one of the model classes of the library---with a sequence classification head---from a
        configuration.

        Note:
            Loading a model from its configuration file does **not** load the model weights. It only affects the
            model's configuration. Use :meth:`~transformers.AutoModelForSequenceClassification.from_pretrained` to load
            the model weights.

        Args:
            config (:class:`~transformers.PretrainedConfig`):
                The model class to instantiate is selected based on the configuration class:

                List options

        Examples::

            >>> from transformers import AutoConfig, AutoModelForSequenceClassification
            >>> # Download configuration from huggingface.co and cache.
            >>> config = AutoConfig.from_pretrained('bert-base-uncased')
            >>> model = AutoModelForSequenceClassification.from_config(config)
        """
        if type(config) in MODEL_FOR_SEQUENCE_CLASSIFICATION_MAPPING.keys():
            return MODEL_FOR_SEQUENCE_CLASSIFICATION_MAPPING[type(config)](config)
        raise ValueError(
            "Unrecognized configuration class {} for this kind of AutoModel: {}.\n"
            "Model type should be one of {}.".format(
                config.__class__,
                cls.__name__,
                ", ".join(c.__name__ for c in MODEL_FOR_SEQUENCE_CLASSIFICATION_MAPPING.keys()),
            )
        )

    @classmethod
    @replace_list_option_in_docstrings(MODEL_FOR_SEQUENCE_CLASSIFICATION_MAPPING)
    @add_start_docstrings(
        "Instantiate one of the model classes of the library---with a sequence classification head---from a "
        "pretrained model.",
        AUTO_MODEL_PRETRAINED_DOCSTRING,
    )
    def from_pretrained(cls, pretrained_model_name_or_path, *model_args, **kwargs):
        r"""
        Examples::

            >>> from transformers import AutoConfig, AutoModelForSequenceClassification

            >>> # Download model and configuration from huggingface.co and cache.
            >>> model = AutoModelForSequenceClassification.from_pretrained('bert-base-uncased')

            >>> # Update configuration during loading
            >>> model = AutoModelForSequenceClassification.from_pretrained('bert-base-uncased', output_attentions=True)
            >>> model.config.output_attentions
            True

            >>> # Loading from a TF checkpoint file instead of a PyTorch model (slower)
            >>> config = AutoConfig.from_json_file('./tf_model/bert_tf_model_config.json')
            >>> model = AutoModelForSequenceClassification.from_pretrained('./tf_model/bert_tf_checkpoint.ckpt.index', from_tf=True, config=config)
        """
        config = kwargs.pop("config", None)
        if not isinstance(config, PretrainedConfig):
            config, kwargs = AutoConfig.from_pretrained(
                pretrained_model_name_or_path, return_unused_kwargs=True, **kwargs
            )

        if type(config) in MODEL_FOR_SEQUENCE_CLASSIFICATION_MAPPING.keys():
            return MODEL_FOR_SEQUENCE_CLASSIFICATION_MAPPING[type(config)].from_pretrained(
                pretrained_model_name_or_path, *model_args, config=config, **kwargs
            )
        raise ValueError(
            "Unrecognized configuration class {} for this kind of AutoModel: {}.\n"
            "Model type should be one of {}.".format(
                config.__class__,
                cls.__name__,
                ", ".join(c.__name__ for c in MODEL_FOR_SEQUENCE_CLASSIFICATION_MAPPING.keys()),
            )
        )


class AutoModelForQuestionAnswering:
    r"""
    This is a generic model class that will be instantiated as one of the model classes of the library---with a
    question answering head---when created with the when created with the
    :meth:`~transformers.AutoModeForQuestionAnswering.from_pretrained` class method or the
    :meth:`~transformers.AutoModelForQuestionAnswering.from_config` class method.

    This class cannot be instantiated directly using ``__init__()`` (throws an error).
    """

    def __init__(self):
        raise EnvironmentError(
            "AutoModelForQuestionAnswering is designed to be instantiated "
            "using the `AutoModelForQuestionAnswering.from_pretrained(pretrained_model_name_or_path)` or "
            "`AutoModelForQuestionAnswering.from_config(config)` methods."
        )

    @classmethod
    @replace_list_option_in_docstrings(MODEL_FOR_QUESTION_ANSWERING_MAPPING, use_model_types=False)
    def from_config(cls, config):
        r"""
        Instantiates one of the model classes of the library---with a question answering head---from a configuration.

        Note:
            Loading a model from its configuration file does **not** load the model weights. It only affects the
            model's configuration. Use :meth:`~transformers.AutoModelForQuestionAnswering.from_pretrained` to load the
            model weights.

        Args:
            config (:class:`~transformers.PretrainedConfig`):
                The model class to instantiate is selected based on the configuration class:

                List options

        Examples::

            >>> from transformers import AutoConfig, AutoModelForQuestionAnswering
            >>> # Download configuration from huggingface.co and cache.
            >>> config = AutoConfig.from_pretrained('bert-base-uncased')
            >>> model = AutoModelForQuestionAnswering.from_config(config)
        """
        if type(config) in MODEL_FOR_QUESTION_ANSWERING_MAPPING.keys():
            return MODEL_FOR_QUESTION_ANSWERING_MAPPING[type(config)](config)

        raise ValueError(
            "Unrecognized configuration class {} for this kind of AutoModel: {}.\n"
            "Model type should be one of {}.".format(
                config.__class__,
                cls.__name__,
                ", ".join(c.__name__ for c in MODEL_FOR_QUESTION_ANSWERING_MAPPING.keys()),
            )
        )

    @classmethod
    @replace_list_option_in_docstrings(MODEL_FOR_QUESTION_ANSWERING_MAPPING)
    @add_start_docstrings(
        "Instantiate one of the model classes of the library---with a question answering head---from a "
        "pretrained model.",
        AUTO_MODEL_PRETRAINED_DOCSTRING,
    )
    def from_pretrained(cls, pretrained_model_name_or_path, *model_args, **kwargs):
        r"""
        Examples::

            >>> from transformers import AutoConfig, AutoModelForQuestionAnswering

            >>> # Download model and configuration from huggingface.co and cache.
            >>> model = AutoModelForQuestionAnswering.from_pretrained('bert-base-uncased')

            >>> # Update configuration during loading
            >>> model = AutoModelForQuestionAnswering.from_pretrained('bert-base-uncased', output_attentions=True)
            >>> model.config.output_attentions
            True

            >>> # Loading from a TF checkpoint file instead of a PyTorch model (slower)
            >>> config = AutoConfig.from_json_file('./tf_model/bert_tf_model_config.json')
            >>> model = AutoModelForQuestionAnswering.from_pretrained('./tf_model/bert_tf_checkpoint.ckpt.index', from_tf=True, config=config)
        """
        config = kwargs.pop("config", None)
        if not isinstance(config, PretrainedConfig):
            config, kwargs = AutoConfig.from_pretrained(
                pretrained_model_name_or_path, return_unused_kwargs=True, **kwargs
            )

        if type(config) in MODEL_FOR_QUESTION_ANSWERING_MAPPING.keys():
            return MODEL_FOR_QUESTION_ANSWERING_MAPPING[type(config)].from_pretrained(
                pretrained_model_name_or_path, *model_args, config=config, **kwargs
            )

        raise ValueError(
            "Unrecognized configuration class {} for this kind of AutoModel: {}.\n"
            "Model type should be one of {}.".format(
                config.__class__,
                cls.__name__,
                ", ".join(c.__name__ for c in MODEL_FOR_QUESTION_ANSWERING_MAPPING.keys()),
            )
        )


class AutoModelForTableQuestionAnswering:
    r"""
    This is a generic model class that will be instantiated as one of the model classes of the library---with a table
    question answering head---when created with the when created with the
    :meth:`~transformers.AutoModeForTableQuestionAnswering.from_pretrained` class method or the
    :meth:`~transformers.AutoModelForTableQuestionAnswering.from_config` class method.

    This class cannot be instantiated directly using ``__init__()`` (throws an error).
    """

    def __init__(self):
        raise EnvironmentError(
            "AutoModelForQuestionAnswering is designed to be instantiated "
            "using the `AutoModelForTableQuestionAnswering.from_pretrained(pretrained_model_name_or_path)` or "
            "`AutoModelForTableQuestionAnswering.from_config(config)` methods."
        )

    @classmethod
    @replace_list_option_in_docstrings(MODEL_FOR_TABLE_QUESTION_ANSWERING_MAPPING, use_model_types=False)
    def from_config(cls, config):
        r"""
<<<<<<< HEAD
        Instantiates one of the model classes of the library---with a question answering head---from a configuration.
=======
        Instantiates one of the model classes of the library---with a table question answering head---from a
        configuration.
>>>>>>> 07384baf

        Note:
            Loading a model from its configuration file does **not** load the model weights. It only affects the
            model's configuration. Use :meth:`~transformers.AutoModelForTableQuestionAnswering.from_pretrained` to load
            the model weights.

        Args:
            config (:class:`~transformers.PretrainedConfig`):
                The model class to instantiate is selected based on the configuration class:

                List options

        Examples::

            >>> from transformers import AutoConfig, AutoModelForTableQuestionAnswering
            >>> # Download configuration from huggingface.co and cache.
            >>> config = AutoConfig.from_pretrained('google/tapas-base-finetuned-wtq')
            >>> model = AutoModelForTableQuestionAnswering.from_config(config)
        """
        if type(config) in MODEL_FOR_TABLE_QUESTION_ANSWERING_MAPPING.keys():
            return MODEL_FOR_TABLE_QUESTION_ANSWERING_MAPPING[type(config)](config)

        raise ValueError(
            "Unrecognized configuration class {} for this kind of AutoModel: {}.\n"
            "Model type should be one of {}.".format(
                config.__class__,
                cls.__name__,
                ", ".join(c.__name__ for c in MODEL_FOR_TABLE_QUESTION_ANSWERING_MAPPING.keys()),
            )
        )

    @classmethod
    @replace_list_option_in_docstrings(MODEL_FOR_TABLE_QUESTION_ANSWERING_MAPPING)
    @add_start_docstrings(
        "Instantiate one of the model classes of the library---with a table question answering head---from a "
        "pretrained model.",
        AUTO_MODEL_PRETRAINED_DOCSTRING,
    )
    def from_pretrained(cls, pretrained_model_name_or_path, *model_args, **kwargs):
        r"""
        Examples::

            >>> from transformers import AutoConfig, AutoModelForTableQuestionAnswering

            >>> # Download model and configuration from huggingface.co and cache.
            >>> model = AutoModelForTableQuestionAnswering.from_pretrained('google/tapas-base-finetuned-wtq')

            >>> # Update configuration during loading
            >>> model = AutoModelForTableQuestionAnswering.from_pretrained('google/tapas-base-finetuned-wtq', output_attentions=True)
            >>> model.config.output_attentions
            True

            >>> # Loading from a TF checkpoint file instead of a PyTorch model (slower)
            >>> config = AutoConfig.from_json_file('./tf_model/tapas_tf_checkpoint.json')
            >>> model = AutoModelForQuestionAnswering.from_pretrained('./tf_model/tapas_tf_checkpoint.ckpt.index', from_tf=True, config=config)
        """
        config = kwargs.pop("config", None)
        if not isinstance(config, PretrainedConfig):
            config, kwargs = AutoConfig.from_pretrained(
                pretrained_model_name_or_path, return_unused_kwargs=True, **kwargs
            )

        if type(config) in MODEL_FOR_TABLE_QUESTION_ANSWERING_MAPPING.keys():
            return MODEL_FOR_TABLE_QUESTION_ANSWERING_MAPPING[type(config)].from_pretrained(
                pretrained_model_name_or_path, *model_args, config=config, **kwargs
            )

        raise ValueError(
            "Unrecognized configuration class {} for this kind of AutoModel: {}.\n"
            "Model type should be one of {}.".format(
                config.__class__,
                cls.__name__,
                ", ".join(c.__name__ for c in MODEL_FOR_TABLE_QUESTION_ANSWERING_MAPPING.keys()),
            )
        )


class AutoModelForTokenClassification:
    r"""
    This is a generic model class that will be instantiated as one of the model classes of the library---with a token
    classification head---when created with the when created with the
    :meth:`~transformers.AutoModelForTokenClassification.from_pretrained` class method or the
    :meth:`~transformers.AutoModelForTokenClassification.from_config` class method.

    This class cannot be instantiated directly using ``__init__()`` (throws an error).
    """

    def __init__(self):
        raise EnvironmentError(
            "AutoModelForTokenClassification is designed to be instantiated "
            "using the `AutoModelForTokenClassification.from_pretrained(pretrained_model_name_or_path)` or "
            "`AutoModelForTokenClassification.from_config(config)` methods."
        )

    @classmethod
    @replace_list_option_in_docstrings(MODEL_FOR_TOKEN_CLASSIFICATION_MAPPING, use_model_types=False)
    def from_config(cls, config):
        r"""
        Instantiates one of the model classes of the library---with a token classification head---from a configuration.

        Note:
            Loading a model from its configuration file does **not** load the model weights. It only affects the
            model's configuration. Use :meth:`~transformers.AutoModelForTokenClassification.from_pretrained` to load
            the model weights.

        Args:
            config (:class:`~transformers.PretrainedConfig`):
                The model class to instantiate is selected based on the configuration class:

                List options

        Examples::

            >>> from transformers import AutoConfig, AutoModelForTokenClassification
            >>> # Download configuration from huggingface.co and cache.
            >>> config = AutoConfig.from_pretrained('bert-base-uncased')
            >>> model = AutoModelForTokenClassification.from_config(config)
        """
        if type(config) in MODEL_FOR_TOKEN_CLASSIFICATION_MAPPING.keys():
            return MODEL_FOR_TOKEN_CLASSIFICATION_MAPPING[type(config)](config)

        raise ValueError(
            "Unrecognized configuration class {} for this kind of AutoModel: {}.\n"
            "Model type should be one of {}.".format(
                config.__class__,
                cls.__name__,
                ", ".join(c.__name__ for c in MODEL_FOR_TOKEN_CLASSIFICATION_MAPPING.keys()),
            )
        )

    @classmethod
    @replace_list_option_in_docstrings(MODEL_FOR_TOKEN_CLASSIFICATION_MAPPING)
    @add_start_docstrings(
        "Instantiate one of the model classes of the library---with a token classification head---from a "
        "pretrained model.",
        AUTO_MODEL_PRETRAINED_DOCSTRING,
    )
    def from_pretrained(cls, pretrained_model_name_or_path, *model_args, **kwargs):
        r"""
        Examples::

            >>> from transformers import AutoConfig, AutoModelForTokenClassification

            >>> # Download model and configuration from huggingface.co and cache.
            >>> model = AutoModelForTokenClassification.from_pretrained('bert-base-uncased')

            >>> # Update configuration during loading
            >>> model = AutoModelForTokenClassification.from_pretrained('bert-base-uncased', output_attentions=True)
            >>> model.config.output_attentions
            True

            >>> # Loading from a TF checkpoint file instead of a PyTorch model (slower)
            >>> config = AutoConfig.from_json_file('./tf_model/bert_tf_model_config.json')
            >>> model = AutoModelForTokenClassification.from_pretrained('./tf_model/bert_tf_checkpoint.ckpt.index', from_tf=True, config=config)
        """
        config = kwargs.pop("config", None)
        if not isinstance(config, PretrainedConfig):
            config, kwargs = AutoConfig.from_pretrained(
                pretrained_model_name_or_path, return_unused_kwargs=True, **kwargs
            )

        if type(config) in MODEL_FOR_TOKEN_CLASSIFICATION_MAPPING.keys():
            return MODEL_FOR_TOKEN_CLASSIFICATION_MAPPING[type(config)].from_pretrained(
                pretrained_model_name_or_path, *model_args, config=config, **kwargs
            )

        raise ValueError(
            "Unrecognized configuration class {} for this kind of AutoModel: {}.\n"
            "Model type should be one of {}.".format(
                config.__class__,
                cls.__name__,
                ", ".join(c.__name__ for c in MODEL_FOR_TOKEN_CLASSIFICATION_MAPPING.keys()),
            )
        )


class AutoModelForMultipleChoice:
    r"""
    This is a generic model class that will be instantiated as one of the model classes of the library---with a
    multiple choice classification head---when created with the when created with the
    :meth:`~transformers.AutoModelForMultipleChoice.from_pretrained` class method or the
    :meth:`~transformers.AutoModelForMultipleChoice.from_config` class method.

    This class cannot be instantiated directly using ``__init__()`` (throws an error).
    """

    def __init__(self):
        raise EnvironmentError(
            "AutoModelForMultipleChoice is designed to be instantiated "
            "using the `AutoModelForMultipleChoice.from_pretrained(pretrained_model_name_or_path)` or "
            "`AutoModelForMultipleChoice.from_config(config)` methods."
        )

    @classmethod
    @replace_list_option_in_docstrings(MODEL_FOR_MULTIPLE_CHOICE_MAPPING, use_model_types=False)
    def from_config(cls, config):
        r"""
        Instantiates one of the model classes of the library---with a multiple choice classification head---from a
        configuration.

        Note:
            Loading a model from its configuration file does **not** load the model weights. It only affects the
            model's configuration. Use :meth:`~transformers.AutoModelForMultipleChoice.from_pretrained` to load the
            model weights.

        Args:
            config (:class:`~transformers.PretrainedConfig`):
                The model class to instantiate is selected based on the configuration class:

                List options

        Examples::

            >>> from transformers import AutoConfig, AutoModelForMultipleChoice
            >>> # Download configuration from huggingface.co and cache.
            >>> config = AutoConfig.from_pretrained('bert-base-uncased')
            >>> model = AutoModelForMultipleChoice.from_config(config)
        """
        if type(config) in MODEL_FOR_MULTIPLE_CHOICE_MAPPING.keys():
            return MODEL_FOR_MULTIPLE_CHOICE_MAPPING[type(config)](config)

        raise ValueError(
            "Unrecognized configuration class {} for this kind of AutoModel: {}.\n"
            "Model type should be one of {}.".format(
                config.__class__,
                cls.__name__,
                ", ".join(c.__name__ for c in MODEL_FOR_MULTIPLE_CHOICE_MAPPING.keys()),
            )
        )

    @classmethod
    @replace_list_option_in_docstrings(MODEL_FOR_MULTIPLE_CHOICE_MAPPING)
    @add_start_docstrings(
        "Instantiate one of the model classes of the library---with a multiple choice classification head---from a "
        "pretrained model.",
        AUTO_MODEL_PRETRAINED_DOCSTRING,
    )
    def from_pretrained(cls, pretrained_model_name_or_path, *model_args, **kwargs):
        r"""
        Examples::

            >>> from transformers import AutoConfig, AutoModelForMultipleChoice

            >>> # Download model and configuration from huggingface.co and cache.
            >>> model = AutoModelForMultipleChoice.from_pretrained('bert-base-uncased')

            >>> # Update configuration during loading
            >>> model = AutoModelForMultipleChoice.from_pretrained('bert-base-uncased', output_attentions=True)
            >>> model.config.output_attentions
            True

            >>> # Loading from a TF checkpoint file instead of a PyTorch model (slower)
            >>> config = AutoConfig.from_json_file('./tf_model/bert_tf_model_config.json')
            >>> model = AutoModelForMultipleChoice.from_pretrained('./tf_model/bert_tf_checkpoint.ckpt.index', from_tf=True, config=config)
        """
        config = kwargs.pop("config", None)
        if not isinstance(config, PretrainedConfig):
            config, kwargs = AutoConfig.from_pretrained(
                pretrained_model_name_or_path, return_unused_kwargs=True, **kwargs
            )

        if type(config) in MODEL_FOR_MULTIPLE_CHOICE_MAPPING.keys():
            return MODEL_FOR_MULTIPLE_CHOICE_MAPPING[type(config)].from_pretrained(
                pretrained_model_name_or_path, *model_args, config=config, **kwargs
            )

        raise ValueError(
            "Unrecognized configuration class {} for this kind of AutoModel: {}.\n"
            "Model type should be one of {}.".format(
                config.__class__,
                cls.__name__,
                ", ".join(c.__name__ for c in MODEL_FOR_MULTIPLE_CHOICE_MAPPING.keys()),
            )
        )


class AutoModelForNextSentencePrediction:
    r"""
    This is a generic model class that will be instantiated as one of the model classes of the library---with a
    multiple choice classification head---when created with the when created with the
    :meth:`~transformers.AutoModelForNextSentencePrediction.from_pretrained` class method or the
    :meth:`~transformers.AutoModelForNextSentencePrediction.from_config` class method.

    This class cannot be instantiated directly using ``__init__()`` (throws an error).
    """

    def __init__(self):
        raise EnvironmentError(
            "AutoModelForNextSentencePrediction is designed to be instantiated "
            "using the `AutoModelForNextSentencePrediction.from_pretrained(pretrained_model_name_or_path)` or "
            "`AutoModelForNextSentencePrediction.from_config(config)` methods."
        )

    @classmethod
    @replace_list_option_in_docstrings(MODEL_FOR_NEXT_SENTENCE_PREDICTION_MAPPING, use_model_types=False)
    def from_config(cls, config):
        r"""
        Instantiates one of the model classes of the library---with a multiple choice classification head---from a
        configuration.

        Note:
            Loading a model from its configuration file does **not** load the model weights. It only affects the
            model's configuration. Use :meth:`~transformers.AutoModelForNextSentencePrediction.from_pretrained` to load
            the model weights.

        Args:
            config (:class:`~transformers.PretrainedConfig`):
                The model class to instantiate is selected based on the configuration class:

                List options

        Examples::

            >>> from transformers import AutoConfig, AutoModelForNextSentencePrediction
            >>> # Download configuration from huggingface.co and cache.
            >>> config = AutoConfig.from_pretrained('bert-base-uncased')
            >>> model = AutoModelForNextSentencePrediction.from_config(config)
        """
        if type(config) in MODEL_FOR_NEXT_SENTENCE_PREDICTION_MAPPING.keys():
            return MODEL_FOR_NEXT_SENTENCE_PREDICTION_MAPPING[type(config)](config)

        raise ValueError(
            "Unrecognized configuration class {} for this kind of AutoModel: {}.\n"
            "Model type should be one of {}.".format(
                config.__class__,
                cls.__name__,
                ", ".join(c.__name__ for c in MODEL_FOR_NEXT_SENTENCE_PREDICTION_MAPPING.keys()),
            )
        )

    @classmethod
    @replace_list_option_in_docstrings(MODEL_FOR_NEXT_SENTENCE_PREDICTION_MAPPING)
    @add_start_docstrings(
        "Instantiate one of the model classes of the library---with a multiple choice classification head---from a "
        "pretrained model.",
        AUTO_MODEL_PRETRAINED_DOCSTRING,
    )
    def from_pretrained(cls, pretrained_model_name_or_path, *model_args, **kwargs):
        r"""
        Examples::

            >>> from transformers import AutoConfig, AutoModelForNextSentencePrediction

            >>> # Download model and configuration from huggingface.co and cache.
            >>> model = AutoModelForNextSentencePrediction.from_pretrained('bert-base-uncased')

            >>> # Update configuration during loading
            >>> model = AutoModelForNextSentencePrediction.from_pretrained('bert-base-uncased', output_attentions=True)
            >>> model.config.output_attentions
            True

            >>> # Loading from a TF checkpoint file instead of a PyTorch model (slower)
            >>> config = AutoConfig.from_json_file('./tf_model/bert_tf_model_config.json')
            >>> model = AutoModelForNextSentencePrediction.from_pretrained('./tf_model/bert_tf_checkpoint.ckpt.index', from_tf=True, config=config)
        """
        config = kwargs.pop("config", None)
        if not isinstance(config, PretrainedConfig):
            config, kwargs = AutoConfig.from_pretrained(
                pretrained_model_name_or_path, return_unused_kwargs=True, **kwargs
            )

        if type(config) in MODEL_FOR_NEXT_SENTENCE_PREDICTION_MAPPING.keys():
            return MODEL_FOR_NEXT_SENTENCE_PREDICTION_MAPPING[type(config)].from_pretrained(
                pretrained_model_name_or_path, *model_args, config=config, **kwargs
            )

        raise ValueError(
            "Unrecognized configuration class {} for this kind of AutoModel: {}.\n"
            "Model type should be one of {}.".format(
                config.__class__,
                cls.__name__,
                ", ".join(c.__name__ for c in MODEL_FOR_NEXT_SENTENCE_PREDICTION_MAPPING.keys()),
            )
        )<|MERGE_RESOLUTION|>--- conflicted
+++ resolved
@@ -1411,12 +1411,8 @@
     @replace_list_option_in_docstrings(MODEL_FOR_TABLE_QUESTION_ANSWERING_MAPPING, use_model_types=False)
     def from_config(cls, config):
         r"""
-<<<<<<< HEAD
-        Instantiates one of the model classes of the library---with a question answering head---from a configuration.
-=======
         Instantiates one of the model classes of the library---with a table question answering head---from a
         configuration.
->>>>>>> 07384baf
 
         Note:
             Loading a model from its configuration file does **not** load the model weights. It only affects the
