--- conflicted
+++ resolved
@@ -689,11 +689,8 @@
         if generation_config.prompt_lookup_num_tokens is not None:
             candidate_generator = PromptLookupCandidateGenerator(
                 num_output_tokens=generation_config.prompt_lookup_num_tokens,
-<<<<<<< HEAD
+                max_matching_ngram_size=generation_config.max_matching_ngram_size,
                 max_length=generation_config.max_length,
-=======
-                max_matching_ngram_size=generation_config.max_matching_ngram_size,
->>>>>>> 923733c2
             )
         else:
             candidate_generator = AssistedCandidateGenerator(
