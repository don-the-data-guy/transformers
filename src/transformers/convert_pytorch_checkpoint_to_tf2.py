--- conflicted
+++ resolved
@@ -89,16 +89,13 @@
         BertForPreTraining,
         BertForQuestionAnswering,
         BertForSequenceClassification,
-<<<<<<< HEAD
+        CamembertForMaskedLM,
         BartForConditionalGeneration,
-=======
-        CamembertForMaskedLM,
         CTRLLMHeadModel,
         DistilBertForMaskedLM,
         DistilBertForQuestionAnswering,
         ElectraForPreTraining,
         FlaubertWithLMHeadModel,
->>>>>>> 0ebc9699
         GPT2LMHeadModel,
         OpenAIGPTLMHeadModel,
         RobertaForMaskedLM,
@@ -114,12 +111,7 @@
 logging.basicConfig(level=logging.INFO)
 
 MODEL_CLASSES = {
-    "bart": (
-        BartConfig,
-        TFBartForConditionalGeneration,
-        BartForConditionalGeneration,
-        BART_PRETRAINED_MODEL_ARCHIVE_LIST,
-    ),
+    "bart": (BartConfig, TFBartForConditionalGeneration, BartForConditionalGeneration, BART_PRETRAINED_MODEL_ARCHIVE_LIST,),
     "bert": (BertConfig, TFBertForPreTraining, BertForPreTraining, BERT_PRETRAINED_CONFIG_ARCHIVE_MAP,),
     "bert-large-uncased-whole-word-masking-finetuned-squad": (
         BertConfig,
