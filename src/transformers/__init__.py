# flake8: noqa
# There's no way to ignore "F401 '...' imported but unused" warnings in this
# module, but to preserve other warnings. So, don't check this module at all.

# Copyright 2020 The HuggingFace Team. All rights reserved.
#
# Licensed under the Apache License, Version 2.0 (the "License");
# you may not use this file except in compliance with the License.
# You may obtain a copy of the License at
#
#     http://www.apache.org/licenses/LICENSE-2.0
#
# Unless required by applicable law or agreed to in writing, software
# distributed under the License is distributed on an "AS IS" BASIS,
# WITHOUT WARRANTIES OR CONDITIONS OF ANY KIND, either express or implied.
# See the License for the specific language governing permissions and
# limitations under the License.

# When adding a new object to this init, remember to add it twice: once inside the `_import_structure` dictionary and
# once inside the `if TYPE_CHECKING` branch. The `TYPE_CHECKING` should have import statements as usual, but they are
# only there for type checking. The `_import_structure` is a dictionary submodule to list of object names, and is used
# to defer the actual importing for when the objects are requested. This way `import transformers` provides the names
# in the namespace without actually importing anything (and especially none of the backends).

__version__ = "4.25.0.dev0"

from typing import TYPE_CHECKING

# Check the dependencies satisfy the minimal versions required.
from . import dependency_versions_check
from .utils import (
    OptionalDependencyNotAvailable,
    _LazyModule,
    is_flax_available,
    is_keras_nlp_available,
    is_sentencepiece_available,
    is_speech_available,
    is_tensorflow_text_available,
    is_tf_available,
    is_timm_available,
    is_tokenizers_available,
    is_torch_available,
    is_vision_available,
    logging,
)


logger = logging.get_logger(__name__)  # pylint: disable=invalid-name


# Base objects, independent of any specific backend
_import_structure = {
    "benchmark": [],
    "commands": [],
    "configuration_utils": ["PretrainedConfig"],
    "convert_graph_to_onnx": [],
    "convert_slow_tokenizers_checkpoints_to_fast": [],
    "convert_tf_hub_seq_to_seq_bert_to_pytorch": [],
    "data": [
        "DataProcessor",
        "InputExample",
        "InputFeatures",
        "SingleSentenceClassificationProcessor",
        "SquadExample",
        "SquadFeatures",
        "SquadV1Processor",
        "SquadV2Processor",
        "glue_compute_metrics",
        "glue_convert_examples_to_features",
        "glue_output_modes",
        "glue_processors",
        "glue_tasks_num_labels",
        "squad_convert_examples_to_features",
        "xnli_compute_metrics",
        "xnli_output_modes",
        "xnli_processors",
        "xnli_tasks_num_labels",
    ],
    "data.data_collator": [
        "DataCollator",
        "DataCollatorForLanguageModeling",
        "DataCollatorForPermutationLanguageModeling",
        "DataCollatorForSeq2Seq",
        "DataCollatorForSOP",
        "DataCollatorForTokenClassification",
        "DataCollatorForWholeWordMask",
        "DataCollatorWithPadding",
        "DefaultDataCollator",
        "default_data_collator",
    ],
    "data.metrics": [],
    "data.processors": [],
    "debug_utils": [],
    "dependency_versions_check": [],
    "dependency_versions_table": [],
    "dynamic_module_utils": [],
    "feature_extraction_sequence_utils": ["SequenceFeatureExtractor"],
    "feature_extraction_utils": ["BatchFeature", "FeatureExtractionMixin"],
    "file_utils": [],
    "generation": ["GenerationConfig"],
    "hf_argparser": ["HfArgumentParser"],
    "integrations": [
        "is_clearml_available",
        "is_comet_available",
        "is_neptune_available",
        "is_optuna_available",
        "is_ray_available",
        "is_ray_tune_available",
        "is_sigopt_available",
        "is_tensorboard_available",
        "is_wandb_available",
    ],
    "modelcard": ["ModelCard"],
    "modeling_tf_pytorch_utils": [
        "convert_tf_weight_name_to_pt_weight_name",
        "load_pytorch_checkpoint_in_tf2_model",
        "load_pytorch_model_in_tf2_model",
        "load_pytorch_weights_in_tf2_model",
        "load_tf2_checkpoint_in_pytorch_model",
        "load_tf2_model_in_pytorch_model",
        "load_tf2_weights_in_pytorch_model",
    ],
    "models": [],
    # Models
    "models.albert": ["ALBERT_PRETRAINED_CONFIG_ARCHIVE_MAP", "AlbertConfig"],
    "models.audio_spectrogram_transformer": [
        "AUDIO_SPECTROGRAM_TRANSFORMER_PRETRAINED_CONFIG_ARCHIVE_MAP",
        "ASTConfig",
    ],
    "models.auto": [
        "ALL_PRETRAINED_CONFIG_ARCHIVE_MAP",
        "CONFIG_MAPPING",
        "FEATURE_EXTRACTOR_MAPPING",
        "IMAGE_PROCESSOR_MAPPING",
        "MODEL_NAMES_MAPPING",
        "PROCESSOR_MAPPING",
        "TOKENIZER_MAPPING",
        "AutoConfig",
        "AutoFeatureExtractor",
        "AutoImageProcessor",
        "AutoProcessor",
        "AutoTokenizer",
    ],
    "models.bart": ["BartConfig", "BartTokenizer"],
    "models.barthez": [],
    "models.bartpho": [],
    "models.beit": ["BEIT_PRETRAINED_CONFIG_ARCHIVE_MAP", "BeitConfig"],
    "models.bert": [
        "BERT_PRETRAINED_CONFIG_ARCHIVE_MAP",
        "BasicTokenizer",
        "BertConfig",
        "BertTokenizer",
        "WordpieceTokenizer",
    ],
    "models.bert_generation": ["BertGenerationConfig"],
    "models.bert_japanese": ["BertJapaneseTokenizer", "CharacterTokenizer", "MecabTokenizer"],
    "models.bertweet": ["BertweetTokenizer"],
    "models.big_bird": ["BIG_BIRD_PRETRAINED_CONFIG_ARCHIVE_MAP", "BigBirdConfig"],
    "models.bigbird_pegasus": [
        "BIGBIRD_PEGASUS_PRETRAINED_CONFIG_ARCHIVE_MAP",
        "BigBirdPegasusConfig",
    ],
    "models.biogpt": ["BIOGPT_PRETRAINED_CONFIG_ARCHIVE_MAP", "BioGptConfig", "BioGptTokenizer"],
    "models.blenderbot": ["BLENDERBOT_PRETRAINED_CONFIG_ARCHIVE_MAP", "BlenderbotConfig", "BlenderbotTokenizer"],
    "models.blenderbot_small": [
        "BLENDERBOT_SMALL_PRETRAINED_CONFIG_ARCHIVE_MAP",
        "BlenderbotSmallConfig",
        "BlenderbotSmallTokenizer",
    ],
    "models.bloom": ["BLOOM_PRETRAINED_CONFIG_ARCHIVE_MAP", "BloomConfig"],
    "models.bort": [],
    "models.byt5": ["ByT5Tokenizer"],
    "models.camembert": ["CAMEMBERT_PRETRAINED_CONFIG_ARCHIVE_MAP", "CamembertConfig"],
    "models.canine": ["CANINE_PRETRAINED_CONFIG_ARCHIVE_MAP", "CanineConfig", "CanineTokenizer"],
    "models.chinese_clip": [
        "CHINESE_CLIP_PRETRAINED_CONFIG_ARCHIVE_MAP",
        "ChineseCLIPConfig",
        "ChineseCLIPProcessor",
        "ChineseCLIPTextConfig",
        "ChineseCLIPVisionConfig",
    ],
    "models.clip": [
        "CLIP_PRETRAINED_CONFIG_ARCHIVE_MAP",
        "CLIPConfig",
        "CLIPProcessor",
        "CLIPTextConfig",
        "CLIPTokenizer",
        "CLIPVisionConfig",
    ],
    "models.clipseg": [
        "CLIPSEG_PRETRAINED_CONFIG_ARCHIVE_MAP",
        "CLIPSegConfig",
        "CLIPSegProcessor",
        "CLIPSegTextConfig",
        "CLIPSegVisionConfig",
    ],
    "models.codegen": ["CODEGEN_PRETRAINED_CONFIG_ARCHIVE_MAP", "CodeGenConfig", "CodeGenTokenizer"],
    "models.conditional_detr": ["CONDITIONAL_DETR_PRETRAINED_CONFIG_ARCHIVE_MAP", "ConditionalDetrConfig"],
    "models.convbert": ["CONVBERT_PRETRAINED_CONFIG_ARCHIVE_MAP", "ConvBertConfig", "ConvBertTokenizer"],
    "models.convnext": ["CONVNEXT_PRETRAINED_CONFIG_ARCHIVE_MAP", "ConvNextConfig"],
    "models.cpm": [],
    "models.ctrl": ["CTRL_PRETRAINED_CONFIG_ARCHIVE_MAP", "CTRLConfig", "CTRLTokenizer"],
    "models.cvt": ["CVT_PRETRAINED_CONFIG_ARCHIVE_MAP", "CvtConfig"],
    "models.data2vec": [
        "DATA2VEC_TEXT_PRETRAINED_CONFIG_ARCHIVE_MAP",
        "DATA2VEC_VISION_PRETRAINED_CONFIG_ARCHIVE_MAP",
        "Data2VecAudioConfig",
        "Data2VecTextConfig",
        "Data2VecVisionConfig",
    ],
    "models.deberta": ["DEBERTA_PRETRAINED_CONFIG_ARCHIVE_MAP", "DebertaConfig", "DebertaTokenizer"],
    "models.deberta_v2": ["DEBERTA_V2_PRETRAINED_CONFIG_ARCHIVE_MAP", "DebertaV2Config"],
    "models.decision_transformer": ["DECISION_TRANSFORMER_PRETRAINED_CONFIG_ARCHIVE_MAP", "DecisionTransformerConfig"],
    "models.deformable_detr": ["DEFORMABLE_DETR_PRETRAINED_CONFIG_ARCHIVE_MAP", "DeformableDetrConfig"],
    "models.deit": ["DEIT_PRETRAINED_CONFIG_ARCHIVE_MAP", "DeiTConfig"],
    "models.detr": ["DETR_PRETRAINED_CONFIG_ARCHIVE_MAP", "DetrConfig"],
    "models.dialogpt": [],
    "models.dinat": ["DINAT_PRETRAINED_CONFIG_ARCHIVE_MAP", "DinatConfig"],
    "models.distilbert": ["DISTILBERT_PRETRAINED_CONFIG_ARCHIVE_MAP", "DistilBertConfig", "DistilBertTokenizer"],
    "models.dit": [],
    "models.donut": ["DONUT_SWIN_PRETRAINED_CONFIG_ARCHIVE_MAP", "DonutProcessor", "DonutSwinConfig"],
    "models.dpr": [
        "DPR_PRETRAINED_CONFIG_ARCHIVE_MAP",
        "DPRConfig",
        "DPRContextEncoderTokenizer",
        "DPRQuestionEncoderTokenizer",
        "DPRReaderOutput",
        "DPRReaderTokenizer",
    ],
    "models.dpt": ["DPT_PRETRAINED_CONFIG_ARCHIVE_MAP", "DPTConfig"],
    "models.electra": ["ELECTRA_PRETRAINED_CONFIG_ARCHIVE_MAP", "ElectraConfig", "ElectraTokenizer"],
    "models.encoder_decoder": ["EncoderDecoderConfig"],
    "models.ernie": [
        "ERNIE_PRETRAINED_CONFIG_ARCHIVE_MAP",
        "ErnieConfig",
    ],
    "models.esm": ["ESM_PRETRAINED_CONFIG_ARCHIVE_MAP", "EsmConfig", "EsmTokenizer"],
    "models.flaubert": ["FLAUBERT_PRETRAINED_CONFIG_ARCHIVE_MAP", "FlaubertConfig", "FlaubertTokenizer"],
    "models.flava": [
        "FLAVA_PRETRAINED_CONFIG_ARCHIVE_MAP",
        "FlavaConfig",
        "FlavaImageCodebookConfig",
        "FlavaImageConfig",
        "FlavaMultimodalConfig",
        "FlavaTextConfig",
    ],
    "models.fnet": ["FNET_PRETRAINED_CONFIG_ARCHIVE_MAP", "FNetConfig"],
    "models.fsmt": ["FSMT_PRETRAINED_CONFIG_ARCHIVE_MAP", "FSMTConfig", "FSMTTokenizer"],
    "models.funnel": ["FUNNEL_PRETRAINED_CONFIG_ARCHIVE_MAP", "FunnelConfig", "FunnelTokenizer"],
    "models.glpn": ["GLPN_PRETRAINED_CONFIG_ARCHIVE_MAP", "GLPNConfig"],
    "models.gpt2": ["GPT2_PRETRAINED_CONFIG_ARCHIVE_MAP", "GPT2Config", "GPT2Tokenizer"],
    "models.gpt_neo": ["GPT_NEO_PRETRAINED_CONFIG_ARCHIVE_MAP", "GPTNeoConfig"],
    "models.gpt_neox": ["GPT_NEOX_PRETRAINED_CONFIG_ARCHIVE_MAP", "GPTNeoXConfig"],
    "models.gpt_neox_japanese": ["GPT_NEOX_JAPANESE_PRETRAINED_CONFIG_ARCHIVE_MAP", "GPTNeoXJapaneseConfig"],
    "models.gptj": ["GPTJ_PRETRAINED_CONFIG_ARCHIVE_MAP", "GPTJConfig"],
    "models.groupvit": [
        "GROUPVIT_PRETRAINED_CONFIG_ARCHIVE_MAP",
        "GroupViTConfig",
        "GroupViTTextConfig",
        "GroupViTVisionConfig",
    ],
    "models.herbert": ["HerbertTokenizer"],
    "models.hubert": ["HUBERT_PRETRAINED_CONFIG_ARCHIVE_MAP", "HubertConfig"],
    "models.ibert": ["IBERT_PRETRAINED_CONFIG_ARCHIVE_MAP", "IBertConfig"],
    "models.imagegpt": ["IMAGEGPT_PRETRAINED_CONFIG_ARCHIVE_MAP", "ImageGPTConfig"],
    "models.jukebox": [
        "JUKEBOX_PRETRAINED_CONFIG_ARCHIVE_MAP",
        "JukeboxConfig",
        "JukeboxPriorConfig",
        "JukeboxTokenizer",
        "JukeboxVQVAEConfig",
    ],
    "models.layoutlm": ["LAYOUTLM_PRETRAINED_CONFIG_ARCHIVE_MAP", "LayoutLMConfig", "LayoutLMTokenizer"],
    "models.layoutlmv2": [
        "LAYOUTLMV2_PRETRAINED_CONFIG_ARCHIVE_MAP",
        "LayoutLMv2Config",
        "LayoutLMv2FeatureExtractor",
        "LayoutLMv2ImageProcessor",
        "LayoutLMv2Processor",
        "LayoutLMv2Tokenizer",
    ],
    "models.layoutlmv3": [
        "LAYOUTLMV3_PRETRAINED_CONFIG_ARCHIVE_MAP",
        "LayoutLMv3Config",
        "LayoutLMv3FeatureExtractor",
        "LayoutLMv3ImageProcessor",
        "LayoutLMv3Processor",
        "LayoutLMv3Tokenizer",
    ],
    "models.layoutxlm": ["LayoutXLMProcessor"],
    "models.led": ["LED_PRETRAINED_CONFIG_ARCHIVE_MAP", "LEDConfig", "LEDTokenizer"],
    "models.levit": ["LEVIT_PRETRAINED_CONFIG_ARCHIVE_MAP", "LevitConfig"],
    "models.lilt": ["LILT_PRETRAINED_CONFIG_ARCHIVE_MAP", "LiltConfig"],
    "models.longformer": ["LONGFORMER_PRETRAINED_CONFIG_ARCHIVE_MAP", "LongformerConfig", "LongformerTokenizer"],
    "models.longt5": ["LONGT5_PRETRAINED_CONFIG_ARCHIVE_MAP", "LongT5Config"],
    "models.luke": ["LUKE_PRETRAINED_CONFIG_ARCHIVE_MAP", "LukeConfig", "LukeTokenizer"],
    "models.lxmert": ["LXMERT_PRETRAINED_CONFIG_ARCHIVE_MAP", "LxmertConfig", "LxmertTokenizer"],
    "models.m2m_100": ["M2M_100_PRETRAINED_CONFIG_ARCHIVE_MAP", "M2M100Config"],
    "models.marian": ["MarianConfig"],
    "models.markuplm": [
        "MARKUPLM_PRETRAINED_CONFIG_ARCHIVE_MAP",
        "MarkupLMConfig",
        "MarkupLMFeatureExtractor",
        "MarkupLMProcessor",
        "MarkupLMTokenizer",
    ],
    "models.maskformer": ["MASKFORMER_PRETRAINED_CONFIG_ARCHIVE_MAP", "MaskFormerConfig", "MaskFormerSwinConfig"],
    "models.mbart": ["MBartConfig"],
    "models.mbart50": [],
    "models.mctct": ["MCTCT_PRETRAINED_CONFIG_ARCHIVE_MAP", "MCTCTConfig", "MCTCTProcessor"],
    "models.megatron_bert": ["MEGATRON_BERT_PRETRAINED_CONFIG_ARCHIVE_MAP", "MegatronBertConfig"],
    "models.megatron_gpt2": [],
    "models.mluke": [],
    "models.mmbt": ["MMBTConfig"],
    "models.mobilebert": ["MOBILEBERT_PRETRAINED_CONFIG_ARCHIVE_MAP", "MobileBertConfig", "MobileBertTokenizer"],
    "models.mobilenet_v1": ["MOBILENET_V1_PRETRAINED_CONFIG_ARCHIVE_MAP", "MobileNetV1Config"],
    "models.mobilenet_v2": ["MOBILENET_V2_PRETRAINED_CONFIG_ARCHIVE_MAP", "MobileNetV2Config"],
    "models.mobilevit": ["MOBILEVIT_PRETRAINED_CONFIG_ARCHIVE_MAP", "MobileViTConfig"],
    "models.mpnet": ["MPNET_PRETRAINED_CONFIG_ARCHIVE_MAP", "MPNetConfig", "MPNetTokenizer"],
    "models.mt5": ["MT5Config"],
    "models.mvp": ["MvpConfig", "MvpTokenizer"],
    "models.nat": ["NAT_PRETRAINED_CONFIG_ARCHIVE_MAP", "NatConfig"],
    "models.nezha": ["NEZHA_PRETRAINED_CONFIG_ARCHIVE_MAP", "NezhaConfig"],
    "models.nllb": [],
    "models.nystromformer": [
        "NYSTROMFORMER_PRETRAINED_CONFIG_ARCHIVE_MAP",
        "NystromformerConfig",
    ],
    "models.openai": ["OPENAI_GPT_PRETRAINED_CONFIG_ARCHIVE_MAP", "OpenAIGPTConfig", "OpenAIGPTTokenizer"],
    "models.opt": ["OPTConfig"],
    "models.owlvit": [
        "OWLVIT_PRETRAINED_CONFIG_ARCHIVE_MAP",
        "OwlViTConfig",
        "OwlViTProcessor",
        "OwlViTTextConfig",
        "OwlViTVisionConfig",
    ],
    "models.pegasus": ["PEGASUS_PRETRAINED_CONFIG_ARCHIVE_MAP", "PegasusConfig", "PegasusTokenizer"],
    "models.pegasus_x": ["PEGASUS_X_PRETRAINED_CONFIG_ARCHIVE_MAP", "PegasusXConfig"],
    "models.perceiver": ["PERCEIVER_PRETRAINED_CONFIG_ARCHIVE_MAP", "PerceiverConfig", "PerceiverTokenizer"],
    "models.phobert": ["PhobertTokenizer"],
    "models.plbart": ["PLBART_PRETRAINED_CONFIG_ARCHIVE_MAP", "PLBartConfig"],
    "models.poolformer": ["POOLFORMER_PRETRAINED_CONFIG_ARCHIVE_MAP", "PoolFormerConfig"],
    "models.prophetnet": ["PROPHETNET_PRETRAINED_CONFIG_ARCHIVE_MAP", "ProphetNetConfig", "ProphetNetTokenizer"],
    "models.qdqbert": ["QDQBERT_PRETRAINED_CONFIG_ARCHIVE_MAP", "QDQBertConfig"],
    "models.rag": ["RagConfig", "RagRetriever", "RagTokenizer"],
    "models.realm": ["REALM_PRETRAINED_CONFIG_ARCHIVE_MAP", "RealmConfig", "RealmTokenizer"],
    "models.reformer": ["REFORMER_PRETRAINED_CONFIG_ARCHIVE_MAP", "ReformerConfig"],
    "models.regnet": ["REGNET_PRETRAINED_CONFIG_ARCHIVE_MAP", "RegNetConfig"],
    "models.rembert": ["REMBERT_PRETRAINED_CONFIG_ARCHIVE_MAP", "RemBertConfig"],
    "models.resnet": ["RESNET_PRETRAINED_CONFIG_ARCHIVE_MAP", "ResNetConfig"],
    "models.retribert": ["RETRIBERT_PRETRAINED_CONFIG_ARCHIVE_MAP", "RetriBertConfig", "RetriBertTokenizer"],
    "models.roberta": ["ROBERTA_PRETRAINED_CONFIG_ARCHIVE_MAP", "RobertaConfig", "RobertaTokenizer"],
    "models.roc_bert": ["ROC_BERT_PRETRAINED_CONFIG_ARCHIVE_MAP", "RoCBertConfig", "RoCBertTokenizer"],
    "models.roformer": ["ROFORMER_PRETRAINED_CONFIG_ARCHIVE_MAP", "RoFormerConfig", "RoFormerTokenizer"],
    "models.segformer": ["SEGFORMER_PRETRAINED_CONFIG_ARCHIVE_MAP", "SegformerConfig"],
    "models.sew": ["SEW_PRETRAINED_CONFIG_ARCHIVE_MAP", "SEWConfig"],
    "models.sew_d": ["SEW_D_PRETRAINED_CONFIG_ARCHIVE_MAP", "SEWDConfig"],
    "models.speech_encoder_decoder": ["SpeechEncoderDecoderConfig"],
    "models.speech_to_text": [
        "SPEECH_TO_TEXT_PRETRAINED_CONFIG_ARCHIVE_MAP",
        "Speech2TextConfig",
    ],
    "models.speech_to_text_2": [
        "SPEECH_TO_TEXT_2_PRETRAINED_CONFIG_ARCHIVE_MAP",
        "Speech2Text2Config",
        "Speech2Text2Processor",
        "Speech2Text2Tokenizer",
    ],
    "models.splinter": ["SPLINTER_PRETRAINED_CONFIG_ARCHIVE_MAP", "SplinterConfig", "SplinterTokenizer"],
    "models.squeezebert": ["SQUEEZEBERT_PRETRAINED_CONFIG_ARCHIVE_MAP", "SqueezeBertConfig", "SqueezeBertTokenizer"],
    "models.swin": ["SWIN_PRETRAINED_CONFIG_ARCHIVE_MAP", "SwinConfig"],
    "models.swinv2": ["SWINV2_PRETRAINED_CONFIG_ARCHIVE_MAP", "Swinv2Config"],
    "models.switch_transformers": ["SWITCH_TRANSFORMERS_PRETRAINED_CONFIG_ARCHIVE_MAP", "SwitchTransformersConfig"],
    "models.t5": ["T5_PRETRAINED_CONFIG_ARCHIVE_MAP", "T5Config"],
    "models.table_transformer": ["TABLE_TRANSFORMER_PRETRAINED_CONFIG_ARCHIVE_MAP", "TableTransformerConfig"],
    "models.tapas": ["TAPAS_PRETRAINED_CONFIG_ARCHIVE_MAP", "TapasConfig", "TapasTokenizer"],
    "models.tapex": ["TapexTokenizer"],
    "models.time_series_transformer": [
        "TIME_SERIES_TRANSFORMER_PRETRAINED_CONFIG_ARCHIVE_MAP",
        "TimeSeriesTransformerConfig",
    ],
    "models.trajectory_transformer": [
        "TRAJECTORY_TRANSFORMER_PRETRAINED_CONFIG_ARCHIVE_MAP",
        "TrajectoryTransformerConfig",
    ],
    "models.transfo_xl": [
        "TRANSFO_XL_PRETRAINED_CONFIG_ARCHIVE_MAP",
        "TransfoXLConfig",
        "TransfoXLCorpus",
        "TransfoXLTokenizer",
    ],
    "models.trocr": [
        "TROCR_PRETRAINED_CONFIG_ARCHIVE_MAP",
        "TrOCRConfig",
        "TrOCRProcessor",
    ],
    "models.unispeech": [
        "UNISPEECH_PRETRAINED_CONFIG_ARCHIVE_MAP",
        "UniSpeechConfig",
    ],
    "models.unispeech_sat": [
        "UNISPEECH_SAT_PRETRAINED_CONFIG_ARCHIVE_MAP",
        "UniSpeechSatConfig",
    ],
    "models.van": ["VAN_PRETRAINED_CONFIG_ARCHIVE_MAP", "VanConfig"],
    "models.videomae": ["VIDEOMAE_PRETRAINED_CONFIG_ARCHIVE_MAP", "VideoMAEConfig"],
    "models.vilt": [
        "VILT_PRETRAINED_CONFIG_ARCHIVE_MAP",
        "ViltConfig",
        "ViltFeatureExtractor",
        "ViltImageProcessor",
        "ViltProcessor",
    ],
    "models.vision_encoder_decoder": ["VisionEncoderDecoderConfig"],
    "models.vision_text_dual_encoder": ["VisionTextDualEncoderConfig", "VisionTextDualEncoderProcessor"],
    "models.visual_bert": ["VISUAL_BERT_PRETRAINED_CONFIG_ARCHIVE_MAP", "VisualBertConfig"],
    "models.vit": ["VIT_PRETRAINED_CONFIG_ARCHIVE_MAP", "ViTConfig"],
    "models.vit_mae": ["VIT_MAE_PRETRAINED_CONFIG_ARCHIVE_MAP", "ViTMAEConfig"],
    "models.vit_msn": ["VIT_MSN_PRETRAINED_CONFIG_ARCHIVE_MAP", "ViTMSNConfig"],
    "models.wav2vec2": [
        "WAV_2_VEC_2_PRETRAINED_CONFIG_ARCHIVE_MAP",
        "Wav2Vec2Config",
        "Wav2Vec2CTCTokenizer",
        "Wav2Vec2FeatureExtractor",
        "Wav2Vec2Processor",
        "Wav2Vec2Tokenizer",
    ],
    "models.wav2vec2_conformer": [
        "WAV2VEC2_CONFORMER_PRETRAINED_CONFIG_ARCHIVE_MAP",
        "Wav2Vec2ConformerConfig",
    ],
    "models.wav2vec2_phoneme": ["Wav2Vec2PhonemeCTCTokenizer"],
    "models.wav2vec2_with_lm": ["Wav2Vec2ProcessorWithLM"],
    "models.wavlm": [
        "WAVLM_PRETRAINED_CONFIG_ARCHIVE_MAP",
        "WavLMConfig",
    ],
    "models.whisper": [
        "WHISPER_PRETRAINED_CONFIG_ARCHIVE_MAP",
        "WhisperConfig",
        "WhisperFeatureExtractor",
        "WhisperProcessor",
        "WhisperTokenizer",
    ],
    "models.x_clip": [
        "XCLIP_PRETRAINED_CONFIG_ARCHIVE_MAP",
        "XCLIPConfig",
        "XCLIPProcessor",
        "XCLIPTextConfig",
        "XCLIPVisionConfig",
    ],
    "models.xglm": ["XGLM_PRETRAINED_CONFIG_ARCHIVE_MAP", "XGLMConfig"],
    "models.xlm": ["XLM_PRETRAINED_CONFIG_ARCHIVE_MAP", "XLMConfig", "XLMTokenizer"],
    "models.xlm_prophetnet": ["XLM_PROPHETNET_PRETRAINED_CONFIG_ARCHIVE_MAP", "XLMProphetNetConfig"],
    "models.xlm_roberta": ["XLM_ROBERTA_PRETRAINED_CONFIG_ARCHIVE_MAP", "XLMRobertaConfig"],
    "models.xlm_roberta_xl": ["XLM_ROBERTA_XL_PRETRAINED_CONFIG_ARCHIVE_MAP", "XLMRobertaXLConfig"],
    "models.xlnet": ["XLNET_PRETRAINED_CONFIG_ARCHIVE_MAP", "XLNetConfig"],
    "models.yolos": ["YOLOS_PRETRAINED_CONFIG_ARCHIVE_MAP", "YolosConfig"],
    "models.yoso": ["YOSO_PRETRAINED_CONFIG_ARCHIVE_MAP", "YosoConfig"],
    "onnx": [],
    "pipelines": [
        "AudioClassificationPipeline",
        "AutomaticSpeechRecognitionPipeline",
        "Conversation",
        "ConversationalPipeline",
        "CsvPipelineDataFormat",
        "DepthEstimationPipeline",
        "DocumentQuestionAnsweringPipeline",
        "FeatureExtractionPipeline",
        "FillMaskPipeline",
        "ImageClassificationPipeline",
        "ImageSegmentationPipeline",
        "ImageToTextPipeline",
        "JsonPipelineDataFormat",
        "NerPipeline",
        "ObjectDetectionPipeline",
        "PipedPipelineDataFormat",
        "Pipeline",
        "PipelineDataFormat",
        "QuestionAnsweringPipeline",
        "SummarizationPipeline",
        "TableQuestionAnsweringPipeline",
        "Text2TextGenerationPipeline",
        "TextClassificationPipeline",
        "TextGenerationPipeline",
        "TokenClassificationPipeline",
        "TranslationPipeline",
        "VisualQuestionAnsweringPipeline",
        "ZeroShotClassificationPipeline",
        "ZeroShotImageClassificationPipeline",
        "ZeroShotObjectDetectionPipeline",
        "pipeline",
    ],
    "processing_utils": ["ProcessorMixin"],
    "testing_utils": [],
    "tokenization_utils": ["PreTrainedTokenizer"],
    "tokenization_utils_base": [
        "AddedToken",
        "BatchEncoding",
        "CharSpan",
        "PreTrainedTokenizerBase",
        "SpecialTokensMixin",
        "TokenSpan",
    ],
    "trainer_callback": [
        "DefaultFlowCallback",
        "EarlyStoppingCallback",
        "PrinterCallback",
        "ProgressCallback",
        "TrainerCallback",
        "TrainerControl",
        "TrainerState",
    ],
    "trainer_utils": ["EvalPrediction", "IntervalStrategy", "SchedulerType", "enable_full_determinism", "set_seed"],
    "training_args": ["TrainingArguments"],
    "training_args_seq2seq": ["Seq2SeqTrainingArguments"],
    "training_args_tf": ["TFTrainingArguments"],
    "utils": [
        "CONFIG_NAME",
        "MODEL_CARD_NAME",
        "PYTORCH_PRETRAINED_BERT_CACHE",
        "PYTORCH_TRANSFORMERS_CACHE",
        "SPIECE_UNDERLINE",
        "TF2_WEIGHTS_NAME",
        "TF_WEIGHTS_NAME",
        "TRANSFORMERS_CACHE",
        "WEIGHTS_NAME",
        "TensorType",
        "add_end_docstrings",
        "add_start_docstrings",
        "is_apex_available",
        "is_datasets_available",
        "is_faiss_available",
        "is_flax_available",
        "is_keras_nlp_available",
        "is_phonemizer_available",
        "is_psutil_available",
        "is_py3nvml_available",
        "is_pyctcdecode_available",
        "is_safetensors_available",
        "is_scipy_available",
        "is_sentencepiece_available",
        "is_sklearn_available",
        "is_speech_available",
        "is_tensorflow_text_available",
        "is_tf_available",
        "is_timm_available",
        "is_tokenizers_available",
        "is_torch_available",
        "is_torch_tpu_available",
        "is_vision_available",
        "logging",
    ],
    "utils.bitsandbytes": [],
}

# sentencepiece-backed objects
try:
    if not is_sentencepiece_available():
        raise OptionalDependencyNotAvailable()
except OptionalDependencyNotAvailable:
    from .utils import dummy_sentencepiece_objects

    _import_structure["utils.dummy_sentencepiece_objects"] = [
        name for name in dir(dummy_sentencepiece_objects) if not name.startswith("_")
    ]
else:
    _import_structure["models.albert"].append("AlbertTokenizer")
    _import_structure["models.barthez"].append("BarthezTokenizer")
    _import_structure["models.bartpho"].append("BartphoTokenizer")
    _import_structure["models.bert_generation"].append("BertGenerationTokenizer")
    _import_structure["models.big_bird"].append("BigBirdTokenizer")
    _import_structure["models.camembert"].append("CamembertTokenizer")
    _import_structure["models.cpm"].append("CpmTokenizer")
    _import_structure["models.deberta_v2"].append("DebertaV2Tokenizer")
    _import_structure["models.fnet"].append("FNetTokenizer")
    _import_structure["models.layoutxlm"].append("LayoutXLMTokenizer")
    _import_structure["models.m2m_100"].append("M2M100Tokenizer")
    _import_structure["models.marian"].append("MarianTokenizer")
    _import_structure["models.mbart"].append("MBartTokenizer")
    _import_structure["models.mbart50"].append("MBart50Tokenizer")
    _import_structure["models.mluke"].append("MLukeTokenizer")
    _import_structure["models.mt5"].append("MT5Tokenizer")
    _import_structure["models.nllb"].append("NllbTokenizer")
    _import_structure["models.pegasus"].append("PegasusTokenizer")
    _import_structure["models.plbart"].append("PLBartTokenizer")
    _import_structure["models.reformer"].append("ReformerTokenizer")
    _import_structure["models.rembert"].append("RemBertTokenizer")
    _import_structure["models.speech_to_text"].append("Speech2TextTokenizer")
    _import_structure["models.t5"].append("T5Tokenizer")
    _import_structure["models.xglm"].append("XGLMTokenizer")
    _import_structure["models.xlm_prophetnet"].append("XLMProphetNetTokenizer")
    _import_structure["models.xlm_roberta"].append("XLMRobertaTokenizer")
    _import_structure["models.xlnet"].append("XLNetTokenizer")

# tokenizers-backed objects
try:
    if not is_tokenizers_available():
        raise OptionalDependencyNotAvailable()
except OptionalDependencyNotAvailable:
    from .utils import dummy_tokenizers_objects

    _import_structure["utils.dummy_tokenizers_objects"] = [
        name for name in dir(dummy_tokenizers_objects) if not name.startswith("_")
    ]
else:
    # Fast tokenizers structure
    _import_structure["models.albert"].append("AlbertTokenizerFast")
    _import_structure["models.bart"].append("BartTokenizerFast")
    _import_structure["models.barthez"].append("BarthezTokenizerFast")
    _import_structure["models.bert"].append("BertTokenizerFast")
    _import_structure["models.big_bird"].append("BigBirdTokenizerFast")
    _import_structure["models.blenderbot"].append("BlenderbotTokenizerFast")
    _import_structure["models.blenderbot_small"].append("BlenderbotSmallTokenizerFast")
    _import_structure["models.bloom"].append("BloomTokenizerFast")
    _import_structure["models.camembert"].append("CamembertTokenizerFast")
    _import_structure["models.clip"].append("CLIPTokenizerFast")
    _import_structure["models.codegen"].append("CodeGenTokenizerFast")
    _import_structure["models.convbert"].append("ConvBertTokenizerFast")
    _import_structure["models.cpm"].append("CpmTokenizerFast")
    _import_structure["models.deberta"].append("DebertaTokenizerFast")
    _import_structure["models.deberta_v2"].append("DebertaV2TokenizerFast")
    _import_structure["models.distilbert"].append("DistilBertTokenizerFast")
    _import_structure["models.dpr"].extend(
        ["DPRContextEncoderTokenizerFast", "DPRQuestionEncoderTokenizerFast", "DPRReaderTokenizerFast"]
    )
    _import_structure["models.electra"].append("ElectraTokenizerFast")
    _import_structure["models.fnet"].append("FNetTokenizerFast")
    _import_structure["models.funnel"].append("FunnelTokenizerFast")
    _import_structure["models.gpt2"].append("GPT2TokenizerFast")
    _import_structure["models.gpt_neox"].append("GPTNeoXTokenizerFast")
    _import_structure["models.gpt_neox_japanese"].append("GPTNeoXJapaneseTokenizer")
    _import_structure["models.herbert"].append("HerbertTokenizerFast")
    _import_structure["models.layoutlm"].append("LayoutLMTokenizerFast")
    _import_structure["models.layoutlmv2"].append("LayoutLMv2TokenizerFast")
    _import_structure["models.layoutlmv3"].append("LayoutLMv3TokenizerFast")
    _import_structure["models.layoutxlm"].append("LayoutXLMTokenizerFast")
    _import_structure["models.led"].append("LEDTokenizerFast")
    _import_structure["models.longformer"].append("LongformerTokenizerFast")
    _import_structure["models.lxmert"].append("LxmertTokenizerFast")
    _import_structure["models.markuplm"].append("MarkupLMTokenizerFast")
    _import_structure["models.mbart"].append("MBartTokenizerFast")
    _import_structure["models.mbart50"].append("MBart50TokenizerFast")
    _import_structure["models.mobilebert"].append("MobileBertTokenizerFast")
    _import_structure["models.mpnet"].append("MPNetTokenizerFast")
    _import_structure["models.mt5"].append("MT5TokenizerFast")
    _import_structure["models.mvp"].append("MvpTokenizerFast")
    _import_structure["models.nllb"].append("NllbTokenizerFast")
    _import_structure["models.openai"].append("OpenAIGPTTokenizerFast")
    _import_structure["models.pegasus"].append("PegasusTokenizerFast")
    _import_structure["models.realm"].append("RealmTokenizerFast")
    _import_structure["models.reformer"].append("ReformerTokenizerFast")
    _import_structure["models.rembert"].append("RemBertTokenizerFast")
    _import_structure["models.retribert"].append("RetriBertTokenizerFast")
    _import_structure["models.roberta"].append("RobertaTokenizerFast")
    _import_structure["models.roformer"].append("RoFormerTokenizerFast")
    _import_structure["models.splinter"].append("SplinterTokenizerFast")
    _import_structure["models.squeezebert"].append("SqueezeBertTokenizerFast")
    _import_structure["models.t5"].append("T5TokenizerFast")
    _import_structure["models.xglm"].append("XGLMTokenizerFast")
    _import_structure["models.xlm_roberta"].append("XLMRobertaTokenizerFast")
    _import_structure["models.xlnet"].append("XLNetTokenizerFast")
    _import_structure["tokenization_utils_fast"] = ["PreTrainedTokenizerFast"]


try:
    if not (is_sentencepiece_available() and is_tokenizers_available()):
        raise OptionalDependencyNotAvailable()
except OptionalDependencyNotAvailable:
    from .utils import dummy_sentencepiece_and_tokenizers_objects

    _import_structure["utils.dummy_sentencepiece_and_tokenizers_objects"] = [
        name for name in dir(dummy_sentencepiece_and_tokenizers_objects) if not name.startswith("_")
    ]
else:
    _import_structure["convert_slow_tokenizer"] = ["SLOW_TO_FAST_CONVERTERS", "convert_slow_tokenizer"]

# Speech-specific objects
try:
    if not is_speech_available():
        raise OptionalDependencyNotAvailable()
except OptionalDependencyNotAvailable:
    from .utils import dummy_speech_objects

    _import_structure["utils.dummy_speech_objects"] = [
        name for name in dir(dummy_speech_objects) if not name.startswith("_")
    ]
else:
    _import_structure["models.audio_spectrogram_transformer"].append("ASTFeatureExtractor")
    _import_structure["models.mctct"].append("MCTCTFeatureExtractor")
    _import_structure["models.speech_to_text"].append("Speech2TextFeatureExtractor")

# Tensorflow-text-specific objects
try:
    if not is_tensorflow_text_available():
        raise OptionalDependencyNotAvailable()
except OptionalDependencyNotAvailable:
    from .utils import dummy_tensorflow_text_objects

    _import_structure["utils.dummy_tensorflow_text_objects"] = [
        name for name in dir(dummy_tensorflow_text_objects) if not name.startswith("_")
    ]
else:
    _import_structure["models.bert"].append("TFBertTokenizer")

# keras-nlp-specific objects
try:
    if not is_keras_nlp_available():
        raise OptionalDependencyNotAvailable()
except OptionalDependencyNotAvailable:
    from .utils import dummy_keras_nlp_objects

    _import_structure["utils.dummy_keras_nlp_objects"] = [
        name for name in dir(dummy_keras_nlp_objects) if not name.startswith("_")
    ]
else:
    _import_structure["models.gpt2"].append("TFGPT2Tokenizer")

try:
    if not (is_sentencepiece_available() and is_speech_available()):
        raise OptionalDependencyNotAvailable()
except OptionalDependencyNotAvailable:
    from .utils import dummy_sentencepiece_and_speech_objects

    _import_structure["utils.dummy_sentencepiece_and_speech_objects"] = [
        name for name in dir(dummy_sentencepiece_and_speech_objects) if not name.startswith("_")
    ]
else:
    _import_structure["models.speech_to_text"].append("Speech2TextProcessor")

# Vision-specific objects
try:
    if not is_vision_available():
        raise OptionalDependencyNotAvailable()
except OptionalDependencyNotAvailable:
    from .utils import dummy_vision_objects

    _import_structure["utils.dummy_vision_objects"] = [
        name for name in dir(dummy_vision_objects) if not name.startswith("_")
    ]
else:
    _import_structure["image_processing_utils"] = ["ImageProcessingMixin"]
    _import_structure["image_transforms"] = ["rescale", "resize", "to_pil_image"]
    _import_structure["image_utils"] = ["ImageFeatureExtractionMixin"]
    _import_structure["models.beit"].extend(["BeitFeatureExtractor", "BeitImageProcessor"])
    _import_structure["models.chinese_clip"].extend(["ChineseCLIPFeatureExtractor", "ChineseCLIPImageProcessor"])
    _import_structure["models.clip"].extend(["CLIPFeatureExtractor", "CLIPImageProcessor"])
    _import_structure["models.conditional_detr"].extend(
        ["ConditionalDetrFeatureExtractor", "ConditionalDetrImageProcessor"]
    )
    _import_structure["models.convnext"].extend(["ConvNextFeatureExtractor", "ConvNextImageProcessor"])
    _import_structure["models.deformable_detr"].extend(
        ["DeformableDetrFeatureExtractor", "DeformableDetrImageProcessor"]
    )
    _import_structure["models.deit"].extend(["DeiTFeatureExtractor", "DeiTImageProcessor"])
    _import_structure["models.detr"].extend(["DetrFeatureExtractor", "DetrImageProcessor"])
    _import_structure["models.donut"].extend(["DonutFeatureExtractor", "DonutImageProcessor"])
    _import_structure["models.dpt"].extend(["DPTFeatureExtractor", "DPTImageProcessor"])
    _import_structure["models.flava"].extend(["FlavaFeatureExtractor", "FlavaImageProcessor", "FlavaProcessor"])
    _import_structure["models.glpn"].extend(["GLPNFeatureExtractor", "GLPNImageProcessor"])
    _import_structure["models.imagegpt"].extend(["ImageGPTFeatureExtractor", "ImageGPTImageProcessor"])
    _import_structure["models.layoutlmv2"].extend(["LayoutLMv2FeatureExtractor", "LayoutLMv2ImageProcessor"])
    _import_structure["models.layoutlmv3"].extend(["LayoutLMv3FeatureExtractor", "LayoutLMv3ImageProcessor"])
    _import_structure["models.levit"].extend(["LevitFeatureExtractor", "LevitImageProcessor"])
    _import_structure["models.maskformer"].extend(["MaskFormerFeatureExtractor", "MaskFormerImageProcessor"])
    _import_structure["models.mobilenet_v1"].extend(["MobileNetV1FeatureExtractor", "MobileNetV1ImageProcessor"])
    _import_structure["models.mobilenet_v2"].extend(["MobileNetV2FeatureExtractor", "MobileNetV2ImageProcessor"])
    _import_structure["models.mobilevit"].extend(["MobileViTFeatureExtractor", "MobileViTImageProcessor"])
    _import_structure["models.owlvit"].extend(["OwlViTFeatureExtractor", "OwlViTImageProcessor"])
    _import_structure["models.perceiver"].extend(["PerceiverFeatureExtractor", "PerceiverImageProcessor"])
    _import_structure["models.poolformer"].extend(["PoolFormerFeatureExtractor", "PoolFormerImageProcessor"])
    _import_structure["models.segformer"].extend(["SegformerFeatureExtractor", "SegformerImageProcessor"])
    _import_structure["models.videomae"].extend(["VideoMAEFeatureExtractor", "VideoMAEImageProcessor"])
    _import_structure["models.vilt"].extend(["ViltFeatureExtractor", "ViltImageProcessor", "ViltProcessor"])
    _import_structure["models.vit"].extend(["ViTFeatureExtractor", "ViTImageProcessor"])
    _import_structure["models.yolos"].extend(["YolosFeatureExtractor", "YolosImageProcessor"])

# Timm-backed objects
try:
    if not (is_timm_available() and is_vision_available()):
        raise OptionalDependencyNotAvailable()
except OptionalDependencyNotAvailable:
    from .utils import dummy_timm_and_vision_objects

    _import_structure["utils.dummy_timm_and_vision_objects"] = [
        name for name in dir(dummy_timm_and_vision_objects) if not name.startswith("_")
    ]
else:
    _import_structure["models.deformable_detr"].extend(
        [
            "DEFORMABLE_DETR_PRETRAINED_MODEL_ARCHIVE_LIST",
            "DeformableDetrForObjectDetection",
            "DeformableDetrModel",
            "DeformableDetrPreTrainedModel",
        ]
    )
    _import_structure["models.detr"].extend(
        [
            "DETR_PRETRAINED_MODEL_ARCHIVE_LIST",
            "DetrForObjectDetection",
            "DetrForSegmentation",
            "DetrModel",
            "DetrPreTrainedModel",
        ]
    )
    _import_structure["models.table_transformer"].extend(
        [
            "TABLE_TRANSFORMER_PRETRAINED_MODEL_ARCHIVE_LIST",
            "TableTransformerForObjectDetection",
            "TableTransformerModel",
            "TableTransformerPreTrainedModel",
        ]
    )
    _import_structure["models.conditional_detr"].extend(
        [
            "CONDITIONAL_DETR_PRETRAINED_MODEL_ARCHIVE_LIST",
            "ConditionalDetrForObjectDetection",
            "ConditionalDetrForSegmentation",
            "ConditionalDetrModel",
            "ConditionalDetrPreTrainedModel",
        ]
    )


# PyTorch-backed objects
try:
    if not is_torch_available():
        raise OptionalDependencyNotAvailable()
except OptionalDependencyNotAvailable:
    from .utils import dummy_pt_objects

    _import_structure["utils.dummy_pt_objects"] = [name for name in dir(dummy_pt_objects) if not name.startswith("_")]
else:
    _import_structure["activations"] = []
    _import_structure["benchmark.benchmark"] = ["PyTorchBenchmark"]
    _import_structure["benchmark.benchmark_args"] = ["PyTorchBenchmarkArguments"]
    _import_structure["data.datasets"] = [
        "GlueDataset",
        "GlueDataTrainingArguments",
        "LineByLineTextDataset",
        "LineByLineWithRefDataset",
        "LineByLineWithSOPTextDataset",
        "SquadDataset",
        "SquadDataTrainingArguments",
        "TextDataset",
        "TextDatasetForNextSentencePrediction",
    ]
    _import_structure["deepspeed"] = []
    _import_structure["generation"].extend(
        [
            "BeamScorer",
            "BeamSearchScorer",
            "ConstrainedBeamSearchScorer",
            "Constraint",
            "ConstraintListState",
            "DisjunctiveConstraint",
            "ForcedBOSTokenLogitsProcessor",
            "ForcedEOSTokenLogitsProcessor",
            "GenerationMixin",
            "HammingDiversityLogitsProcessor",
            "InfNanRemoveLogitsProcessor",
            "LogitsProcessor",
            "LogitsProcessorList",
            "LogitsWarper",
            "MaxLengthCriteria",
            "MaxTimeCriteria",
            "MinLengthLogitsProcessor",
            "NoBadWordsLogitsProcessor",
            "NoRepeatNGramLogitsProcessor",
            "PhrasalConstraint",
            "PrefixConstrainedLogitsProcessor",
            "RepetitionPenaltyLogitsProcessor",
            "StoppingCriteria",
            "StoppingCriteriaList",
            "TemperatureLogitsWarper",
            "TopKLogitsWarper",
            "TopPLogitsWarper",
            "TypicalLogitsWarper",
            "top_k_top_p_filtering",
        ]
    )
    _import_structure["generation_utils"] = []
    _import_structure["modeling_outputs"] = []
    _import_structure["modeling_utils"] = ["PreTrainedModel"]

    # PyTorch models structure
<<<<<<< HEAD

    _import_structure["models.biogpt"].extend(
        [
            "BIOGPT_PRETRAINED_MODEL_ARCHIVE_LIST",
            "BioGptForCausalLM",
            "BioGptModel",
            "BioGptPreTrainedModel",
        ]
    )

    _import_structure["models.roc_bert"].extend(
        [
            "ROC_BERT_PRETRAINED_MODEL_ARCHIVE_LIST",
            "RoCBertForMaskedLM",
            "RoCBertForCausalLM",
            "RoCBertForMultipleChoice",
            "RoCBertForQuestionAnswering",
            "RoCBertForSequenceClassification",
            "RoCBertForTokenClassification",
            "RoCBertLayer",
            "RoCBertModel",
            "RoCBertForPreTraining",
            "RoCBertPreTrainedModel",
            "load_tf_weights_in_roc_bert",
        ]
    )

    _import_structure["models.time_series_transformer"].extend(
        [
            "TIME_SERIES_TRANSFORMER_PRETRAINED_MODEL_ARCHIVE_LIST",
            "TimeSeriesTransformerForPrediction",
            "TimeSeriesTransformerModel",
            "TimeSeriesTransformerPreTrainedModel",
        ]
    )
=======
>>>>>>> 5011efbe
    _import_structure["models.albert"].extend(
        [
            "ALBERT_PRETRAINED_MODEL_ARCHIVE_LIST",
            "AlbertForMaskedLM",
            "AlbertForMultipleChoice",
            "AlbertForPreTraining",
            "AlbertForQuestionAnswering",
            "AlbertForSequenceClassification",
            "AlbertForTokenClassification",
            "AlbertModel",
            "AlbertPreTrainedModel",
            "load_tf_weights_in_albert",
        ]
    )

    _import_structure["models.audio_spectrogram_transformer"].extend(
        [
            "AUDIO_SPECTROGRAM_TRANSFORMER_PRETRAINED_MODEL_ARCHIVE_LIST",
            "ASTForAudioClassification",
            "ASTModel",
            "ASTPreTrainedModel",
        ]
    )
    _import_structure["models.auto"].extend(
        [
            "MODEL_FOR_AUDIO_CLASSIFICATION_MAPPING",
            "MODEL_FOR_AUDIO_XVECTOR_MAPPING",
            "MODEL_FOR_BACKBONE_MAPPING",
            "MODEL_FOR_CAUSAL_IMAGE_MODELING_MAPPING",
            "MODEL_FOR_CAUSAL_LM_MAPPING",
            "MODEL_FOR_CTC_MAPPING",
            "MODEL_FOR_DEPTH_ESTIMATION_MAPPING",
            "MODEL_FOR_DOCUMENT_QUESTION_ANSWERING_MAPPING",
            "MODEL_FOR_IMAGE_CLASSIFICATION_MAPPING",
            "MODEL_FOR_IMAGE_SEGMENTATION_MAPPING",
            "MODEL_FOR_INSTANCE_SEGMENTATION_MAPPING",
            "MODEL_FOR_MASKED_IMAGE_MODELING_MAPPING",
            "MODEL_FOR_MASKED_LM_MAPPING",
            "MODEL_FOR_MULTIPLE_CHOICE_MAPPING",
            "MODEL_FOR_NEXT_SENTENCE_PREDICTION_MAPPING",
            "MODEL_FOR_OBJECT_DETECTION_MAPPING",
            "MODEL_FOR_PRETRAINING_MAPPING",
            "MODEL_FOR_QUESTION_ANSWERING_MAPPING",
            "MODEL_FOR_SEMANTIC_SEGMENTATION_MAPPING",
            "MODEL_FOR_SEQ_TO_SEQ_CAUSAL_LM_MAPPING",
            "MODEL_FOR_SEQUENCE_CLASSIFICATION_MAPPING",
            "MODEL_FOR_SPEECH_SEQ_2_SEQ_MAPPING",
            "MODEL_FOR_TABLE_QUESTION_ANSWERING_MAPPING",
            "MODEL_FOR_TOKEN_CLASSIFICATION_MAPPING",
            "MODEL_FOR_VIDEO_CLASSIFICATION_MAPPING",
            "MODEL_FOR_VISION_2_SEQ_MAPPING",
            "MODEL_FOR_VISUAL_QUESTION_ANSWERING_MAPPING",
            "MODEL_FOR_ZERO_SHOT_OBJECT_DETECTION_MAPPING",
            "MODEL_MAPPING",
            "MODEL_WITH_LM_HEAD_MAPPING",
            "AutoBackbone",
            "AutoModel",
            "AutoModelForAudioClassification",
            "AutoModelForAudioFrameClassification",
            "AutoModelForAudioXVector",
            "AutoModelForCausalLM",
            "AutoModelForCTC",
            "AutoModelForDepthEstimation",
            "AutoModelForDocumentQuestionAnswering",
            "AutoModelForImageClassification",
            "AutoModelForImageSegmentation",
            "AutoModelForInstanceSegmentation",
            "AutoModelForMaskedImageModeling",
            "AutoModelForMaskedLM",
            "AutoModelForMultipleChoice",
            "AutoModelForNextSentencePrediction",
            "AutoModelForObjectDetection",
            "AutoModelForPreTraining",
            "AutoModelForQuestionAnswering",
            "AutoModelForSemanticSegmentation",
            "AutoModelForSeq2SeqLM",
            "AutoModelForSequenceClassification",
            "AutoModelForSpeechSeq2Seq",
            "AutoModelForTableQuestionAnswering",
            "AutoModelForTokenClassification",
            "AutoModelForVideoClassification",
            "AutoModelForVision2Seq",
            "AutoModelForVisualQuestionAnswering",
            "AutoModelForZeroShotObjectDetection",
            "AutoModelWithLMHead",
        ]
    )
    _import_structure["models.bart"].extend(
        [
            "BART_PRETRAINED_MODEL_ARCHIVE_LIST",
            "BartForCausalLM",
            "BartForConditionalGeneration",
            "BartForQuestionAnswering",
            "BartForSequenceClassification",
            "BartModel",
            "BartPretrainedModel",
            "PretrainedBartModel",
        ]
    )
    _import_structure["models.beit"].extend(
        [
            "BEIT_PRETRAINED_MODEL_ARCHIVE_LIST",
            "BeitForImageClassification",
            "BeitForMaskedImageModeling",
            "BeitForSemanticSegmentation",
            "BeitModel",
            "BeitPreTrainedModel",
        ]
    )
    _import_structure["models.bert"].extend(
        [
            "BERT_PRETRAINED_MODEL_ARCHIVE_LIST",
            "BertForMaskedLM",
            "BertForMultipleChoice",
            "BertForNextSentencePrediction",
            "BertForPreTraining",
            "BertForQuestionAnswering",
            "BertForSequenceClassification",
            "BertForTokenClassification",
            "BertLayer",
            "BertLMHeadModel",
            "BertModel",
            "BertPreTrainedModel",
            "load_tf_weights_in_bert",
        ]
    )
    _import_structure["models.bert_generation"].extend(
        [
            "BertGenerationDecoder",
            "BertGenerationEncoder",
            "BertGenerationPreTrainedModel",
            "load_tf_weights_in_bert_generation",
        ]
    )
    _import_structure["models.big_bird"].extend(
        [
            "BIG_BIRD_PRETRAINED_MODEL_ARCHIVE_LIST",
            "BigBirdForCausalLM",
            "BigBirdForMaskedLM",
            "BigBirdForMultipleChoice",
            "BigBirdForPreTraining",
            "BigBirdForQuestionAnswering",
            "BigBirdForSequenceClassification",
            "BigBirdForTokenClassification",
            "BigBirdLayer",
            "BigBirdModel",
            "BigBirdPreTrainedModel",
            "load_tf_weights_in_big_bird",
        ]
    )
    _import_structure["models.bigbird_pegasus"].extend(
        [
            "BIGBIRD_PEGASUS_PRETRAINED_MODEL_ARCHIVE_LIST",
            "BigBirdPegasusForCausalLM",
            "BigBirdPegasusForConditionalGeneration",
            "BigBirdPegasusForQuestionAnswering",
            "BigBirdPegasusForSequenceClassification",
            "BigBirdPegasusModel",
            "BigBirdPegasusPreTrainedModel",
        ]
    )
    _import_structure["models.blenderbot"].extend(
        [
            "BLENDERBOT_PRETRAINED_MODEL_ARCHIVE_LIST",
            "BlenderbotForCausalLM",
            "BlenderbotForConditionalGeneration",
            "BlenderbotModel",
            "BlenderbotPreTrainedModel",
        ]
    )
    _import_structure["models.blenderbot_small"].extend(
        [
            "BLENDERBOT_SMALL_PRETRAINED_MODEL_ARCHIVE_LIST",
            "BlenderbotSmallForCausalLM",
            "BlenderbotSmallForConditionalGeneration",
            "BlenderbotSmallModel",
            "BlenderbotSmallPreTrainedModel",
        ]
    )
    _import_structure["models.bloom"].extend(
        [
            "BLOOM_PRETRAINED_MODEL_ARCHIVE_LIST",
            "BloomForCausalLM",
            "BloomForQuestionAnswering",
            "BloomForSequenceClassification",
            "BloomForTokenClassification",
            "BloomModel",
            "BloomPreTrainedModel",
        ]
    )
    _import_structure["models.camembert"].extend(
        [
            "CAMEMBERT_PRETRAINED_MODEL_ARCHIVE_LIST",
            "CamembertForCausalLM",
            "CamembertForMaskedLM",
            "CamembertForMultipleChoice",
            "CamembertForQuestionAnswering",
            "CamembertForSequenceClassification",
            "CamembertForTokenClassification",
            "CamembertModel",
            "CamembertPreTrainedModel",
        ]
    )
    _import_structure["models.canine"].extend(
        [
            "CANINE_PRETRAINED_MODEL_ARCHIVE_LIST",
            "CanineForMultipleChoice",
            "CanineForQuestionAnswering",
            "CanineForSequenceClassification",
            "CanineForTokenClassification",
            "CanineLayer",
            "CanineModel",
            "CaninePreTrainedModel",
            "load_tf_weights_in_canine",
        ]
    )
    _import_structure["models.chinese_clip"].extend(
        [
            "CHINESE_CLIP_PRETRAINED_MODEL_ARCHIVE_LIST",
            "ChineseCLIPModel",
            "ChineseCLIPPreTrainedModel",
            "ChineseCLIPTextModel",
            "ChineseCLIPVisionModel",
        ]
    )
    _import_structure["models.clip"].extend(
        [
            "CLIP_PRETRAINED_MODEL_ARCHIVE_LIST",
            "CLIPModel",
            "CLIPPreTrainedModel",
            "CLIPTextModel",
            "CLIPTextModelWithProjection",
            "CLIPVisionModel",
            "CLIPVisionModelWithProjection",
        ]
    )
    _import_structure["models.clipseg"].extend(
        [
            "CLIPSEG_PRETRAINED_MODEL_ARCHIVE_LIST",
            "CLIPSegForImageSegmentation",
            "CLIPSegModel",
            "CLIPSegPreTrainedModel",
            "CLIPSegTextModel",
            "CLIPSegVisionModel",
        ]
    )
    _import_structure["models.codegen"].extend(
        [
            "CODEGEN_PRETRAINED_MODEL_ARCHIVE_LIST",
            "CodeGenForCausalLM",
            "CodeGenModel",
            "CodeGenPreTrainedModel",
        ]
    )
    _import_structure["models.convbert"].extend(
        [
            "CONVBERT_PRETRAINED_MODEL_ARCHIVE_LIST",
            "ConvBertForMaskedLM",
            "ConvBertForMultipleChoice",
            "ConvBertForQuestionAnswering",
            "ConvBertForSequenceClassification",
            "ConvBertForTokenClassification",
            "ConvBertLayer",
            "ConvBertModel",
            "ConvBertPreTrainedModel",
            "load_tf_weights_in_convbert",
        ]
    )
    _import_structure["models.convnext"].extend(
        [
            "CONVNEXT_PRETRAINED_MODEL_ARCHIVE_LIST",
            "ConvNextForImageClassification",
            "ConvNextModel",
            "ConvNextPreTrainedModel",
        ]
    )
    _import_structure["models.ctrl"].extend(
        [
            "CTRL_PRETRAINED_MODEL_ARCHIVE_LIST",
            "CTRLForSequenceClassification",
            "CTRLLMHeadModel",
            "CTRLModel",
            "CTRLPreTrainedModel",
        ]
    )
    _import_structure["models.cvt"].extend(
        [
            "CVT_PRETRAINED_MODEL_ARCHIVE_LIST",
            "CvtForImageClassification",
            "CvtModel",
            "CvtPreTrainedModel",
        ]
    )
    _import_structure["models.data2vec"].extend(
        [
            "DATA2VEC_AUDIO_PRETRAINED_MODEL_ARCHIVE_LIST",
            "DATA2VEC_TEXT_PRETRAINED_MODEL_ARCHIVE_LIST",
            "DATA2VEC_VISION_PRETRAINED_MODEL_ARCHIVE_LIST",
            "Data2VecAudioForAudioFrameClassification",
            "Data2VecAudioForCTC",
            "Data2VecAudioForSequenceClassification",
            "Data2VecAudioForXVector",
            "Data2VecAudioModel",
            "Data2VecAudioPreTrainedModel",
            "Data2VecTextForCausalLM",
            "Data2VecTextForMaskedLM",
            "Data2VecTextForMultipleChoice",
            "Data2VecTextForQuestionAnswering",
            "Data2VecTextForSequenceClassification",
            "Data2VecTextForTokenClassification",
            "Data2VecTextModel",
            "Data2VecTextPreTrainedModel",
            "Data2VecVisionForImageClassification",
            "Data2VecVisionForSemanticSegmentation",
            "Data2VecVisionModel",
            "Data2VecVisionPreTrainedModel",
        ]
    )
    _import_structure["models.deberta"].extend(
        [
            "DEBERTA_PRETRAINED_MODEL_ARCHIVE_LIST",
            "DebertaForMaskedLM",
            "DebertaForQuestionAnswering",
            "DebertaForSequenceClassification",
            "DebertaForTokenClassification",
            "DebertaModel",
            "DebertaPreTrainedModel",
        ]
    )
    _import_structure["models.deberta_v2"].extend(
        [
            "DEBERTA_V2_PRETRAINED_MODEL_ARCHIVE_LIST",
            "DebertaV2ForMaskedLM",
            "DebertaV2ForMultipleChoice",
            "DebertaV2ForQuestionAnswering",
            "DebertaV2ForSequenceClassification",
            "DebertaV2ForTokenClassification",
            "DebertaV2Model",
            "DebertaV2PreTrainedModel",
        ]
    )
    _import_structure["models.decision_transformer"].extend(
        [
            "DECISION_TRANSFORMER_PRETRAINED_MODEL_ARCHIVE_LIST",
            "DecisionTransformerGPT2Model",
            "DecisionTransformerGPT2PreTrainedModel",
            "DecisionTransformerModel",
            "DecisionTransformerPreTrainedModel",
        ]
    )
    _import_structure["models.deit"].extend(
        [
            "DEIT_PRETRAINED_MODEL_ARCHIVE_LIST",
            "DeiTForImageClassification",
            "DeiTForImageClassificationWithTeacher",
            "DeiTForMaskedImageModeling",
            "DeiTModel",
            "DeiTPreTrainedModel",
        ]
    )
    _import_structure["models.dinat"].extend(
        [
            "DINAT_PRETRAINED_MODEL_ARCHIVE_LIST",
            "DinatForImageClassification",
            "DinatModel",
            "DinatPreTrainedModel",
        ]
    )
    _import_structure["models.distilbert"].extend(
        [
            "DISTILBERT_PRETRAINED_MODEL_ARCHIVE_LIST",
            "DistilBertForMaskedLM",
            "DistilBertForMultipleChoice",
            "DistilBertForQuestionAnswering",
            "DistilBertForSequenceClassification",
            "DistilBertForTokenClassification",
            "DistilBertModel",
            "DistilBertPreTrainedModel",
        ]
    )
    _import_structure["models.donut"].extend(
        [
            "DONUT_SWIN_PRETRAINED_MODEL_ARCHIVE_LIST",
            "DonutSwinModel",
            "DonutSwinPreTrainedModel",
        ]
    )
    _import_structure["models.dpr"].extend(
        [
            "DPR_CONTEXT_ENCODER_PRETRAINED_MODEL_ARCHIVE_LIST",
            "DPR_QUESTION_ENCODER_PRETRAINED_MODEL_ARCHIVE_LIST",
            "DPR_READER_PRETRAINED_MODEL_ARCHIVE_LIST",
            "DPRContextEncoder",
            "DPRPretrainedContextEncoder",
            "DPRPreTrainedModel",
            "DPRPretrainedQuestionEncoder",
            "DPRPretrainedReader",
            "DPRQuestionEncoder",
            "DPRReader",
        ]
    )
    _import_structure["models.dpt"].extend(
        [
            "DPT_PRETRAINED_MODEL_ARCHIVE_LIST",
            "DPTForDepthEstimation",
            "DPTForSemanticSegmentation",
            "DPTModel",
            "DPTPreTrainedModel",
        ]
    )
    _import_structure["models.electra"].extend(
        [
            "ELECTRA_PRETRAINED_MODEL_ARCHIVE_LIST",
            "ElectraForCausalLM",
            "ElectraForMaskedLM",
            "ElectraForMultipleChoice",
            "ElectraForPreTraining",
            "ElectraForQuestionAnswering",
            "ElectraForSequenceClassification",
            "ElectraForTokenClassification",
            "ElectraModel",
            "ElectraPreTrainedModel",
            "load_tf_weights_in_electra",
        ]
    )
    _import_structure["models.encoder_decoder"].append("EncoderDecoderModel")
    _import_structure["models.ernie"].extend(
        [
            "ERNIE_PRETRAINED_MODEL_ARCHIVE_LIST",
            "ErnieForCausalLM",
            "ErnieForMaskedLM",
            "ErnieForMultipleChoice",
            "ErnieForNextSentencePrediction",
            "ErnieForPreTraining",
            "ErnieForQuestionAnswering",
            "ErnieForSequenceClassification",
            "ErnieForTokenClassification",
            "ErnieModel",
            "ErniePreTrainedModel",
        ]
    )
    _import_structure["models.esm"].extend(
        [
            "ESM_PRETRAINED_MODEL_ARCHIVE_LIST",
            "EsmFoldPreTrainedModel",
            "EsmForMaskedLM",
            "EsmForProteinFolding",
            "EsmForSequenceClassification",
            "EsmForTokenClassification",
            "EsmModel",
            "EsmPreTrainedModel",
        ]
    )
    _import_structure["models.flaubert"].extend(
        [
            "FLAUBERT_PRETRAINED_MODEL_ARCHIVE_LIST",
            "FlaubertForMultipleChoice",
            "FlaubertForQuestionAnswering",
            "FlaubertForQuestionAnsweringSimple",
            "FlaubertForSequenceClassification",
            "FlaubertForTokenClassification",
            "FlaubertModel",
            "FlaubertPreTrainedModel",
            "FlaubertWithLMHeadModel",
        ]
    )
    _import_structure["models.flava"].extend(
        [
            "FLAVA_PRETRAINED_MODEL_ARCHIVE_LIST",
            "FlavaForPreTraining",
            "FlavaImageCodebook",
            "FlavaImageModel",
            "FlavaModel",
            "FlavaMultimodalModel",
            "FlavaPreTrainedModel",
            "FlavaTextModel",
        ]
    )
    _import_structure["models.fnet"].extend(
        [
            "FNET_PRETRAINED_MODEL_ARCHIVE_LIST",
            "FNetForMaskedLM",
            "FNetForMultipleChoice",
            "FNetForNextSentencePrediction",
            "FNetForPreTraining",
            "FNetForQuestionAnswering",
            "FNetForSequenceClassification",
            "FNetForTokenClassification",
            "FNetLayer",
            "FNetModel",
            "FNetPreTrainedModel",
        ]
    )
    _import_structure["models.fsmt"].extend(["FSMTForConditionalGeneration", "FSMTModel", "PretrainedFSMTModel"])
    _import_structure["models.funnel"].extend(
        [
            "FUNNEL_PRETRAINED_MODEL_ARCHIVE_LIST",
            "FunnelBaseModel",
            "FunnelForMaskedLM",
            "FunnelForMultipleChoice",
            "FunnelForPreTraining",
            "FunnelForQuestionAnswering",
            "FunnelForSequenceClassification",
            "FunnelForTokenClassification",
            "FunnelModel",
            "FunnelPreTrainedModel",
            "load_tf_weights_in_funnel",
        ]
    )
    _import_structure["models.glpn"].extend(
        [
            "GLPN_PRETRAINED_MODEL_ARCHIVE_LIST",
            "GLPNForDepthEstimation",
            "GLPNModel",
            "GLPNPreTrainedModel",
        ]
    )
    _import_structure["models.gpt2"].extend(
        [
            "GPT2_PRETRAINED_MODEL_ARCHIVE_LIST",
            "GPT2DoubleHeadsModel",
            "GPT2ForSequenceClassification",
            "GPT2ForTokenClassification",
            "GPT2LMHeadModel",
            "GPT2Model",
            "GPT2PreTrainedModel",
            "load_tf_weights_in_gpt2",
        ]
    )
    _import_structure["models.gpt_neo"].extend(
        [
            "GPT_NEO_PRETRAINED_MODEL_ARCHIVE_LIST",
            "GPTNeoForCausalLM",
            "GPTNeoForSequenceClassification",
            "GPTNeoModel",
            "GPTNeoPreTrainedModel",
            "load_tf_weights_in_gpt_neo",
        ]
    )
    _import_structure["models.gpt_neox"].extend(
        [
            "GPT_NEOX_PRETRAINED_MODEL_ARCHIVE_LIST",
            "GPTNeoXForCausalLM",
            "GPTNeoXLayer",
            "GPTNeoXModel",
            "GPTNeoXPreTrainedModel",
        ]
    )
    _import_structure["models.gpt_neox_japanese"].extend(
        [
            "GPT_NEOX_JAPANESE_PRETRAINED_MODEL_ARCHIVE_LIST",
            "GPTNeoXJapaneseForCausalLM",
            "GPTNeoXJapaneseLayer",
            "GPTNeoXJapaneseModel",
            "GPTNeoXJapanesePreTrainedModel",
        ]
    )
    _import_structure["models.gptj"].extend(
        [
            "GPTJ_PRETRAINED_MODEL_ARCHIVE_LIST",
            "GPTJForCausalLM",
            "GPTJForQuestionAnswering",
            "GPTJForSequenceClassification",
            "GPTJModel",
            "GPTJPreTrainedModel",
        ]
    )
    _import_structure["models.groupvit"].extend(
        [
            "GROUPVIT_PRETRAINED_MODEL_ARCHIVE_LIST",
            "GroupViTModel",
            "GroupViTPreTrainedModel",
            "GroupViTTextModel",
            "GroupViTVisionModel",
        ]
    )
    _import_structure["models.hubert"].extend(
        [
            "HUBERT_PRETRAINED_MODEL_ARCHIVE_LIST",
            "HubertForCTC",
            "HubertForSequenceClassification",
            "HubertModel",
            "HubertPreTrainedModel",
        ]
    )
    _import_structure["models.ibert"].extend(
        [
            "IBERT_PRETRAINED_MODEL_ARCHIVE_LIST",
            "IBertForMaskedLM",
            "IBertForMultipleChoice",
            "IBertForQuestionAnswering",
            "IBertForSequenceClassification",
            "IBertForTokenClassification",
            "IBertModel",
            "IBertPreTrainedModel",
        ]
    )
    _import_structure["models.imagegpt"].extend(
        [
            "IMAGEGPT_PRETRAINED_MODEL_ARCHIVE_LIST",
            "ImageGPTForCausalImageModeling",
            "ImageGPTForImageClassification",
            "ImageGPTModel",
            "ImageGPTPreTrainedModel",
            "load_tf_weights_in_imagegpt",
        ]
    )
    _import_structure["models.jukebox"].extend(
        [
            "JUKEBOX_PRETRAINED_MODEL_ARCHIVE_LIST",
            "JukeboxModel",
            "JukeboxPreTrainedModel",
            "JukeboxPrior",
            "JukeboxVQVAE",
        ]
    )
    _import_structure["models.layoutlm"].extend(
        [
            "LAYOUTLM_PRETRAINED_MODEL_ARCHIVE_LIST",
            "LayoutLMForMaskedLM",
            "LayoutLMForQuestionAnswering",
            "LayoutLMForSequenceClassification",
            "LayoutLMForTokenClassification",
            "LayoutLMModel",
            "LayoutLMPreTrainedModel",
        ]
    )
    _import_structure["models.layoutlmv2"].extend(
        [
            "LAYOUTLMV2_PRETRAINED_MODEL_ARCHIVE_LIST",
            "LayoutLMv2ForQuestionAnswering",
            "LayoutLMv2ForSequenceClassification",
            "LayoutLMv2ForTokenClassification",
            "LayoutLMv2Model",
            "LayoutLMv2PreTrainedModel",
        ]
    )
    _import_structure["models.layoutlmv3"].extend(
        [
            "LAYOUTLMV3_PRETRAINED_MODEL_ARCHIVE_LIST",
            "LayoutLMv3ForQuestionAnswering",
            "LayoutLMv3ForSequenceClassification",
            "LayoutLMv3ForTokenClassification",
            "LayoutLMv3Model",
            "LayoutLMv3PreTrainedModel",
        ]
    )
    _import_structure["models.led"].extend(
        [
            "LED_PRETRAINED_MODEL_ARCHIVE_LIST",
            "LEDForConditionalGeneration",
            "LEDForQuestionAnswering",
            "LEDForSequenceClassification",
            "LEDModel",
            "LEDPreTrainedModel",
        ]
    )
    _import_structure["models.levit"].extend(
        [
            "LEVIT_PRETRAINED_MODEL_ARCHIVE_LIST",
            "LevitForImageClassification",
            "LevitForImageClassificationWithTeacher",
            "LevitModel",
            "LevitPreTrainedModel",
        ]
    )
    _import_structure["models.lilt"].extend(
        [
            "LILT_PRETRAINED_MODEL_ARCHIVE_LIST",
            "LiltForQuestionAnswering",
            "LiltForSequenceClassification",
            "LiltForTokenClassification",
            "LiltModel",
            "LiltPreTrainedModel",
        ]
    )
    _import_structure["models.longformer"].extend(
        [
            "LONGFORMER_PRETRAINED_MODEL_ARCHIVE_LIST",
            "LongformerForMaskedLM",
            "LongformerForMultipleChoice",
            "LongformerForQuestionAnswering",
            "LongformerForSequenceClassification",
            "LongformerForTokenClassification",
            "LongformerModel",
            "LongformerPreTrainedModel",
            "LongformerSelfAttention",
        ]
    )
    _import_structure["models.longt5"].extend(
        [
            "LONGT5_PRETRAINED_MODEL_ARCHIVE_LIST",
            "LongT5EncoderModel",
            "LongT5ForConditionalGeneration",
            "LongT5Model",
            "LongT5PreTrainedModel",
        ]
    )
    _import_structure["models.luke"].extend(
        [
            "LUKE_PRETRAINED_MODEL_ARCHIVE_LIST",
            "LukeForEntityClassification",
            "LukeForEntityPairClassification",
            "LukeForEntitySpanClassification",
            "LukeForMaskedLM",
            "LukeForMultipleChoice",
            "LukeForQuestionAnswering",
            "LukeForSequenceClassification",
            "LukeForTokenClassification",
            "LukeModel",
            "LukePreTrainedModel",
        ]
    )
    _import_structure["models.lxmert"].extend(
        [
            "LxmertEncoder",
            "LxmertForPreTraining",
            "LxmertForQuestionAnswering",
            "LxmertModel",
            "LxmertPreTrainedModel",
            "LxmertVisualFeatureEncoder",
            "LxmertXLayer",
        ]
    )
    _import_structure["models.m2m_100"].extend(
        [
            "M2M_100_PRETRAINED_MODEL_ARCHIVE_LIST",
            "M2M100ForConditionalGeneration",
            "M2M100Model",
            "M2M100PreTrainedModel",
        ]
    )
    _import_structure["models.marian"].extend(["MarianForCausalLM", "MarianModel", "MarianMTModel"])
    _import_structure["models.markuplm"].extend(
        [
            "MARKUPLM_PRETRAINED_MODEL_ARCHIVE_LIST",
            "MarkupLMForQuestionAnswering",
            "MarkupLMForSequenceClassification",
            "MarkupLMForTokenClassification",
            "MarkupLMModel",
            "MarkupLMPreTrainedModel",
        ]
    )
    _import_structure["models.maskformer"].extend(
        [
            "MASKFORMER_PRETRAINED_MODEL_ARCHIVE_LIST",
            "MaskFormerForInstanceSegmentation",
            "MaskFormerModel",
            "MaskFormerPreTrainedModel",
            "MaskFormerSwinBackbone",
        ]
    )
    _import_structure["models.mbart"].extend(
        [
            "MBartForCausalLM",
            "MBartForConditionalGeneration",
            "MBartForQuestionAnswering",
            "MBartForSequenceClassification",
            "MBartModel",
            "MBartPreTrainedModel",
        ]
    )
    _import_structure["models.mctct"].extend(
        [
            "MCTCT_PRETRAINED_MODEL_ARCHIVE_LIST",
            "MCTCTForCTC",
            "MCTCTModel",
            "MCTCTPreTrainedModel",
        ]
    )
    _import_structure["models.megatron_bert"].extend(
        [
            "MEGATRON_BERT_PRETRAINED_MODEL_ARCHIVE_LIST",
            "MegatronBertForCausalLM",
            "MegatronBertForMaskedLM",
            "MegatronBertForMultipleChoice",
            "MegatronBertForNextSentencePrediction",
            "MegatronBertForPreTraining",
            "MegatronBertForQuestionAnswering",
            "MegatronBertForSequenceClassification",
            "MegatronBertForTokenClassification",
            "MegatronBertModel",
            "MegatronBertPreTrainedModel",
        ]
    )
    _import_structure["models.mmbt"].extend(["MMBTForClassification", "MMBTModel", "ModalEmbeddings"])
    _import_structure["models.mobilebert"].extend(
        [
            "MOBILEBERT_PRETRAINED_MODEL_ARCHIVE_LIST",
            "MobileBertForMaskedLM",
            "MobileBertForMultipleChoice",
            "MobileBertForNextSentencePrediction",
            "MobileBertForPreTraining",
            "MobileBertForQuestionAnswering",
            "MobileBertForSequenceClassification",
            "MobileBertForTokenClassification",
            "MobileBertLayer",
            "MobileBertModel",
            "MobileBertPreTrainedModel",
            "load_tf_weights_in_mobilebert",
        ]
    )
    _import_structure["models.mobilenet_v1"].extend(
        [
            "MOBILENET_V1_PRETRAINED_MODEL_ARCHIVE_LIST",
            "MobileNetV1ForImageClassification",
            "MobileNetV1Model",
            "MobileNetV1PreTrainedModel",
            "load_tf_weights_in_mobilenet_v1",
        ]
    )
    _import_structure["models.mobilenet_v2"].extend(
        [
            "MOBILENET_V2_PRETRAINED_MODEL_ARCHIVE_LIST",
            "MobileNetV2ForImageClassification",
            "MobileNetV2ForSemanticSegmentation",
            "MobileNetV2Model",
            "MobileNetV2PreTrainedModel",
            "load_tf_weights_in_mobilenet_v2",
        ]
    )
    _import_structure["models.mobilevit"].extend(
        [
            "MOBILEVIT_PRETRAINED_MODEL_ARCHIVE_LIST",
            "MobileViTForImageClassification",
            "MobileViTForSemanticSegmentation",
            "MobileViTModel",
            "MobileViTPreTrainedModel",
        ]
    )
    _import_structure["models.mpnet"].extend(
        [
            "MPNET_PRETRAINED_MODEL_ARCHIVE_LIST",
            "MPNetForMaskedLM",
            "MPNetForMultipleChoice",
            "MPNetForQuestionAnswering",
            "MPNetForSequenceClassification",
            "MPNetForTokenClassification",
            "MPNetLayer",
            "MPNetModel",
            "MPNetPreTrainedModel",
        ]
    )
    _import_structure["models.mt5"].extend(["MT5EncoderModel", "MT5ForConditionalGeneration", "MT5Model"])
    _import_structure["models.mvp"].extend(
        [
            "MVP_PRETRAINED_MODEL_ARCHIVE_LIST",
            "MvpForCausalLM",
            "MvpForConditionalGeneration",
            "MvpForQuestionAnswering",
            "MvpForSequenceClassification",
            "MvpModel",
            "MvpPreTrainedModel",
        ]
    )
    _import_structure["models.nat"].extend(
        [
            "NAT_PRETRAINED_MODEL_ARCHIVE_LIST",
            "NatForImageClassification",
            "NatModel",
            "NatPreTrainedModel",
        ]
    )
    _import_structure["models.nezha"].extend(
        [
            "NEZHA_PRETRAINED_MODEL_ARCHIVE_LIST",
            "NezhaForMaskedLM",
            "NezhaForMultipleChoice",
            "NezhaForNextSentencePrediction",
            "NezhaForPreTraining",
            "NezhaForQuestionAnswering",
            "NezhaForSequenceClassification",
            "NezhaForTokenClassification",
            "NezhaModel",
            "NezhaPreTrainedModel",
        ]
    )
    _import_structure["models.nystromformer"].extend(
        [
            "NYSTROMFORMER_PRETRAINED_MODEL_ARCHIVE_LIST",
            "NystromformerForMaskedLM",
            "NystromformerForMultipleChoice",
            "NystromformerForQuestionAnswering",
            "NystromformerForSequenceClassification",
            "NystromformerForTokenClassification",
            "NystromformerLayer",
            "NystromformerModel",
            "NystromformerPreTrainedModel",
        ]
    )
    _import_structure["models.openai"].extend(
        [
            "OPENAI_GPT_PRETRAINED_MODEL_ARCHIVE_LIST",
            "OpenAIGPTDoubleHeadsModel",
            "OpenAIGPTForSequenceClassification",
            "OpenAIGPTLMHeadModel",
            "OpenAIGPTModel",
            "OpenAIGPTPreTrainedModel",
            "load_tf_weights_in_openai_gpt",
        ]
    )
    _import_structure["models.opt"].extend(
        [
            "OPT_PRETRAINED_MODEL_ARCHIVE_LIST",
            "OPTForCausalLM",
            "OPTForQuestionAnswering",
            "OPTForSequenceClassification",
            "OPTModel",
            "OPTPreTrainedModel",
        ]
    )
    _import_structure["models.owlvit"].extend(
        [
            "OWLVIT_PRETRAINED_MODEL_ARCHIVE_LIST",
            "OwlViTForObjectDetection",
            "OwlViTModel",
            "OwlViTPreTrainedModel",
            "OwlViTTextModel",
            "OwlViTVisionModel",
        ]
    )
    _import_structure["models.pegasus"].extend(
        ["PegasusForCausalLM", "PegasusForConditionalGeneration", "PegasusModel", "PegasusPreTrainedModel"]
    )
    _import_structure["models.pegasus_x"].extend(
        [
            "PEGASUS_X_PRETRAINED_MODEL_ARCHIVE_LIST",
            "PegasusXForConditionalGeneration",
            "PegasusXModel",
            "PegasusXPreTrainedModel",
        ]
    )
    _import_structure["models.perceiver"].extend(
        [
            "PERCEIVER_PRETRAINED_MODEL_ARCHIVE_LIST",
            "PerceiverForImageClassificationConvProcessing",
            "PerceiverForImageClassificationFourier",
            "PerceiverForImageClassificationLearned",
            "PerceiverForMaskedLM",
            "PerceiverForMultimodalAutoencoding",
            "PerceiverForOpticalFlow",
            "PerceiverForSequenceClassification",
            "PerceiverLayer",
            "PerceiverModel",
            "PerceiverPreTrainedModel",
        ]
    )
    _import_structure["models.plbart"].extend(
        [
            "PLBART_PRETRAINED_MODEL_ARCHIVE_LIST",
            "PLBartForCausalLM",
            "PLBartForConditionalGeneration",
            "PLBartForSequenceClassification",
            "PLBartModel",
            "PLBartPreTrainedModel",
        ]
    )
    _import_structure["models.poolformer"].extend(
        [
            "POOLFORMER_PRETRAINED_MODEL_ARCHIVE_LIST",
            "PoolFormerForImageClassification",
            "PoolFormerModel",
            "PoolFormerPreTrainedModel",
        ]
    )
    _import_structure["models.prophetnet"].extend(
        [
            "PROPHETNET_PRETRAINED_MODEL_ARCHIVE_LIST",
            "ProphetNetDecoder",
            "ProphetNetEncoder",
            "ProphetNetForCausalLM",
            "ProphetNetForConditionalGeneration",
            "ProphetNetModel",
            "ProphetNetPreTrainedModel",
        ]
    )
    _import_structure["models.qdqbert"].extend(
        [
            "QDQBERT_PRETRAINED_MODEL_ARCHIVE_LIST",
            "QDQBertForMaskedLM",
            "QDQBertForMultipleChoice",
            "QDQBertForNextSentencePrediction",
            "QDQBertForQuestionAnswering",
            "QDQBertForSequenceClassification",
            "QDQBertForTokenClassification",
            "QDQBertLayer",
            "QDQBertLMHeadModel",
            "QDQBertModel",
            "QDQBertPreTrainedModel",
            "load_tf_weights_in_qdqbert",
        ]
    )
    _import_structure["models.rag"].extend(
        ["RagModel", "RagPreTrainedModel", "RagSequenceForGeneration", "RagTokenForGeneration"]
    )
    _import_structure["models.realm"].extend(
        [
            "REALM_PRETRAINED_MODEL_ARCHIVE_LIST",
            "RealmEmbedder",
            "RealmForOpenQA",
            "RealmKnowledgeAugEncoder",
            "RealmPreTrainedModel",
            "RealmReader",
            "RealmRetriever",
            "RealmScorer",
            "load_tf_weights_in_realm",
        ]
    )
    _import_structure["models.reformer"].extend(
        [
            "REFORMER_PRETRAINED_MODEL_ARCHIVE_LIST",
            "ReformerAttention",
            "ReformerForMaskedLM",
            "ReformerForQuestionAnswering",
            "ReformerForSequenceClassification",
            "ReformerLayer",
            "ReformerModel",
            "ReformerModelWithLMHead",
            "ReformerPreTrainedModel",
        ]
    )
    _import_structure["models.regnet"].extend(
        [
            "REGNET_PRETRAINED_MODEL_ARCHIVE_LIST",
            "RegNetForImageClassification",
            "RegNetModel",
            "RegNetPreTrainedModel",
        ]
    )
    _import_structure["models.rembert"].extend(
        [
            "REMBERT_PRETRAINED_MODEL_ARCHIVE_LIST",
            "RemBertForCausalLM",
            "RemBertForMaskedLM",
            "RemBertForMultipleChoice",
            "RemBertForQuestionAnswering",
            "RemBertForSequenceClassification",
            "RemBertForTokenClassification",
            "RemBertLayer",
            "RemBertModel",
            "RemBertPreTrainedModel",
            "load_tf_weights_in_rembert",
        ]
    )
    _import_structure["models.resnet"].extend(
        [
            "RESNET_PRETRAINED_MODEL_ARCHIVE_LIST",
            "ResNetBackbone",
            "ResNetForImageClassification",
            "ResNetModel",
            "ResNetPreTrainedModel",
        ]
    )
    _import_structure["models.retribert"].extend(
        ["RETRIBERT_PRETRAINED_MODEL_ARCHIVE_LIST", "RetriBertModel", "RetriBertPreTrainedModel"]
    )
    _import_structure["models.roberta"].extend(
        [
            "ROBERTA_PRETRAINED_MODEL_ARCHIVE_LIST",
            "RobertaForCausalLM",
            "RobertaForMaskedLM",
            "RobertaForMultipleChoice",
            "RobertaForQuestionAnswering",
            "RobertaForSequenceClassification",
            "RobertaForTokenClassification",
            "RobertaModel",
            "RobertaPreTrainedModel",
        ]
    )
    _import_structure["models.roc_bert"].extend(
        [
            "ROC_BERT_PRETRAINED_MODEL_ARCHIVE_LIST",
            "RoCBertForCausalLM",
            "RoCBertForMaskedLM",
            "RoCBertForMultipleChoice",
            "RoCBertForPreTraining",
            "RoCBertForQuestionAnswering",
            "RoCBertForSequenceClassification",
            "RoCBertForTokenClassification",
            "RoCBertLayer",
            "RoCBertModel",
            "RoCBertPreTrainedModel",
            "load_tf_weights_in_roc_bert",
        ]
    )
    _import_structure["models.roformer"].extend(
        [
            "ROFORMER_PRETRAINED_MODEL_ARCHIVE_LIST",
            "RoFormerForCausalLM",
            "RoFormerForMaskedLM",
            "RoFormerForMultipleChoice",
            "RoFormerForQuestionAnswering",
            "RoFormerForSequenceClassification",
            "RoFormerForTokenClassification",
            "RoFormerLayer",
            "RoFormerModel",
            "RoFormerPreTrainedModel",
            "load_tf_weights_in_roformer",
        ]
    )
    _import_structure["models.segformer"].extend(
        [
            "SEGFORMER_PRETRAINED_MODEL_ARCHIVE_LIST",
            "SegformerDecodeHead",
            "SegformerForImageClassification",
            "SegformerForSemanticSegmentation",
            "SegformerLayer",
            "SegformerModel",
            "SegformerPreTrainedModel",
        ]
    )
    _import_structure["models.sew"].extend(
        [
            "SEW_PRETRAINED_MODEL_ARCHIVE_LIST",
            "SEWForCTC",
            "SEWForSequenceClassification",
            "SEWModel",
            "SEWPreTrainedModel",
        ]
    )
    _import_structure["models.sew_d"].extend(
        [
            "SEW_D_PRETRAINED_MODEL_ARCHIVE_LIST",
            "SEWDForCTC",
            "SEWDForSequenceClassification",
            "SEWDModel",
            "SEWDPreTrainedModel",
        ]
    )
    _import_structure["models.speech_encoder_decoder"].extend(["SpeechEncoderDecoderModel"])
    _import_structure["models.speech_to_text"].extend(
        [
            "SPEECH_TO_TEXT_PRETRAINED_MODEL_ARCHIVE_LIST",
            "Speech2TextForConditionalGeneration",
            "Speech2TextModel",
            "Speech2TextPreTrainedModel",
        ]
    )
    _import_structure["models.speech_to_text_2"].extend(["Speech2Text2ForCausalLM", "Speech2Text2PreTrainedModel"])
    _import_structure["models.splinter"].extend(
        [
            "SPLINTER_PRETRAINED_MODEL_ARCHIVE_LIST",
            "SplinterForPreTraining",
            "SplinterForQuestionAnswering",
            "SplinterLayer",
            "SplinterModel",
            "SplinterPreTrainedModel",
        ]
    )
    _import_structure["models.squeezebert"].extend(
        [
            "SQUEEZEBERT_PRETRAINED_MODEL_ARCHIVE_LIST",
            "SqueezeBertForMaskedLM",
            "SqueezeBertForMultipleChoice",
            "SqueezeBertForQuestionAnswering",
            "SqueezeBertForSequenceClassification",
            "SqueezeBertForTokenClassification",
            "SqueezeBertModel",
            "SqueezeBertModule",
            "SqueezeBertPreTrainedModel",
        ]
    )
    _import_structure["models.swin"].extend(
        [
            "SWIN_PRETRAINED_MODEL_ARCHIVE_LIST",
            "SwinForImageClassification",
            "SwinForMaskedImageModeling",
            "SwinModel",
            "SwinPreTrainedModel",
        ]
    )
    _import_structure["models.swinv2"].extend(
        [
            "SWINV2_PRETRAINED_MODEL_ARCHIVE_LIST",
            "Swinv2ForImageClassification",
            "Swinv2ForMaskedImageModeling",
            "Swinv2Model",
            "Swinv2PreTrainedModel",
        ]
    )
    _import_structure["models.switch_transformers"].extend(
        [
            "SWITCH_TRANSFORMERS_PRETRAINED_MODEL_ARCHIVE_LIST",
            "SwitchTransformersEncoderModel",
            "SwitchTransformersForConditionalGeneration",
            "SwitchTransformersModel",
            "SwitchTransformersPreTrainedModel",
            "SwitchTransformersSparseMLP",
            "SwitchTransformersTop1Router",
        ]
    )
    _import_structure["models.t5"].extend(
        [
            "T5_PRETRAINED_MODEL_ARCHIVE_LIST",
            "T5EncoderModel",
            "T5ForConditionalGeneration",
            "T5Model",
            "T5PreTrainedModel",
            "load_tf_weights_in_t5",
        ]
    )
    _import_structure["models.tapas"].extend(
        [
            "TAPAS_PRETRAINED_MODEL_ARCHIVE_LIST",
            "TapasForMaskedLM",
            "TapasForQuestionAnswering",
            "TapasForSequenceClassification",
            "TapasModel",
            "TapasPreTrainedModel",
            "load_tf_weights_in_tapas",
        ]
    )
    _import_structure["models.time_series_transformer"].extend(
        [
            "TIME_SERIES_TRANSFORMER_PRETRAINED_MODEL_ARCHIVE_LIST",
            "TimeSeriesTransformerForPrediction",
            "TimeSeriesTransformerModel",
            "TimeSeriesTransformerPreTrainedModel",
        ]
    )
    _import_structure["models.trajectory_transformer"].extend(
        [
            "TRAJECTORY_TRANSFORMER_PRETRAINED_MODEL_ARCHIVE_LIST",
            "TrajectoryTransformerModel",
            "TrajectoryTransformerPreTrainedModel",
        ]
    )
    _import_structure["models.transfo_xl"].extend(
        [
            "TRANSFO_XL_PRETRAINED_MODEL_ARCHIVE_LIST",
            "AdaptiveEmbedding",
            "TransfoXLForSequenceClassification",
            "TransfoXLLMHeadModel",
            "TransfoXLModel",
            "TransfoXLPreTrainedModel",
            "load_tf_weights_in_transfo_xl",
        ]
    )
    _import_structure["models.trocr"].extend(
        ["TROCR_PRETRAINED_MODEL_ARCHIVE_LIST", "TrOCRForCausalLM", "TrOCRPreTrainedModel"]
    )
    _import_structure["models.unispeech"].extend(
        [
            "UNISPEECH_PRETRAINED_MODEL_ARCHIVE_LIST",
            "UniSpeechForCTC",
            "UniSpeechForPreTraining",
            "UniSpeechForSequenceClassification",
            "UniSpeechModel",
            "UniSpeechPreTrainedModel",
        ]
    )
    _import_structure["models.unispeech_sat"].extend(
        [
            "UNISPEECH_SAT_PRETRAINED_MODEL_ARCHIVE_LIST",
            "UniSpeechSatForAudioFrameClassification",
            "UniSpeechSatForCTC",
            "UniSpeechSatForPreTraining",
            "UniSpeechSatForSequenceClassification",
            "UniSpeechSatForXVector",
            "UniSpeechSatModel",
            "UniSpeechSatPreTrainedModel",
        ]
    )
    _import_structure["models.van"].extend(
        [
            "VAN_PRETRAINED_MODEL_ARCHIVE_LIST",
            "VanForImageClassification",
            "VanModel",
            "VanPreTrainedModel",
        ]
    )
    _import_structure["models.videomae"].extend(
        [
            "VIDEOMAE_PRETRAINED_MODEL_ARCHIVE_LIST",
            "VideoMAEForPreTraining",
            "VideoMAEForVideoClassification",
            "VideoMAEModel",
            "VideoMAEPreTrainedModel",
        ]
    )
    _import_structure["models.vilt"].extend(
        [
            "VILT_PRETRAINED_MODEL_ARCHIVE_LIST",
            "ViltForImageAndTextRetrieval",
            "ViltForImagesAndTextClassification",
            "ViltForMaskedLM",
            "ViltForQuestionAnswering",
            "ViltForTokenClassification",
            "ViltLayer",
            "ViltModel",
            "ViltPreTrainedModel",
        ]
    )
    _import_structure["models.vision_encoder_decoder"].extend(["VisionEncoderDecoderModel"])
    _import_structure["models.vision_text_dual_encoder"].extend(["VisionTextDualEncoderModel"])
    _import_structure["models.visual_bert"].extend(
        [
            "VISUAL_BERT_PRETRAINED_MODEL_ARCHIVE_LIST",
            "VisualBertForMultipleChoice",
            "VisualBertForPreTraining",
            "VisualBertForQuestionAnswering",
            "VisualBertForRegionToPhraseAlignment",
            "VisualBertForVisualReasoning",
            "VisualBertLayer",
            "VisualBertModel",
            "VisualBertPreTrainedModel",
        ]
    )
    _import_structure["models.vit"].extend(
        [
            "VIT_PRETRAINED_MODEL_ARCHIVE_LIST",
            "ViTForImageClassification",
            "ViTForMaskedImageModeling",
            "ViTModel",
            "ViTPreTrainedModel",
        ]
    )
    _import_structure["models.vit_mae"].extend(
        [
            "VIT_MAE_PRETRAINED_MODEL_ARCHIVE_LIST",
            "ViTMAEForPreTraining",
            "ViTMAELayer",
            "ViTMAEModel",
            "ViTMAEPreTrainedModel",
        ]
    )
    _import_structure["models.vit_msn"].extend(
        [
            "VIT_MSN_PRETRAINED_MODEL_ARCHIVE_LIST",
            "ViTMSNForImageClassification",
            "ViTMSNModel",
            "ViTMSNPreTrainedModel",
        ]
    )
    _import_structure["models.wav2vec2"].extend(
        [
            "WAV_2_VEC_2_PRETRAINED_MODEL_ARCHIVE_LIST",
            "Wav2Vec2ForAudioFrameClassification",
            "Wav2Vec2ForCTC",
            "Wav2Vec2ForMaskedLM",
            "Wav2Vec2ForPreTraining",
            "Wav2Vec2ForSequenceClassification",
            "Wav2Vec2ForXVector",
            "Wav2Vec2Model",
            "Wav2Vec2PreTrainedModel",
        ]
    )
    _import_structure["models.wav2vec2_conformer"].extend(
        [
            "WAV2VEC2_CONFORMER_PRETRAINED_MODEL_ARCHIVE_LIST",
            "Wav2Vec2ConformerForAudioFrameClassification",
            "Wav2Vec2ConformerForCTC",
            "Wav2Vec2ConformerForPreTraining",
            "Wav2Vec2ConformerForSequenceClassification",
            "Wav2Vec2ConformerForXVector",
            "Wav2Vec2ConformerModel",
            "Wav2Vec2ConformerPreTrainedModel",
        ]
    )
    _import_structure["models.wavlm"].extend(
        [
            "WAVLM_PRETRAINED_MODEL_ARCHIVE_LIST",
            "WavLMForAudioFrameClassification",
            "WavLMForCTC",
            "WavLMForSequenceClassification",
            "WavLMForXVector",
            "WavLMModel",
            "WavLMPreTrainedModel",
        ]
    )
    _import_structure["models.whisper"].extend(
        [
            "WHISPER_PRETRAINED_MODEL_ARCHIVE_LIST",
            "WhisperForConditionalGeneration",
            "WhisperModel",
            "WhisperPreTrainedModel",
        ]
    )
    _import_structure["models.x_clip"].extend(
        [
            "XCLIP_PRETRAINED_MODEL_ARCHIVE_LIST",
            "XCLIPModel",
            "XCLIPPreTrainedModel",
            "XCLIPTextModel",
            "XCLIPVisionModel",
        ]
    )
    _import_structure["models.xglm"].extend(
        [
            "XGLM_PRETRAINED_MODEL_ARCHIVE_LIST",
            "XGLMForCausalLM",
            "XGLMModel",
            "XGLMPreTrainedModel",
        ]
    )
    _import_structure["models.xlm"].extend(
        [
            "XLM_PRETRAINED_MODEL_ARCHIVE_LIST",
            "XLMForMultipleChoice",
            "XLMForQuestionAnswering",
            "XLMForQuestionAnsweringSimple",
            "XLMForSequenceClassification",
            "XLMForTokenClassification",
            "XLMModel",
            "XLMPreTrainedModel",
            "XLMWithLMHeadModel",
        ]
    )
    _import_structure["models.xlm_prophetnet"].extend(
        [
            "XLM_PROPHETNET_PRETRAINED_MODEL_ARCHIVE_LIST",
            "XLMProphetNetDecoder",
            "XLMProphetNetEncoder",
            "XLMProphetNetForCausalLM",
            "XLMProphetNetForConditionalGeneration",
            "XLMProphetNetModel",
            "XLMProphetNetPreTrainedModel",
        ]
    )
    _import_structure["models.xlm_roberta"].extend(
        [
            "XLM_ROBERTA_PRETRAINED_MODEL_ARCHIVE_LIST",
            "XLMRobertaForCausalLM",
            "XLMRobertaForMaskedLM",
            "XLMRobertaForMultipleChoice",
            "XLMRobertaForQuestionAnswering",
            "XLMRobertaForSequenceClassification",
            "XLMRobertaForTokenClassification",
            "XLMRobertaModel",
            "XLMRobertaPreTrainedModel",
        ]
    )
    _import_structure["models.xlm_roberta_xl"].extend(
        [
            "XLM_ROBERTA_XL_PRETRAINED_MODEL_ARCHIVE_LIST",
            "XLMRobertaXLForCausalLM",
            "XLMRobertaXLForMaskedLM",
            "XLMRobertaXLForMultipleChoice",
            "XLMRobertaXLForQuestionAnswering",
            "XLMRobertaXLForSequenceClassification",
            "XLMRobertaXLForTokenClassification",
            "XLMRobertaXLModel",
            "XLMRobertaXLPreTrainedModel",
        ]
    )
    _import_structure["models.xlnet"].extend(
        [
            "XLNET_PRETRAINED_MODEL_ARCHIVE_LIST",
            "XLNetForMultipleChoice",
            "XLNetForQuestionAnswering",
            "XLNetForQuestionAnsweringSimple",
            "XLNetForSequenceClassification",
            "XLNetForTokenClassification",
            "XLNetLMHeadModel",
            "XLNetModel",
            "XLNetPreTrainedModel",
            "load_tf_weights_in_xlnet",
        ]
    )
    _import_structure["models.yolos"].extend(
        [
            "YOLOS_PRETRAINED_MODEL_ARCHIVE_LIST",
            "YolosForObjectDetection",
            "YolosModel",
            "YolosPreTrainedModel",
        ]
    )
    _import_structure["models.yoso"].extend(
        [
            "YOSO_PRETRAINED_MODEL_ARCHIVE_LIST",
            "YosoForMaskedLM",
            "YosoForMultipleChoice",
            "YosoForQuestionAnswering",
            "YosoForSequenceClassification",
            "YosoForTokenClassification",
            "YosoLayer",
            "YosoModel",
            "YosoPreTrainedModel",
        ]
    )
    _import_structure["optimization"] = [
        "Adafactor",
        "AdamW",
        "get_constant_schedule",
        "get_constant_schedule_with_warmup",
        "get_cosine_schedule_with_warmup",
        "get_cosine_with_hard_restarts_schedule_with_warmup",
        "get_linear_schedule_with_warmup",
        "get_polynomial_decay_schedule_with_warmup",
        "get_scheduler",
    ]
    _import_structure["pytorch_utils"] = ["Conv1D", "apply_chunking_to_forward", "prune_layer"]
    _import_structure["sagemaker"] = []
    _import_structure["trainer"] = ["Trainer"]
    _import_structure["trainer_pt_utils"] = ["torch_distributed_zero_first"]
    _import_structure["trainer_seq2seq"] = ["Seq2SeqTrainer"]

# TensorFlow-backed objects
try:
    if not is_tf_available():
        raise OptionalDependencyNotAvailable()
except OptionalDependencyNotAvailable:
    from .utils import dummy_tf_objects

    _import_structure["utils.dummy_tf_objects"] = [name for name in dir(dummy_tf_objects) if not name.startswith("_")]
else:
    _import_structure["activations_tf"] = []
    _import_structure["benchmark.benchmark_args_tf"] = ["TensorFlowBenchmarkArguments"]
    _import_structure["benchmark.benchmark_tf"] = ["TensorFlowBenchmark"]
    _import_structure["generation"].extend(
        [
            "TFForcedBOSTokenLogitsProcessor",
            "TFForcedEOSTokenLogitsProcessor",
            "TFGenerationMixin",
            "TFLogitsProcessor",
            "TFLogitsProcessorList",
            "TFLogitsWarper",
            "TFMinLengthLogitsProcessor",
            "TFNoBadWordsLogitsProcessor",
            "TFNoRepeatNGramLogitsProcessor",
            "TFRepetitionPenaltyLogitsProcessor",
            "TFTemperatureLogitsWarper",
            "TFTopKLogitsWarper",
            "TFTopPLogitsWarper",
            "tf_top_k_top_p_filtering",
        ]
    )
    _import_structure["generation_tf_utils"] = []
    _import_structure["keras_callbacks"] = ["KerasMetricCallback", "PushToHubCallback"]
    _import_structure["modeling_tf_outputs"] = []
    _import_structure["modeling_tf_utils"] = [
        "TFPreTrainedModel",
        "TFSequenceSummary",
        "TFSharedEmbeddings",
        "shape_list",
    ]
    # TensorFlow models structure
    _import_structure["models.albert"].extend(
        [
            "TF_ALBERT_PRETRAINED_MODEL_ARCHIVE_LIST",
            "TFAlbertForMaskedLM",
            "TFAlbertForMultipleChoice",
            "TFAlbertForPreTraining",
            "TFAlbertForQuestionAnswering",
            "TFAlbertForSequenceClassification",
            "TFAlbertForTokenClassification",
            "TFAlbertMainLayer",
            "TFAlbertModel",
            "TFAlbertPreTrainedModel",
        ]
    )
    _import_structure["models.auto"].extend(
        [
            "TF_MODEL_FOR_CAUSAL_LM_MAPPING",
            "TF_MODEL_FOR_DOCUMENT_QUESTION_ANSWERING_MAPPING",
            "TF_MODEL_FOR_IMAGE_CLASSIFICATION_MAPPING",
            "TF_MODEL_FOR_MASKED_IMAGE_MODELING_MAPPING",
            "TF_MODEL_FOR_MASKED_LM_MAPPING",
            "TF_MODEL_FOR_MULTIPLE_CHOICE_MAPPING",
            "TF_MODEL_FOR_NEXT_SENTENCE_PREDICTION_MAPPING",
            "TF_MODEL_FOR_PRETRAINING_MAPPING",
            "TF_MODEL_FOR_QUESTION_ANSWERING_MAPPING",
            "TF_MODEL_FOR_SEMANTIC_SEGMENTATION_MAPPING",
            "TF_MODEL_FOR_SEQ_TO_SEQ_CAUSAL_LM_MAPPING",
            "TF_MODEL_FOR_SEQUENCE_CLASSIFICATION_MAPPING",
            "TF_MODEL_FOR_SPEECH_SEQ_2_SEQ_MAPPING",
            "TF_MODEL_FOR_TABLE_QUESTION_ANSWERING_MAPPING",
            "TF_MODEL_FOR_TOKEN_CLASSIFICATION_MAPPING",
            "TF_MODEL_FOR_VISION_2_SEQ_MAPPING",
            "TF_MODEL_MAPPING",
            "TF_MODEL_WITH_LM_HEAD_MAPPING",
            "TFAutoModel",
            "TFAutoModelForCausalLM",
            "TFAutoModelForDocumentQuestionAnswering",
            "TFAutoModelForImageClassification",
            "TFAutoModelForMaskedLM",
            "TFAutoModelForMultipleChoice",
            "TFAutoModelForNextSentencePrediction",
            "TFAutoModelForPreTraining",
            "TFAutoModelForQuestionAnswering",
            "TFAutoModelForSemanticSegmentation",
            "TFAutoModelForSeq2SeqLM",
            "TFAutoModelForSequenceClassification",
            "TFAutoModelForSpeechSeq2Seq",
            "TFAutoModelForTableQuestionAnswering",
            "TFAutoModelForTokenClassification",
            "TFAutoModelForVision2Seq",
            "TFAutoModelWithLMHead",
        ]
    )
    _import_structure["models.bart"].extend(["TFBartForConditionalGeneration", "TFBartModel", "TFBartPretrainedModel"])
    _import_structure["models.bert"].extend(
        [
            "TF_BERT_PRETRAINED_MODEL_ARCHIVE_LIST",
            "TFBertEmbeddings",
            "TFBertForMaskedLM",
            "TFBertForMultipleChoice",
            "TFBertForNextSentencePrediction",
            "TFBertForPreTraining",
            "TFBertForQuestionAnswering",
            "TFBertForSequenceClassification",
            "TFBertForTokenClassification",
            "TFBertLMHeadModel",
            "TFBertMainLayer",
            "TFBertModel",
            "TFBertPreTrainedModel",
        ]
    )
    _import_structure["models.blenderbot"].extend(
        ["TFBlenderbotForConditionalGeneration", "TFBlenderbotModel", "TFBlenderbotPreTrainedModel"]
    )
    _import_structure["models.blenderbot_small"].extend(
        ["TFBlenderbotSmallForConditionalGeneration", "TFBlenderbotSmallModel", "TFBlenderbotSmallPreTrainedModel"]
    )
    _import_structure["models.camembert"].extend(
        [
            "TF_CAMEMBERT_PRETRAINED_MODEL_ARCHIVE_LIST",
            "TFCamembertForCausalLM",
            "TFCamembertForMaskedLM",
            "TFCamembertForMultipleChoice",
            "TFCamembertForQuestionAnswering",
            "TFCamembertForSequenceClassification",
            "TFCamembertForTokenClassification",
            "TFCamembertModel",
            "TFCamembertPreTrainedModel",
        ]
    )
    _import_structure["models.clip"].extend(
        [
            "TF_CLIP_PRETRAINED_MODEL_ARCHIVE_LIST",
            "TFCLIPModel",
            "TFCLIPPreTrainedModel",
            "TFCLIPTextModel",
            "TFCLIPVisionModel",
        ]
    )
    _import_structure["models.convbert"].extend(
        [
            "TF_CONVBERT_PRETRAINED_MODEL_ARCHIVE_LIST",
            "TFConvBertForMaskedLM",
            "TFConvBertForMultipleChoice",
            "TFConvBertForQuestionAnswering",
            "TFConvBertForSequenceClassification",
            "TFConvBertForTokenClassification",
            "TFConvBertLayer",
            "TFConvBertModel",
            "TFConvBertPreTrainedModel",
        ]
    )
    _import_structure["models.convnext"].extend(
        [
            "TFConvNextForImageClassification",
            "TFConvNextModel",
            "TFConvNextPreTrainedModel",
        ]
    )
    _import_structure["models.ctrl"].extend(
        [
            "TF_CTRL_PRETRAINED_MODEL_ARCHIVE_LIST",
            "TFCTRLForSequenceClassification",
            "TFCTRLLMHeadModel",
            "TFCTRLModel",
            "TFCTRLPreTrainedModel",
        ]
    )
    _import_structure["models.cvt"].extend(
        [
            "TF_CVT_PRETRAINED_MODEL_ARCHIVE_LIST",
            "TFCvtForImageClassification",
            "TFCvtModel",
            "TFCvtPreTrainedModel",
        ]
    )
    _import_structure["models.data2vec"].extend(
        [
            "TFData2VecVisionForImageClassification",
            "TFData2VecVisionForSemanticSegmentation",
            "TFData2VecVisionModel",
            "TFData2VecVisionPreTrainedModel",
        ]
    )
    _import_structure["models.deberta"].extend(
        [
            "TF_DEBERTA_PRETRAINED_MODEL_ARCHIVE_LIST",
            "TFDebertaForMaskedLM",
            "TFDebertaForQuestionAnswering",
            "TFDebertaForSequenceClassification",
            "TFDebertaForTokenClassification",
            "TFDebertaModel",
            "TFDebertaPreTrainedModel",
        ]
    )
    _import_structure["models.deberta_v2"].extend(
        [
            "TF_DEBERTA_V2_PRETRAINED_MODEL_ARCHIVE_LIST",
            "TFDebertaV2ForMaskedLM",
            "TFDebertaV2ForQuestionAnswering",
            "TFDebertaV2ForSequenceClassification",
            "TFDebertaV2ForTokenClassification",
            "TFDebertaV2Model",
            "TFDebertaV2PreTrainedModel",
        ]
    )
    _import_structure["models.deit"].extend(
        [
            "TF_DEIT_PRETRAINED_MODEL_ARCHIVE_LIST",
            "TFDeiTForImageClassification",
            "TFDeiTForImageClassificationWithTeacher",
            "TFDeiTForMaskedImageModeling",
            "TFDeiTModel",
            "TFDeiTPreTrainedModel",
        ]
    )
    _import_structure["models.distilbert"].extend(
        [
            "TF_DISTILBERT_PRETRAINED_MODEL_ARCHIVE_LIST",
            "TFDistilBertForMaskedLM",
            "TFDistilBertForMultipleChoice",
            "TFDistilBertForQuestionAnswering",
            "TFDistilBertForSequenceClassification",
            "TFDistilBertForTokenClassification",
            "TFDistilBertMainLayer",
            "TFDistilBertModel",
            "TFDistilBertPreTrainedModel",
        ]
    )
    _import_structure["models.dpr"].extend(
        [
            "TF_DPR_CONTEXT_ENCODER_PRETRAINED_MODEL_ARCHIVE_LIST",
            "TF_DPR_QUESTION_ENCODER_PRETRAINED_MODEL_ARCHIVE_LIST",
            "TF_DPR_READER_PRETRAINED_MODEL_ARCHIVE_LIST",
            "TFDPRContextEncoder",
            "TFDPRPretrainedContextEncoder",
            "TFDPRPretrainedQuestionEncoder",
            "TFDPRPretrainedReader",
            "TFDPRQuestionEncoder",
            "TFDPRReader",
        ]
    )
    _import_structure["models.electra"].extend(
        [
            "TF_ELECTRA_PRETRAINED_MODEL_ARCHIVE_LIST",
            "TFElectraForMaskedLM",
            "TFElectraForMultipleChoice",
            "TFElectraForPreTraining",
            "TFElectraForQuestionAnswering",
            "TFElectraForSequenceClassification",
            "TFElectraForTokenClassification",
            "TFElectraModel",
            "TFElectraPreTrainedModel",
        ]
    )
    _import_structure["models.encoder_decoder"].append("TFEncoderDecoderModel")
    _import_structure["models.esm"].extend(
        [
            "ESM_PRETRAINED_MODEL_ARCHIVE_LIST",
            "TFEsmForMaskedLM",
            "TFEsmForSequenceClassification",
            "TFEsmForTokenClassification",
            "TFEsmModel",
            "TFEsmPreTrainedModel",
        ]
    )
    _import_structure["models.flaubert"].extend(
        [
            "TF_FLAUBERT_PRETRAINED_MODEL_ARCHIVE_LIST",
            "TFFlaubertForMultipleChoice",
            "TFFlaubertForQuestionAnsweringSimple",
            "TFFlaubertForSequenceClassification",
            "TFFlaubertForTokenClassification",
            "TFFlaubertModel",
            "TFFlaubertPreTrainedModel",
            "TFFlaubertWithLMHeadModel",
        ]
    )
    _import_structure["models.funnel"].extend(
        [
            "TF_FUNNEL_PRETRAINED_MODEL_ARCHIVE_LIST",
            "TFFunnelBaseModel",
            "TFFunnelForMaskedLM",
            "TFFunnelForMultipleChoice",
            "TFFunnelForPreTraining",
            "TFFunnelForQuestionAnswering",
            "TFFunnelForSequenceClassification",
            "TFFunnelForTokenClassification",
            "TFFunnelModel",
            "TFFunnelPreTrainedModel",
        ]
    )
    _import_structure["models.gpt2"].extend(
        [
            "TF_GPT2_PRETRAINED_MODEL_ARCHIVE_LIST",
            "TFGPT2DoubleHeadsModel",
            "TFGPT2ForSequenceClassification",
            "TFGPT2LMHeadModel",
            "TFGPT2MainLayer",
            "TFGPT2Model",
            "TFGPT2PreTrainedModel",
        ]
    )
    _import_structure["models.gptj"].extend(
        [
            "TFGPTJForCausalLM",
            "TFGPTJForQuestionAnswering",
            "TFGPTJForSequenceClassification",
            "TFGPTJModel",
            "TFGPTJPreTrainedModel",
        ]
    )
    _import_structure["models.groupvit"].extend(
        [
            "TF_GROUPVIT_PRETRAINED_MODEL_ARCHIVE_LIST",
            "TFGroupViTModel",
            "TFGroupViTPreTrainedModel",
            "TFGroupViTTextModel",
            "TFGroupViTVisionModel",
        ]
    )
    _import_structure["models.hubert"].extend(
        [
            "TF_HUBERT_PRETRAINED_MODEL_ARCHIVE_LIST",
            "TFHubertForCTC",
            "TFHubertModel",
            "TFHubertPreTrainedModel",
        ]
    )
    _import_structure["models.layoutlm"].extend(
        [
            "TF_LAYOUTLM_PRETRAINED_MODEL_ARCHIVE_LIST",
            "TFLayoutLMForMaskedLM",
            "TFLayoutLMForQuestionAnswering",
            "TFLayoutLMForSequenceClassification",
            "TFLayoutLMForTokenClassification",
            "TFLayoutLMMainLayer",
            "TFLayoutLMModel",
            "TFLayoutLMPreTrainedModel",
        ]
    )
    _import_structure["models.layoutlmv3"].extend(
        [
            "TF_LAYOUTLMV3_PRETRAINED_MODEL_ARCHIVE_LIST",
            "TFLayoutLMv3ForQuestionAnswering",
            "TFLayoutLMv3ForSequenceClassification",
            "TFLayoutLMv3ForTokenClassification",
            "TFLayoutLMv3Model",
            "TFLayoutLMv3PreTrainedModel",
        ]
    )
    _import_structure["models.led"].extend(["TFLEDForConditionalGeneration", "TFLEDModel", "TFLEDPreTrainedModel"])
    _import_structure["models.longformer"].extend(
        [
            "TF_LONGFORMER_PRETRAINED_MODEL_ARCHIVE_LIST",
            "TFLongformerForMaskedLM",
            "TFLongformerForMultipleChoice",
            "TFLongformerForQuestionAnswering",
            "TFLongformerForSequenceClassification",
            "TFLongformerForTokenClassification",
            "TFLongformerModel",
            "TFLongformerPreTrainedModel",
            "TFLongformerSelfAttention",
        ]
    )
    _import_structure["models.lxmert"].extend(
        [
            "TF_LXMERT_PRETRAINED_MODEL_ARCHIVE_LIST",
            "TFLxmertForPreTraining",
            "TFLxmertMainLayer",
            "TFLxmertModel",
            "TFLxmertPreTrainedModel",
            "TFLxmertVisualFeatureEncoder",
        ]
    )
    _import_structure["models.marian"].extend(["TFMarianModel", "TFMarianMTModel", "TFMarianPreTrainedModel"])
    _import_structure["models.mbart"].extend(
        ["TFMBartForConditionalGeneration", "TFMBartModel", "TFMBartPreTrainedModel"]
    )
    _import_structure["models.mobilebert"].extend(
        [
            "TF_MOBILEBERT_PRETRAINED_MODEL_ARCHIVE_LIST",
            "TFMobileBertForMaskedLM",
            "TFMobileBertForMultipleChoice",
            "TFMobileBertForNextSentencePrediction",
            "TFMobileBertForPreTraining",
            "TFMobileBertForQuestionAnswering",
            "TFMobileBertForSequenceClassification",
            "TFMobileBertForTokenClassification",
            "TFMobileBertMainLayer",
            "TFMobileBertModel",
            "TFMobileBertPreTrainedModel",
        ]
    )
    _import_structure["models.mobilevit"].extend(
        [
            "TF_MOBILEVIT_PRETRAINED_MODEL_ARCHIVE_LIST",
            "TFMobileViTForImageClassification",
            "TFMobileViTForSemanticSegmentation",
            "TFMobileViTModel",
            "TFMobileViTPreTrainedModel",
        ]
    )
    _import_structure["models.mpnet"].extend(
        [
            "TF_MPNET_PRETRAINED_MODEL_ARCHIVE_LIST",
            "TFMPNetForMaskedLM",
            "TFMPNetForMultipleChoice",
            "TFMPNetForQuestionAnswering",
            "TFMPNetForSequenceClassification",
            "TFMPNetForTokenClassification",
            "TFMPNetMainLayer",
            "TFMPNetModel",
            "TFMPNetPreTrainedModel",
        ]
    )
    _import_structure["models.mt5"].extend(["TFMT5EncoderModel", "TFMT5ForConditionalGeneration", "TFMT5Model"])
    _import_structure["models.openai"].extend(
        [
            "TF_OPENAI_GPT_PRETRAINED_MODEL_ARCHIVE_LIST",
            "TFOpenAIGPTDoubleHeadsModel",
            "TFOpenAIGPTForSequenceClassification",
            "TFOpenAIGPTLMHeadModel",
            "TFOpenAIGPTMainLayer",
            "TFOpenAIGPTModel",
            "TFOpenAIGPTPreTrainedModel",
        ]
    )
    _import_structure["models.opt"].extend(
        [
            "TFOPTForCausalLM",
            "TFOPTModel",
            "TFOPTPreTrainedModel",
        ]
    )
    _import_structure["models.pegasus"].extend(
        ["TFPegasusForConditionalGeneration", "TFPegasusModel", "TFPegasusPreTrainedModel"]
    )
    _import_structure["models.rag"].extend(
        [
            "TFRagModel",
            "TFRagPreTrainedModel",
            "TFRagSequenceForGeneration",
            "TFRagTokenForGeneration",
        ]
    )
    _import_structure["models.regnet"].extend(
        [
            "TF_REGNET_PRETRAINED_MODEL_ARCHIVE_LIST",
            "TFRegNetForImageClassification",
            "TFRegNetModel",
            "TFRegNetPreTrainedModel",
        ]
    )
    _import_structure["models.rembert"].extend(
        [
            "TF_REMBERT_PRETRAINED_MODEL_ARCHIVE_LIST",
            "TFRemBertForCausalLM",
            "TFRemBertForMaskedLM",
            "TFRemBertForMultipleChoice",
            "TFRemBertForQuestionAnswering",
            "TFRemBertForSequenceClassification",
            "TFRemBertForTokenClassification",
            "TFRemBertLayer",
            "TFRemBertModel",
            "TFRemBertPreTrainedModel",
        ]
    )
    _import_structure["models.resnet"].extend(
        [
            "TF_RESNET_PRETRAINED_MODEL_ARCHIVE_LIST",
            "TFResNetForImageClassification",
            "TFResNetModel",
            "TFResNetPreTrainedModel",
        ]
    )
    _import_structure["models.roberta"].extend(
        [
            "TF_ROBERTA_PRETRAINED_MODEL_ARCHIVE_LIST",
            "TFRobertaForCausalLM",
            "TFRobertaForMaskedLM",
            "TFRobertaForMultipleChoice",
            "TFRobertaForQuestionAnswering",
            "TFRobertaForSequenceClassification",
            "TFRobertaForTokenClassification",
            "TFRobertaMainLayer",
            "TFRobertaModel",
            "TFRobertaPreTrainedModel",
        ]
    )
    _import_structure["models.roformer"].extend(
        [
            "TF_ROFORMER_PRETRAINED_MODEL_ARCHIVE_LIST",
            "TFRoFormerForCausalLM",
            "TFRoFormerForMaskedLM",
            "TFRoFormerForMultipleChoice",
            "TFRoFormerForQuestionAnswering",
            "TFRoFormerForSequenceClassification",
            "TFRoFormerForTokenClassification",
            "TFRoFormerLayer",
            "TFRoFormerModel",
            "TFRoFormerPreTrainedModel",
        ]
    )
    _import_structure["models.segformer"].extend(
        [
            "TF_SEGFORMER_PRETRAINED_MODEL_ARCHIVE_LIST",
            "TFSegformerDecodeHead",
            "TFSegformerForImageClassification",
            "TFSegformerForSemanticSegmentation",
            "TFSegformerModel",
            "TFSegformerPreTrainedModel",
        ]
    )
    _import_structure["models.speech_to_text"].extend(
        [
            "TF_SPEECH_TO_TEXT_PRETRAINED_MODEL_ARCHIVE_LIST",
            "TFSpeech2TextForConditionalGeneration",
            "TFSpeech2TextModel",
            "TFSpeech2TextPreTrainedModel",
        ]
    )
    _import_structure["models.swin"].extend(
        [
            "TF_SWIN_PRETRAINED_MODEL_ARCHIVE_LIST",
            "TFSwinForImageClassification",
            "TFSwinForMaskedImageModeling",
            "TFSwinModel",
            "TFSwinPreTrainedModel",
        ]
    )
    _import_structure["models.t5"].extend(
        [
            "TF_T5_PRETRAINED_MODEL_ARCHIVE_LIST",
            "TFT5EncoderModel",
            "TFT5ForConditionalGeneration",
            "TFT5Model",
            "TFT5PreTrainedModel",
        ]
    )
    _import_structure["models.tapas"].extend(
        [
            "TF_TAPAS_PRETRAINED_MODEL_ARCHIVE_LIST",
            "TFTapasForMaskedLM",
            "TFTapasForQuestionAnswering",
            "TFTapasForSequenceClassification",
            "TFTapasModel",
            "TFTapasPreTrainedModel",
        ]
    )
    _import_structure["models.transfo_xl"].extend(
        [
            "TF_TRANSFO_XL_PRETRAINED_MODEL_ARCHIVE_LIST",
            "TFAdaptiveEmbedding",
            "TFTransfoXLForSequenceClassification",
            "TFTransfoXLLMHeadModel",
            "TFTransfoXLMainLayer",
            "TFTransfoXLModel",
            "TFTransfoXLPreTrainedModel",
        ]
    )
    _import_structure["models.vision_encoder_decoder"].extend(["TFVisionEncoderDecoderModel"])
    _import_structure["models.vit"].extend(
        [
            "TFViTForImageClassification",
            "TFViTModel",
            "TFViTPreTrainedModel",
        ]
    )
    _import_structure["models.vit_mae"].extend(
        [
            "TFViTMAEForPreTraining",
            "TFViTMAEModel",
            "TFViTMAEPreTrainedModel",
        ]
    )
    _import_structure["models.wav2vec2"].extend(
        [
            "TF_WAV_2_VEC_2_PRETRAINED_MODEL_ARCHIVE_LIST",
            "TFWav2Vec2ForCTC",
            "TFWav2Vec2Model",
            "TFWav2Vec2PreTrainedModel",
        ]
    )
    _import_structure["models.whisper"].extend(
        [
            "TF_WHISPER_PRETRAINED_MODEL_ARCHIVE_LIST",
            "TFWhisperForConditionalGeneration",
            "TFWhisperModel",
            "TFWhisperPreTrainedModel",
        ]
    )
    _import_structure["models.xglm"].extend(
        [
            "TF_XGLM_PRETRAINED_MODEL_ARCHIVE_LIST",
            "TFXGLMForCausalLM",
            "TFXGLMModel",
            "TFXGLMPreTrainedModel",
        ]
    )
    _import_structure["models.xlm"].extend(
        [
            "TF_XLM_PRETRAINED_MODEL_ARCHIVE_LIST",
            "TFXLMForMultipleChoice",
            "TFXLMForQuestionAnsweringSimple",
            "TFXLMForSequenceClassification",
            "TFXLMForTokenClassification",
            "TFXLMMainLayer",
            "TFXLMModel",
            "TFXLMPreTrainedModel",
            "TFXLMWithLMHeadModel",
        ]
    )
    _import_structure["models.xlm_roberta"].extend(
        [
            "TF_XLM_ROBERTA_PRETRAINED_MODEL_ARCHIVE_LIST",
            "TFXLMRobertaForMaskedLM",
            "TFXLMRobertaForMultipleChoice",
            "TFXLMRobertaForQuestionAnswering",
            "TFXLMRobertaForSequenceClassification",
            "TFXLMRobertaForTokenClassification",
            "TFXLMRobertaModel",
        ]
    )
    _import_structure["models.xlnet"].extend(
        [
            "TF_XLNET_PRETRAINED_MODEL_ARCHIVE_LIST",
            "TFXLNetForMultipleChoice",
            "TFXLNetForQuestionAnsweringSimple",
            "TFXLNetForSequenceClassification",
            "TFXLNetForTokenClassification",
            "TFXLNetLMHeadModel",
            "TFXLNetMainLayer",
            "TFXLNetModel",
            "TFXLNetPreTrainedModel",
        ]
    )
    _import_structure["optimization_tf"] = ["AdamWeightDecay", "GradientAccumulator", "WarmUp", "create_optimizer"]
    _import_structure["tf_utils"] = []
    _import_structure["trainer_tf"] = ["TFTrainer"]


# FLAX-backed objects
try:
    if not is_flax_available():
        raise OptionalDependencyNotAvailable()
except OptionalDependencyNotAvailable:
    from .utils import dummy_flax_objects

    _import_structure["utils.dummy_flax_objects"] = [
        name for name in dir(dummy_flax_objects) if not name.startswith("_")
    ]
else:
    _import_structure["generation"].extend(
        [
            "FlaxForcedBOSTokenLogitsProcessor",
            "FlaxForcedEOSTokenLogitsProcessor",
            "FlaxGenerationMixin",
            "FlaxLogitsProcessor",
            "FlaxLogitsProcessorList",
            "FlaxLogitsWarper",
            "FlaxMinLengthLogitsProcessor",
            "FlaxTemperatureLogitsWarper",
            "FlaxTopKLogitsWarper",
            "FlaxTopPLogitsWarper",
        ]
    )
    _import_structure["generation_flax_utils"] = []
    _import_structure["modeling_flax_outputs"] = []
    _import_structure["modeling_flax_utils"] = ["FlaxPreTrainedModel"]
    _import_structure["models.albert"].extend(
        [
            "FlaxAlbertForMaskedLM",
            "FlaxAlbertForMultipleChoice",
            "FlaxAlbertForPreTraining",
            "FlaxAlbertForQuestionAnswering",
            "FlaxAlbertForSequenceClassification",
            "FlaxAlbertForTokenClassification",
            "FlaxAlbertModel",
            "FlaxAlbertPreTrainedModel",
        ]
    )
    _import_structure["models.auto"].extend(
        [
            "FLAX_MODEL_FOR_CAUSAL_LM_MAPPING",
            "FLAX_MODEL_FOR_IMAGE_CLASSIFICATION_MAPPING",
            "FLAX_MODEL_FOR_MASKED_LM_MAPPING",
            "FLAX_MODEL_FOR_MULTIPLE_CHOICE_MAPPING",
            "FLAX_MODEL_FOR_NEXT_SENTENCE_PREDICTION_MAPPING",
            "FLAX_MODEL_FOR_PRETRAINING_MAPPING",
            "FLAX_MODEL_FOR_QUESTION_ANSWERING_MAPPING",
            "FLAX_MODEL_FOR_SEQ_TO_SEQ_CAUSAL_LM_MAPPING",
            "FLAX_MODEL_FOR_SEQUENCE_CLASSIFICATION_MAPPING",
            "FLAX_MODEL_FOR_TOKEN_CLASSIFICATION_MAPPING",
            "FLAX_MODEL_FOR_VISION_2_SEQ_MAPPING",
            "FLAX_MODEL_MAPPING",
            "FlaxAutoModel",
            "FlaxAutoModelForCausalLM",
            "FlaxAutoModelForImageClassification",
            "FlaxAutoModelForMaskedLM",
            "FlaxAutoModelForMultipleChoice",
            "FlaxAutoModelForNextSentencePrediction",
            "FlaxAutoModelForPreTraining",
            "FlaxAutoModelForQuestionAnswering",
            "FlaxAutoModelForSeq2SeqLM",
            "FlaxAutoModelForSequenceClassification",
            "FlaxAutoModelForTokenClassification",
            "FlaxAutoModelForVision2Seq",
        ]
    )

    # Flax models structure

    _import_structure["models.bart"].extend(
        [
            "FlaxBartDecoderPreTrainedModel",
            "FlaxBartForCausalLM",
            "FlaxBartForConditionalGeneration",
            "FlaxBartForQuestionAnswering",
            "FlaxBartForSequenceClassification",
            "FlaxBartModel",
            "FlaxBartPreTrainedModel",
        ]
    )
    _import_structure["models.beit"].extend(
        [
            "FlaxBeitForImageClassification",
            "FlaxBeitForMaskedImageModeling",
            "FlaxBeitModel",
            "FlaxBeitPreTrainedModel",
        ]
    )

    _import_structure["models.bert"].extend(
        [
            "FlaxBertForCausalLM",
            "FlaxBertForMaskedLM",
            "FlaxBertForMultipleChoice",
            "FlaxBertForNextSentencePrediction",
            "FlaxBertForPreTraining",
            "FlaxBertForQuestionAnswering",
            "FlaxBertForSequenceClassification",
            "FlaxBertForTokenClassification",
            "FlaxBertModel",
            "FlaxBertPreTrainedModel",
        ]
    )
    _import_structure["models.big_bird"].extend(
        [
            "FlaxBigBirdForCausalLM",
            "FlaxBigBirdForMaskedLM",
            "FlaxBigBirdForMultipleChoice",
            "FlaxBigBirdForPreTraining",
            "FlaxBigBirdForQuestionAnswering",
            "FlaxBigBirdForSequenceClassification",
            "FlaxBigBirdForTokenClassification",
            "FlaxBigBirdModel",
            "FlaxBigBirdPreTrainedModel",
        ]
    )
    _import_structure["models.blenderbot"].extend(
        ["FlaxBlenderbotForConditionalGeneration", "FlaxBlenderbotModel", "FlaxBlenderbotPreTrainedModel"]
    )
    _import_structure["models.blenderbot_small"].extend(
        [
            "FlaxBlenderbotSmallForConditionalGeneration",
            "FlaxBlenderbotSmallModel",
            "FlaxBlenderbotSmallPreTrainedModel",
        ]
    )
    _import_structure["models.clip"].extend(
        [
            "FlaxCLIPModel",
            "FlaxCLIPPreTrainedModel",
            "FlaxCLIPTextModel",
            "FlaxCLIPTextPreTrainedModel",
            "FlaxCLIPVisionModel",
            "FlaxCLIPVisionPreTrainedModel",
        ]
    )
    _import_structure["models.distilbert"].extend(
        [
            "FlaxDistilBertForMaskedLM",
            "FlaxDistilBertForMultipleChoice",
            "FlaxDistilBertForQuestionAnswering",
            "FlaxDistilBertForSequenceClassification",
            "FlaxDistilBertForTokenClassification",
            "FlaxDistilBertModel",
            "FlaxDistilBertPreTrainedModel",
        ]
    )
    _import_structure["models.electra"].extend(
        [
            "FlaxElectraForCausalLM",
            "FlaxElectraForMaskedLM",
            "FlaxElectraForMultipleChoice",
            "FlaxElectraForPreTraining",
            "FlaxElectraForQuestionAnswering",
            "FlaxElectraForSequenceClassification",
            "FlaxElectraForTokenClassification",
            "FlaxElectraModel",
            "FlaxElectraPreTrainedModel",
        ]
    )
    _import_structure["models.encoder_decoder"].append("FlaxEncoderDecoderModel")
    _import_structure["models.gpt2"].extend(["FlaxGPT2LMHeadModel", "FlaxGPT2Model", "FlaxGPT2PreTrainedModel"])
    _import_structure["models.gpt_neo"].extend(
        ["FlaxGPTNeoForCausalLM", "FlaxGPTNeoModel", "FlaxGPTNeoPreTrainedModel"]
    )
    _import_structure["models.gptj"].extend(["FlaxGPTJForCausalLM", "FlaxGPTJModel", "FlaxGPTJPreTrainedModel"])
    _import_structure["models.longt5"].extend(
        ["FlaxLongT5ForConditionalGeneration", "FlaxLongT5Model", "FlaxLongT5PreTrainedModel"]
    )
    _import_structure["models.marian"].extend(
        [
            "FlaxMarianModel",
            "FlaxMarianMTModel",
            "FlaxMarianPreTrainedModel",
        ]
    )
    _import_structure["models.mbart"].extend(
        [
            "FlaxMBartForConditionalGeneration",
            "FlaxMBartForQuestionAnswering",
            "FlaxMBartForSequenceClassification",
            "FlaxMBartModel",
            "FlaxMBartPreTrainedModel",
        ]
    )
    _import_structure["models.mt5"].extend(["FlaxMT5EncoderModel", "FlaxMT5ForConditionalGeneration", "FlaxMT5Model"])
    _import_structure["models.opt"].extend(
        [
            "FlaxOPTForCausalLM",
            "FlaxOPTModel",
            "FlaxOPTPreTrainedModel",
        ]
    )
    _import_structure["models.pegasus"].extend(
        [
            "FlaxPegasusForConditionalGeneration",
            "FlaxPegasusModel",
            "FlaxPegasusPreTrainedModel",
        ]
    )
    _import_structure["models.roberta"].extend(
        [
            "FlaxRobertaForCausalLM",
            "FlaxRobertaForMaskedLM",
            "FlaxRobertaForMultipleChoice",
            "FlaxRobertaForQuestionAnswering",
            "FlaxRobertaForSequenceClassification",
            "FlaxRobertaForTokenClassification",
            "FlaxRobertaModel",
            "FlaxRobertaPreTrainedModel",
        ]
    )
    _import_structure["models.roformer"].extend(
        [
            "FlaxRoFormerForMaskedLM",
            "FlaxRoFormerForMultipleChoice",
            "FlaxRoFormerForQuestionAnswering",
            "FlaxRoFormerForSequenceClassification",
            "FlaxRoFormerForTokenClassification",
            "FlaxRoFormerModel",
            "FlaxRoFormerPreTrainedModel",
        ]
    )
    _import_structure["models.speech_encoder_decoder"].append("FlaxSpeechEncoderDecoderModel")
    _import_structure["models.t5"].extend(
        ["FlaxT5EncoderModel", "FlaxT5ForConditionalGeneration", "FlaxT5Model", "FlaxT5PreTrainedModel"]
    )
    _import_structure["models.vision_encoder_decoder"].append("FlaxVisionEncoderDecoderModel")
    _import_structure["models.vision_text_dual_encoder"].extend(["FlaxVisionTextDualEncoderModel"])
    _import_structure["models.vit"].extend(["FlaxViTForImageClassification", "FlaxViTModel", "FlaxViTPreTrainedModel"])
    _import_structure["models.wav2vec2"].extend(
        ["FlaxWav2Vec2ForCTC", "FlaxWav2Vec2ForPreTraining", "FlaxWav2Vec2Model", "FlaxWav2Vec2PreTrainedModel"]
    )
    _import_structure["models.xglm"].extend(
        [
            "FlaxXGLMForCausalLM",
            "FlaxXGLMModel",
            "FlaxXGLMPreTrainedModel",
        ]
    )
    _import_structure["models.xlm_roberta"].extend(
        [
            "FlaxXLMRobertaForMaskedLM",
            "FlaxXLMRobertaForMultipleChoice",
            "FlaxXLMRobertaForQuestionAnswering",
            "FlaxXLMRobertaForSequenceClassification",
            "FlaxXLMRobertaForTokenClassification",
            "FlaxXLMRobertaModel",
        ]
    )


# Direct imports for type-checking
if TYPE_CHECKING:
    # Configuration
    from .configuration_utils import PretrainedConfig

    # Data
    from .data import (
        DataProcessor,
        InputExample,
        InputFeatures,
        SingleSentenceClassificationProcessor,
        SquadExample,
        SquadFeatures,
        SquadV1Processor,
        SquadV2Processor,
        glue_compute_metrics,
        glue_convert_examples_to_features,
        glue_output_modes,
        glue_processors,
        glue_tasks_num_labels,
        squad_convert_examples_to_features,
        xnli_compute_metrics,
        xnli_output_modes,
        xnli_processors,
        xnli_tasks_num_labels,
    )
    from .data.data_collator import (
        DataCollator,
        DataCollatorForLanguageModeling,
        DataCollatorForPermutationLanguageModeling,
        DataCollatorForSeq2Seq,
        DataCollatorForSOP,
        DataCollatorForTokenClassification,
        DataCollatorForWholeWordMask,
        DataCollatorWithPadding,
        DefaultDataCollator,
        default_data_collator,
    )
    from .feature_extraction_sequence_utils import SequenceFeatureExtractor

    # Feature Extractor
    from .feature_extraction_utils import BatchFeature, FeatureExtractionMixin

    # Generation
    from .generation import GenerationConfig
    from .hf_argparser import HfArgumentParser

    # Integrations
    from .integrations import (
        is_clearml_available,
        is_comet_available,
        is_neptune_available,
        is_optuna_available,
        is_ray_available,
        is_ray_tune_available,
        is_sigopt_available,
        is_tensorboard_available,
        is_wandb_available,
    )

    # Model Cards
    from .modelcard import ModelCard

    # TF 2.0 <=> PyTorch conversion utilities
    from .modeling_tf_pytorch_utils import (
        convert_tf_weight_name_to_pt_weight_name,
        load_pytorch_checkpoint_in_tf2_model,
        load_pytorch_model_in_tf2_model,
        load_pytorch_weights_in_tf2_model,
        load_tf2_checkpoint_in_pytorch_model,
        load_tf2_model_in_pytorch_model,
        load_tf2_weights_in_pytorch_model,
    )
    from .models.albert import ALBERT_PRETRAINED_CONFIG_ARCHIVE_MAP, AlbertConfig
    from .models.audio_spectrogram_transformer import (
        AUDIO_SPECTROGRAM_TRANSFORMER_PRETRAINED_CONFIG_ARCHIVE_MAP,
        ASTConfig,
    )
    from .models.auto import (
        ALL_PRETRAINED_CONFIG_ARCHIVE_MAP,
        CONFIG_MAPPING,
        FEATURE_EXTRACTOR_MAPPING,
        IMAGE_PROCESSOR_MAPPING,
        MODEL_NAMES_MAPPING,
        PROCESSOR_MAPPING,
        TOKENIZER_MAPPING,
        AutoConfig,
        AutoFeatureExtractor,
        AutoImageProcessor,
        AutoProcessor,
        AutoTokenizer,
    )
    from .models.bart import BartConfig, BartTokenizer
    from .models.beit import BEIT_PRETRAINED_CONFIG_ARCHIVE_MAP, BeitConfig
    from .models.bert import (
        BERT_PRETRAINED_CONFIG_ARCHIVE_MAP,
        BasicTokenizer,
        BertConfig,
        BertTokenizer,
        WordpieceTokenizer,
    )
    from .models.bert_generation import BertGenerationConfig
    from .models.bert_japanese import BertJapaneseTokenizer, CharacterTokenizer, MecabTokenizer
    from .models.bertweet import BertweetTokenizer
    from .models.big_bird import BIG_BIRD_PRETRAINED_CONFIG_ARCHIVE_MAP, BigBirdConfig
    from .models.bigbird_pegasus import BIGBIRD_PEGASUS_PRETRAINED_CONFIG_ARCHIVE_MAP, BigBirdPegasusConfig
    from .models.biogpt import BIOGPT_PRETRAINED_CONFIG_ARCHIVE_MAP, BioGptConfig, BioGptTokenizer
    from .models.blenderbot import BLENDERBOT_PRETRAINED_CONFIG_ARCHIVE_MAP, BlenderbotConfig, BlenderbotTokenizer
    from .models.blenderbot_small import (
        BLENDERBOT_SMALL_PRETRAINED_CONFIG_ARCHIVE_MAP,
        BlenderbotSmallConfig,
        BlenderbotSmallTokenizer,
    )
    from .models.bloom import BLOOM_PRETRAINED_CONFIG_ARCHIVE_MAP, BloomConfig
    from .models.byt5 import ByT5Tokenizer
    from .models.camembert import CAMEMBERT_PRETRAINED_CONFIG_ARCHIVE_MAP, CamembertConfig
    from .models.canine import CANINE_PRETRAINED_CONFIG_ARCHIVE_MAP, CanineConfig, CanineTokenizer
    from .models.chinese_clip import (
        CHINESE_CLIP_PRETRAINED_CONFIG_ARCHIVE_MAP,
        ChineseCLIPConfig,
        ChineseCLIPProcessor,
        ChineseCLIPTextConfig,
        ChineseCLIPVisionConfig,
    )
    from .models.clip import (
        CLIP_PRETRAINED_CONFIG_ARCHIVE_MAP,
        CLIPConfig,
        CLIPProcessor,
        CLIPTextConfig,
        CLIPTokenizer,
        CLIPVisionConfig,
    )
    from .models.clipseg import (
        CLIPSEG_PRETRAINED_CONFIG_ARCHIVE_MAP,
        CLIPSegConfig,
        CLIPSegProcessor,
        CLIPSegTextConfig,
        CLIPSegVisionConfig,
    )
    from .models.codegen import CODEGEN_PRETRAINED_CONFIG_ARCHIVE_MAP, CodeGenConfig, CodeGenTokenizer
    from .models.conditional_detr import CONDITIONAL_DETR_PRETRAINED_CONFIG_ARCHIVE_MAP, ConditionalDetrConfig
    from .models.convbert import CONVBERT_PRETRAINED_CONFIG_ARCHIVE_MAP, ConvBertConfig, ConvBertTokenizer
    from .models.convnext import CONVNEXT_PRETRAINED_CONFIG_ARCHIVE_MAP, ConvNextConfig
    from .models.ctrl import CTRL_PRETRAINED_CONFIG_ARCHIVE_MAP, CTRLConfig, CTRLTokenizer
    from .models.cvt import CVT_PRETRAINED_CONFIG_ARCHIVE_MAP, CvtConfig
    from .models.data2vec import (
        DATA2VEC_TEXT_PRETRAINED_CONFIG_ARCHIVE_MAP,
        DATA2VEC_VISION_PRETRAINED_CONFIG_ARCHIVE_MAP,
        Data2VecAudioConfig,
        Data2VecTextConfig,
        Data2VecVisionConfig,
    )
    from .models.deberta import DEBERTA_PRETRAINED_CONFIG_ARCHIVE_MAP, DebertaConfig, DebertaTokenizer
    from .models.deberta_v2 import DEBERTA_V2_PRETRAINED_CONFIG_ARCHIVE_MAP, DebertaV2Config
    from .models.decision_transformer import (
        DECISION_TRANSFORMER_PRETRAINED_CONFIG_ARCHIVE_MAP,
        DecisionTransformerConfig,
    )
    from .models.deformable_detr import DEFORMABLE_DETR_PRETRAINED_CONFIG_ARCHIVE_MAP, DeformableDetrConfig
    from .models.deit import DEIT_PRETRAINED_CONFIG_ARCHIVE_MAP, DeiTConfig
    from .models.detr import DETR_PRETRAINED_CONFIG_ARCHIVE_MAP, DetrConfig
    from .models.dinat import DINAT_PRETRAINED_CONFIG_ARCHIVE_MAP, DinatConfig
    from .models.distilbert import DISTILBERT_PRETRAINED_CONFIG_ARCHIVE_MAP, DistilBertConfig, DistilBertTokenizer
    from .models.donut import DONUT_SWIN_PRETRAINED_CONFIG_ARCHIVE_MAP, DonutProcessor, DonutSwinConfig
    from .models.dpr import (
        DPR_PRETRAINED_CONFIG_ARCHIVE_MAP,
        DPRConfig,
        DPRContextEncoderTokenizer,
        DPRQuestionEncoderTokenizer,
        DPRReaderOutput,
        DPRReaderTokenizer,
    )
    from .models.dpt import DPT_PRETRAINED_CONFIG_ARCHIVE_MAP, DPTConfig
    from .models.electra import ELECTRA_PRETRAINED_CONFIG_ARCHIVE_MAP, ElectraConfig, ElectraTokenizer
    from .models.encoder_decoder import EncoderDecoderConfig
    from .models.ernie import ERNIE_PRETRAINED_CONFIG_ARCHIVE_MAP, ErnieConfig
    from .models.esm import ESM_PRETRAINED_CONFIG_ARCHIVE_MAP, EsmConfig, EsmTokenizer
    from .models.flaubert import FLAUBERT_PRETRAINED_CONFIG_ARCHIVE_MAP, FlaubertConfig, FlaubertTokenizer
    from .models.flava import (
        FLAVA_PRETRAINED_CONFIG_ARCHIVE_MAP,
        FlavaConfig,
        FlavaImageCodebookConfig,
        FlavaImageConfig,
        FlavaMultimodalConfig,
        FlavaTextConfig,
    )
    from .models.fnet import FNET_PRETRAINED_CONFIG_ARCHIVE_MAP, FNetConfig
    from .models.fsmt import FSMT_PRETRAINED_CONFIG_ARCHIVE_MAP, FSMTConfig, FSMTTokenizer
    from .models.funnel import FUNNEL_PRETRAINED_CONFIG_ARCHIVE_MAP, FunnelConfig, FunnelTokenizer
    from .models.glpn import GLPN_PRETRAINED_CONFIG_ARCHIVE_MAP, GLPNConfig
    from .models.gpt2 import GPT2_PRETRAINED_CONFIG_ARCHIVE_MAP, GPT2Config, GPT2Tokenizer
    from .models.gpt_neo import GPT_NEO_PRETRAINED_CONFIG_ARCHIVE_MAP, GPTNeoConfig
    from .models.gpt_neox import GPT_NEOX_PRETRAINED_CONFIG_ARCHIVE_MAP, GPTNeoXConfig
    from .models.gpt_neox_japanese import GPT_NEOX_JAPANESE_PRETRAINED_CONFIG_ARCHIVE_MAP, GPTNeoXJapaneseConfig
    from .models.gptj import GPTJ_PRETRAINED_CONFIG_ARCHIVE_MAP, GPTJConfig
    from .models.groupvit import (
        GROUPVIT_PRETRAINED_CONFIG_ARCHIVE_MAP,
        GroupViTConfig,
        GroupViTTextConfig,
        GroupViTVisionConfig,
    )
    from .models.herbert import HerbertTokenizer
    from .models.hubert import HUBERT_PRETRAINED_CONFIG_ARCHIVE_MAP, HubertConfig
    from .models.ibert import IBERT_PRETRAINED_CONFIG_ARCHIVE_MAP, IBertConfig
    from .models.imagegpt import IMAGEGPT_PRETRAINED_CONFIG_ARCHIVE_MAP, ImageGPTConfig
    from .models.jukebox import (
        JUKEBOX_PRETRAINED_CONFIG_ARCHIVE_MAP,
        JukeboxConfig,
        JukeboxPriorConfig,
        JukeboxTokenizer,
        JukeboxVQVAEConfig,
    )
    from .models.layoutlm import LAYOUTLM_PRETRAINED_CONFIG_ARCHIVE_MAP, LayoutLMConfig, LayoutLMTokenizer
    from .models.layoutlmv2 import (
        LAYOUTLMV2_PRETRAINED_CONFIG_ARCHIVE_MAP,
        LayoutLMv2Config,
        LayoutLMv2FeatureExtractor,
        LayoutLMv2ImageProcessor,
        LayoutLMv2Processor,
        LayoutLMv2Tokenizer,
    )
    from .models.layoutlmv3 import (
        LAYOUTLMV3_PRETRAINED_CONFIG_ARCHIVE_MAP,
        LayoutLMv3Config,
        LayoutLMv3FeatureExtractor,
        LayoutLMv3ImageProcessor,
        LayoutLMv3Processor,
        LayoutLMv3Tokenizer,
    )
    from .models.layoutxlm import LayoutXLMProcessor
    from .models.led import LED_PRETRAINED_CONFIG_ARCHIVE_MAP, LEDConfig, LEDTokenizer
    from .models.levit import LEVIT_PRETRAINED_CONFIG_ARCHIVE_MAP, LevitConfig
    from .models.lilt import LILT_PRETRAINED_CONFIG_ARCHIVE_MAP, LiltConfig
    from .models.longformer import LONGFORMER_PRETRAINED_CONFIG_ARCHIVE_MAP, LongformerConfig, LongformerTokenizer
    from .models.longt5 import LONGT5_PRETRAINED_CONFIG_ARCHIVE_MAP, LongT5Config
    from .models.luke import LUKE_PRETRAINED_CONFIG_ARCHIVE_MAP, LukeConfig, LukeTokenizer
    from .models.lxmert import LXMERT_PRETRAINED_CONFIG_ARCHIVE_MAP, LxmertConfig, LxmertTokenizer
    from .models.m2m_100 import M2M_100_PRETRAINED_CONFIG_ARCHIVE_MAP, M2M100Config
    from .models.marian import MarianConfig
    from .models.markuplm import (
        MARKUPLM_PRETRAINED_CONFIG_ARCHIVE_MAP,
        MarkupLMConfig,
        MarkupLMFeatureExtractor,
        MarkupLMProcessor,
        MarkupLMTokenizer,
    )
    from .models.maskformer import MASKFORMER_PRETRAINED_CONFIG_ARCHIVE_MAP, MaskFormerConfig, MaskFormerSwinConfig
    from .models.mbart import MBartConfig
    from .models.mctct import MCTCT_PRETRAINED_CONFIG_ARCHIVE_MAP, MCTCTConfig, MCTCTProcessor
    from .models.megatron_bert import MEGATRON_BERT_PRETRAINED_CONFIG_ARCHIVE_MAP, MegatronBertConfig
    from .models.mmbt import MMBTConfig
    from .models.mobilebert import MOBILEBERT_PRETRAINED_CONFIG_ARCHIVE_MAP, MobileBertConfig, MobileBertTokenizer
    from .models.mobilenet_v1 import MOBILENET_V1_PRETRAINED_CONFIG_ARCHIVE_MAP, MobileNetV1Config
    from .models.mobilenet_v2 import MOBILENET_V2_PRETRAINED_CONFIG_ARCHIVE_MAP, MobileNetV2Config
    from .models.mobilevit import MOBILEVIT_PRETRAINED_CONFIG_ARCHIVE_MAP, MobileViTConfig
    from .models.mpnet import MPNET_PRETRAINED_CONFIG_ARCHIVE_MAP, MPNetConfig, MPNetTokenizer
    from .models.mt5 import MT5Config
    from .models.mvp import MvpConfig, MvpTokenizer
    from .models.nat import NAT_PRETRAINED_CONFIG_ARCHIVE_MAP, NatConfig
    from .models.nezha import NEZHA_PRETRAINED_CONFIG_ARCHIVE_MAP, NezhaConfig
    from .models.nystromformer import NYSTROMFORMER_PRETRAINED_CONFIG_ARCHIVE_MAP, NystromformerConfig
    from .models.openai import OPENAI_GPT_PRETRAINED_CONFIG_ARCHIVE_MAP, OpenAIGPTConfig, OpenAIGPTTokenizer
    from .models.opt import OPTConfig
    from .models.owlvit import (
        OWLVIT_PRETRAINED_CONFIG_ARCHIVE_MAP,
        OwlViTConfig,
        OwlViTProcessor,
        OwlViTTextConfig,
        OwlViTVisionConfig,
    )
    from .models.pegasus import PEGASUS_PRETRAINED_CONFIG_ARCHIVE_MAP, PegasusConfig, PegasusTokenizer
    from .models.pegasus_x import PEGASUS_X_PRETRAINED_CONFIG_ARCHIVE_MAP, PegasusXConfig
    from .models.perceiver import PERCEIVER_PRETRAINED_CONFIG_ARCHIVE_MAP, PerceiverConfig, PerceiverTokenizer
    from .models.phobert import PhobertTokenizer
    from .models.plbart import PLBART_PRETRAINED_CONFIG_ARCHIVE_MAP, PLBartConfig
    from .models.poolformer import POOLFORMER_PRETRAINED_CONFIG_ARCHIVE_MAP, PoolFormerConfig
    from .models.prophetnet import PROPHETNET_PRETRAINED_CONFIG_ARCHIVE_MAP, ProphetNetConfig, ProphetNetTokenizer
    from .models.qdqbert import QDQBERT_PRETRAINED_CONFIG_ARCHIVE_MAP, QDQBertConfig
    from .models.rag import RagConfig, RagRetriever, RagTokenizer
    from .models.realm import REALM_PRETRAINED_CONFIG_ARCHIVE_MAP, RealmConfig, RealmTokenizer
    from .models.reformer import REFORMER_PRETRAINED_CONFIG_ARCHIVE_MAP, ReformerConfig
    from .models.regnet import REGNET_PRETRAINED_CONFIG_ARCHIVE_MAP, RegNetConfig
    from .models.rembert import REMBERT_PRETRAINED_CONFIG_ARCHIVE_MAP, RemBertConfig
    from .models.resnet import RESNET_PRETRAINED_CONFIG_ARCHIVE_MAP, ResNetConfig
    from .models.retribert import RETRIBERT_PRETRAINED_CONFIG_ARCHIVE_MAP, RetriBertConfig, RetriBertTokenizer
    from .models.roberta import ROBERTA_PRETRAINED_CONFIG_ARCHIVE_MAP, RobertaConfig, RobertaTokenizer
    from .models.roc_bert import ROC_BERT_PRETRAINED_CONFIG_ARCHIVE_MAP, RoCBertConfig, RoCBertTokenizer
    from .models.roformer import ROFORMER_PRETRAINED_CONFIG_ARCHIVE_MAP, RoFormerConfig, RoFormerTokenizer
    from .models.segformer import SEGFORMER_PRETRAINED_CONFIG_ARCHIVE_MAP, SegformerConfig
    from .models.sew import SEW_PRETRAINED_CONFIG_ARCHIVE_MAP, SEWConfig
    from .models.sew_d import SEW_D_PRETRAINED_CONFIG_ARCHIVE_MAP, SEWDConfig
    from .models.speech_encoder_decoder import SpeechEncoderDecoderConfig
    from .models.speech_to_text import SPEECH_TO_TEXT_PRETRAINED_CONFIG_ARCHIVE_MAP, Speech2TextConfig
    from .models.speech_to_text_2 import (
        SPEECH_TO_TEXT_2_PRETRAINED_CONFIG_ARCHIVE_MAP,
        Speech2Text2Config,
        Speech2Text2Processor,
        Speech2Text2Tokenizer,
    )
    from .models.splinter import SPLINTER_PRETRAINED_CONFIG_ARCHIVE_MAP, SplinterConfig, SplinterTokenizer
    from .models.squeezebert import SQUEEZEBERT_PRETRAINED_CONFIG_ARCHIVE_MAP, SqueezeBertConfig, SqueezeBertTokenizer
    from .models.swin import SWIN_PRETRAINED_CONFIG_ARCHIVE_MAP, SwinConfig
    from .models.swinv2 import SWINV2_PRETRAINED_CONFIG_ARCHIVE_MAP, Swinv2Config
    from .models.switch_transformers import SWITCH_TRANSFORMERS_PRETRAINED_CONFIG_ARCHIVE_MAP, SwitchTransformersConfig
    from .models.t5 import T5_PRETRAINED_CONFIG_ARCHIVE_MAP, T5Config
    from .models.table_transformer import TABLE_TRANSFORMER_PRETRAINED_CONFIG_ARCHIVE_MAP, TableTransformerConfig
    from .models.tapas import TAPAS_PRETRAINED_CONFIG_ARCHIVE_MAP, TapasConfig, TapasTokenizer
    from .models.tapex import TapexTokenizer
    from .models.time_series_transformer import (
        TIME_SERIES_TRANSFORMER_PRETRAINED_CONFIG_ARCHIVE_MAP,
        TimeSeriesTransformerConfig,
    )
    from .models.trajectory_transformer import (
        TRAJECTORY_TRANSFORMER_PRETRAINED_CONFIG_ARCHIVE_MAP,
        TrajectoryTransformerConfig,
    )
    from .models.transfo_xl import (
        TRANSFO_XL_PRETRAINED_CONFIG_ARCHIVE_MAP,
        TransfoXLConfig,
        TransfoXLCorpus,
        TransfoXLTokenizer,
    )
    from .models.trocr import TROCR_PRETRAINED_CONFIG_ARCHIVE_MAP, TrOCRConfig, TrOCRProcessor
    from .models.unispeech import UNISPEECH_PRETRAINED_CONFIG_ARCHIVE_MAP, UniSpeechConfig
    from .models.unispeech_sat import UNISPEECH_SAT_PRETRAINED_CONFIG_ARCHIVE_MAP, UniSpeechSatConfig
    from .models.van import VAN_PRETRAINED_CONFIG_ARCHIVE_MAP, VanConfig
    from .models.videomae import VIDEOMAE_PRETRAINED_CONFIG_ARCHIVE_MAP, VideoMAEConfig
    from .models.vilt import (
        VILT_PRETRAINED_CONFIG_ARCHIVE_MAP,
        ViltConfig,
        ViltFeatureExtractor,
        ViltImageProcessor,
        ViltProcessor,
    )
    from .models.vision_encoder_decoder import VisionEncoderDecoderConfig
    from .models.vision_text_dual_encoder import VisionTextDualEncoderConfig, VisionTextDualEncoderProcessor
    from .models.visual_bert import VISUAL_BERT_PRETRAINED_CONFIG_ARCHIVE_MAP, VisualBertConfig
    from .models.vit import VIT_PRETRAINED_CONFIG_ARCHIVE_MAP, ViTConfig
    from .models.vit_mae import VIT_MAE_PRETRAINED_CONFIG_ARCHIVE_MAP, ViTMAEConfig
    from .models.vit_msn import VIT_MSN_PRETRAINED_CONFIG_ARCHIVE_MAP, ViTMSNConfig
    from .models.wav2vec2 import (
        WAV_2_VEC_2_PRETRAINED_CONFIG_ARCHIVE_MAP,
        Wav2Vec2Config,
        Wav2Vec2CTCTokenizer,
        Wav2Vec2FeatureExtractor,
        Wav2Vec2Processor,
        Wav2Vec2Tokenizer,
    )
    from .models.wav2vec2_conformer import WAV2VEC2_CONFORMER_PRETRAINED_CONFIG_ARCHIVE_MAP, Wav2Vec2ConformerConfig
    from .models.wav2vec2_phoneme import Wav2Vec2PhonemeCTCTokenizer
    from .models.wav2vec2_with_lm import Wav2Vec2ProcessorWithLM
    from .models.wavlm import WAVLM_PRETRAINED_CONFIG_ARCHIVE_MAP, WavLMConfig
    from .models.whisper import (
        WHISPER_PRETRAINED_CONFIG_ARCHIVE_MAP,
        WhisperConfig,
        WhisperFeatureExtractor,
        WhisperProcessor,
        WhisperTokenizer,
    )
    from .models.x_clip import (
        XCLIP_PRETRAINED_CONFIG_ARCHIVE_MAP,
        XCLIPConfig,
        XCLIPProcessor,
        XCLIPTextConfig,
        XCLIPVisionConfig,
    )
    from .models.xglm import XGLM_PRETRAINED_CONFIG_ARCHIVE_MAP, XGLMConfig
    from .models.xlm import XLM_PRETRAINED_CONFIG_ARCHIVE_MAP, XLMConfig, XLMTokenizer
    from .models.xlm_prophetnet import XLM_PROPHETNET_PRETRAINED_CONFIG_ARCHIVE_MAP, XLMProphetNetConfig
    from .models.xlm_roberta import XLM_ROBERTA_PRETRAINED_CONFIG_ARCHIVE_MAP, XLMRobertaConfig
    from .models.xlm_roberta_xl import XLM_ROBERTA_XL_PRETRAINED_CONFIG_ARCHIVE_MAP, XLMRobertaXLConfig
    from .models.xlnet import XLNET_PRETRAINED_CONFIG_ARCHIVE_MAP, XLNetConfig
    from .models.yolos import YOLOS_PRETRAINED_CONFIG_ARCHIVE_MAP, YolosConfig
    from .models.yoso import YOSO_PRETRAINED_CONFIG_ARCHIVE_MAP, YosoConfig

    # Pipelines
    from .pipelines import (
        AudioClassificationPipeline,
        AutomaticSpeechRecognitionPipeline,
        Conversation,
        ConversationalPipeline,
        CsvPipelineDataFormat,
        DepthEstimationPipeline,
        DocumentQuestionAnsweringPipeline,
        FeatureExtractionPipeline,
        FillMaskPipeline,
        ImageClassificationPipeline,
        ImageSegmentationPipeline,
        ImageToTextPipeline,
        JsonPipelineDataFormat,
        NerPipeline,
        ObjectDetectionPipeline,
        PipedPipelineDataFormat,
        Pipeline,
        PipelineDataFormat,
        QuestionAnsweringPipeline,
        SummarizationPipeline,
        TableQuestionAnsweringPipeline,
        Text2TextGenerationPipeline,
        TextClassificationPipeline,
        TextGenerationPipeline,
        TokenClassificationPipeline,
        TranslationPipeline,
        VisualQuestionAnsweringPipeline,
        ZeroShotClassificationPipeline,
        ZeroShotImageClassificationPipeline,
        ZeroShotObjectDetectionPipeline,
        pipeline,
    )
    from .processing_utils import ProcessorMixin

    # Tokenization
    from .tokenization_utils import PreTrainedTokenizer
    from .tokenization_utils_base import (
        AddedToken,
        BatchEncoding,
        CharSpan,
        PreTrainedTokenizerBase,
        SpecialTokensMixin,
        TokenSpan,
    )

    # Trainer
    from .trainer_callback import (
        DefaultFlowCallback,
        EarlyStoppingCallback,
        PrinterCallback,
        ProgressCallback,
        TrainerCallback,
        TrainerControl,
        TrainerState,
    )
    from .trainer_utils import EvalPrediction, IntervalStrategy, SchedulerType, enable_full_determinism, set_seed
    from .training_args import TrainingArguments
    from .training_args_seq2seq import Seq2SeqTrainingArguments
    from .training_args_tf import TFTrainingArguments

    # Files and general utilities
    from .utils import (
        CONFIG_NAME,
        MODEL_CARD_NAME,
        PYTORCH_PRETRAINED_BERT_CACHE,
        PYTORCH_TRANSFORMERS_CACHE,
        SPIECE_UNDERLINE,
        TF2_WEIGHTS_NAME,
        TF_WEIGHTS_NAME,
        TRANSFORMERS_CACHE,
        WEIGHTS_NAME,
        TensorType,
        add_end_docstrings,
        add_start_docstrings,
        is_apex_available,
        is_datasets_available,
        is_faiss_available,
        is_flax_available,
        is_keras_nlp_available,
        is_phonemizer_available,
        is_psutil_available,
        is_py3nvml_available,
        is_pyctcdecode_available,
        is_safetensors_available,
        is_scipy_available,
        is_sentencepiece_available,
        is_sklearn_available,
        is_speech_available,
        is_tensorflow_text_available,
        is_tf_available,
        is_timm_available,
        is_tokenizers_available,
        is_torch_available,
        is_torch_tpu_available,
        is_vision_available,
        logging,
    )

    try:
        if not is_sentencepiece_available():
            raise OptionalDependencyNotAvailable()
    except OptionalDependencyNotAvailable:
        from .utils.dummy_sentencepiece_objects import *
    else:
        from .models.albert import AlbertTokenizer
        from .models.barthez import BarthezTokenizer
        from .models.bartpho import BartphoTokenizer
        from .models.bert_generation import BertGenerationTokenizer
        from .models.big_bird import BigBirdTokenizer
        from .models.camembert import CamembertTokenizer
        from .models.cpm import CpmTokenizer
        from .models.deberta_v2 import DebertaV2Tokenizer
        from .models.fnet import FNetTokenizer
        from .models.layoutxlm import LayoutXLMTokenizer
        from .models.m2m_100 import M2M100Tokenizer
        from .models.marian import MarianTokenizer
        from .models.mbart import MBart50Tokenizer, MBartTokenizer
        from .models.mluke import MLukeTokenizer
        from .models.mt5 import MT5Tokenizer
        from .models.nllb import NllbTokenizer
        from .models.pegasus import PegasusTokenizer
        from .models.plbart import PLBartTokenizer
        from .models.reformer import ReformerTokenizer
        from .models.rembert import RemBertTokenizer
        from .models.speech_to_text import Speech2TextTokenizer
        from .models.t5 import T5Tokenizer
        from .models.xglm import XGLMTokenizer
        from .models.xlm_prophetnet import XLMProphetNetTokenizer
        from .models.xlm_roberta import XLMRobertaTokenizer
        from .models.xlnet import XLNetTokenizer

    try:
        if not is_tokenizers_available():
            raise OptionalDependencyNotAvailable()
    except OptionalDependencyNotAvailable:
        from .utils.dummy_tokenizers_objects import *
    else:
        # Fast tokenizers imports
        from .models.albert import AlbertTokenizerFast
        from .models.bart import BartTokenizerFast
        from .models.barthez import BarthezTokenizerFast
        from .models.bert import BertTokenizerFast
        from .models.big_bird import BigBirdTokenizerFast
        from .models.blenderbot import BlenderbotTokenizerFast
        from .models.blenderbot_small import BlenderbotSmallTokenizerFast
        from .models.bloom import BloomTokenizerFast
        from .models.camembert import CamembertTokenizerFast
        from .models.clip import CLIPTokenizerFast
        from .models.codegen import CodeGenTokenizerFast
        from .models.convbert import ConvBertTokenizerFast
        from .models.cpm import CpmTokenizerFast
        from .models.deberta import DebertaTokenizerFast
        from .models.deberta_v2 import DebertaV2TokenizerFast
        from .models.distilbert import DistilBertTokenizerFast
        from .models.dpr import DPRContextEncoderTokenizerFast, DPRQuestionEncoderTokenizerFast, DPRReaderTokenizerFast
        from .models.electra import ElectraTokenizerFast
        from .models.fnet import FNetTokenizerFast
        from .models.funnel import FunnelTokenizerFast
        from .models.gpt2 import GPT2TokenizerFast
        from .models.gpt_neox import GPTNeoXTokenizerFast
        from .models.gpt_neox_japanese import GPTNeoXJapaneseTokenizer
        from .models.herbert import HerbertTokenizerFast
        from .models.layoutlm import LayoutLMTokenizerFast
        from .models.layoutlmv2 import LayoutLMv2TokenizerFast
        from .models.layoutlmv3 import LayoutLMv3TokenizerFast
        from .models.layoutxlm import LayoutXLMTokenizerFast
        from .models.led import LEDTokenizerFast
        from .models.longformer import LongformerTokenizerFast
        from .models.lxmert import LxmertTokenizerFast
        from .models.markuplm import MarkupLMTokenizerFast
        from .models.mbart import MBartTokenizerFast
        from .models.mbart50 import MBart50TokenizerFast
        from .models.mobilebert import MobileBertTokenizerFast
        from .models.mpnet import MPNetTokenizerFast
        from .models.mt5 import MT5TokenizerFast
        from .models.mvp import MvpTokenizerFast
        from .models.nllb import NllbTokenizerFast
        from .models.openai import OpenAIGPTTokenizerFast
        from .models.pegasus import PegasusTokenizerFast
        from .models.realm import RealmTokenizerFast
        from .models.reformer import ReformerTokenizerFast
        from .models.rembert import RemBertTokenizerFast
        from .models.retribert import RetriBertTokenizerFast
        from .models.roberta import RobertaTokenizerFast
        from .models.roformer import RoFormerTokenizerFast
        from .models.splinter import SplinterTokenizerFast
        from .models.squeezebert import SqueezeBertTokenizerFast
        from .models.t5 import T5TokenizerFast
        from .models.xglm import XGLMTokenizerFast
        from .models.xlm_roberta import XLMRobertaTokenizerFast
        from .models.xlnet import XLNetTokenizerFast
        from .tokenization_utils_fast import PreTrainedTokenizerFast

    try:
        if not (is_sentencepiece_available() and is_tokenizers_available()):
            raise OptionalDependencyNotAvailable()
    except OptionalDependencyNotAvailable:
        from .utils.dummies_sentencepiece_and_tokenizers_objects import *
    else:
        from .convert_slow_tokenizer import SLOW_TO_FAST_CONVERTERS, convert_slow_tokenizer

    try:
        if not is_speech_available():
            raise OptionalDependencyNotAvailable()
    except OptionalDependencyNotAvailable:
        from .utils.dummy_speech_objects import *
    else:
        from .models.audio_spectrogram_transformer import ASTFeatureExtractor
        from .models.mctct import MCTCTFeatureExtractor
        from .models.speech_to_text import Speech2TextFeatureExtractor

    try:
        if not is_tensorflow_text_available():
            raise OptionalDependencyNotAvailable()
    except OptionalDependencyNotAvailable:
        from .utils.dummy_tensorflow_text_objects import *
    else:
        from .models.bert import TFBertTokenizer

    try:
        if not is_keras_nlp_available():
            raise OptionalDependencyNotAvailable()
    except OptionalDependencyNotAvailable:
        from .utils.dummy_keras_nlp_objects import *
    else:
        from .models.gpt2 import TFGPT2Tokenizer

    try:
        if not (is_speech_available() and is_sentencepiece_available()):
            raise OptionalDependencyNotAvailable()
    except OptionalDependencyNotAvailable:
        from .utils.dummy_sentencepiece_and_speech_objects import *
    else:
        from .models.speech_to_text import Speech2TextProcessor

    try:
        if not is_vision_available():
            raise OptionalDependencyNotAvailable()
    except OptionalDependencyNotAvailable:
        from .utils.dummy_vision_objects import *
    else:
        from .image_processing_utils import ImageProcessingMixin
        from .image_transforms import rescale, resize, to_pil_image
        from .image_utils import ImageFeatureExtractionMixin
        from .models.beit import BeitFeatureExtractor, BeitImageProcessor
        from .models.chinese_clip import ChineseCLIPFeatureExtractor, ChineseCLIPImageProcessor
        from .models.clip import CLIPFeatureExtractor, CLIPImageProcessor
        from .models.conditional_detr import ConditionalDetrFeatureExtractor, ConditionalDetrImageProcessor
        from .models.convnext import ConvNextFeatureExtractor, ConvNextImageProcessor
        from .models.deformable_detr import DeformableDetrFeatureExtractor, DeformableDetrImageProcessor
        from .models.deit import DeiTFeatureExtractor, DeiTImageProcessor
        from .models.detr import DetrFeatureExtractor, DetrImageProcessor
        from .models.donut import DonutFeatureExtractor, DonutImageProcessor
        from .models.dpt import DPTFeatureExtractor, DPTImageProcessor
        from .models.flava import FlavaFeatureExtractor, FlavaImageProcessor, FlavaProcessor
        from .models.glpn import GLPNFeatureExtractor, GLPNImageProcessor
        from .models.imagegpt import ImageGPTFeatureExtractor, ImageGPTImageProcessor
        from .models.layoutlmv2 import LayoutLMv2FeatureExtractor, LayoutLMv2ImageProcessor
        from .models.layoutlmv3 import LayoutLMv3FeatureExtractor, LayoutLMv3ImageProcessor
        from .models.levit import LevitFeatureExtractor, LevitImageProcessor
        from .models.maskformer import MaskFormerFeatureExtractor, MaskFormerImageProcessor
        from .models.mobilenet_v1 import MobileNetV1FeatureExtractor, MobileNetV1ImageProcessor
        from .models.mobilenet_v2 import MobileNetV2FeatureExtractor, MobileNetV2ImageProcessor
        from .models.mobilevit import MobileViTFeatureExtractor, MobileViTImageProcessor
        from .models.owlvit import OwlViTFeatureExtractor, OwlViTImageProcessor
        from .models.perceiver import PerceiverFeatureExtractor, PerceiverImageProcessor
        from .models.poolformer import PoolFormerFeatureExtractor, PoolFormerImageProcessor
        from .models.segformer import SegformerFeatureExtractor, SegformerImageProcessor
        from .models.videomae import VideoMAEFeatureExtractor, VideoMAEImageProcessor
        from .models.vilt import ViltFeatureExtractor, ViltImageProcessor, ViltProcessor
        from .models.vit import ViTFeatureExtractor, ViTImageProcessor
        from .models.yolos import YolosFeatureExtractor, YolosImageProcessor

    # Modeling
    try:
        if not (is_timm_available() and is_vision_available()):
            raise OptionalDependencyNotAvailable()
    except OptionalDependencyNotAvailable:
        from .utils.dummy_timm_and_vision_objects import *
    else:
        from .models.conditional_detr import (
            CONDITIONAL_DETR_PRETRAINED_MODEL_ARCHIVE_LIST,
            ConditionalDetrForObjectDetection,
            ConditionalDetrForSegmentation,
            ConditionalDetrModel,
            ConditionalDetrPreTrainedModel,
        )
        from .models.deformable_detr import (
            DEFORMABLE_DETR_PRETRAINED_MODEL_ARCHIVE_LIST,
            DeformableDetrForObjectDetection,
            DeformableDetrModel,
            DeformableDetrPreTrainedModel,
        )
        from .models.detr import (
            DETR_PRETRAINED_MODEL_ARCHIVE_LIST,
            DetrForObjectDetection,
            DetrForSegmentation,
            DetrModel,
            DetrPreTrainedModel,
        )
        from .models.table_transformer import (
            TABLE_TRANSFORMER_PRETRAINED_MODEL_ARCHIVE_LIST,
            TableTransformerForObjectDetection,
            TableTransformerModel,
            TableTransformerPreTrainedModel,
        )

    try:
        if not is_torch_available():
            raise OptionalDependencyNotAvailable()
    except OptionalDependencyNotAvailable:
        from .utils.dummy_pt_objects import *
    else:
        # Benchmarks
        from .benchmark.benchmark import PyTorchBenchmark
        from .benchmark.benchmark_args import PyTorchBenchmarkArguments
        from .data.datasets import (
            GlueDataset,
            GlueDataTrainingArguments,
            LineByLineTextDataset,
            LineByLineWithRefDataset,
            LineByLineWithSOPTextDataset,
            SquadDataset,
            SquadDataTrainingArguments,
            TextDataset,
            TextDatasetForNextSentencePrediction,
        )
        from .generation import (
            BeamScorer,
            BeamSearchScorer,
            ConstrainedBeamSearchScorer,
            Constraint,
            ConstraintListState,
            DisjunctiveConstraint,
            ForcedBOSTokenLogitsProcessor,
            ForcedEOSTokenLogitsProcessor,
            GenerationMixin,
            HammingDiversityLogitsProcessor,
            InfNanRemoveLogitsProcessor,
            LogitsProcessor,
            LogitsProcessorList,
            LogitsWarper,
            MaxLengthCriteria,
            MaxTimeCriteria,
            MinLengthLogitsProcessor,
            NoBadWordsLogitsProcessor,
            NoRepeatNGramLogitsProcessor,
            PhrasalConstraint,
            PrefixConstrainedLogitsProcessor,
            RepetitionPenaltyLogitsProcessor,
            StoppingCriteria,
            StoppingCriteriaList,
            TemperatureLogitsWarper,
            TopKLogitsWarper,
            TopPLogitsWarper,
            TypicalLogitsWarper,
            top_k_top_p_filtering,
        )
        from .modeling_utils import PreTrainedModel

        # PyTorch model imports
        from .models.albert import (
            ALBERT_PRETRAINED_MODEL_ARCHIVE_LIST,
            AlbertForMaskedLM,
            AlbertForMultipleChoice,
            AlbertForPreTraining,
            AlbertForQuestionAnswering,
            AlbertForSequenceClassification,
            AlbertForTokenClassification,
            AlbertModel,
            AlbertPreTrainedModel,
            load_tf_weights_in_albert,
        )
        from .models.audio_spectrogram_transformer import (
            AUDIO_SPECTROGRAM_TRANSFORMER_PRETRAINED_MODEL_ARCHIVE_LIST,
            ASTForAudioClassification,
            ASTModel,
            ASTPreTrainedModel,
        )
        from .models.auto import (
            MODEL_FOR_AUDIO_CLASSIFICATION_MAPPING,
            MODEL_FOR_AUDIO_XVECTOR_MAPPING,
            MODEL_FOR_BACKBONE_MAPPING,
            MODEL_FOR_CAUSAL_IMAGE_MODELING_MAPPING,
            MODEL_FOR_CAUSAL_LM_MAPPING,
            MODEL_FOR_CTC_MAPPING,
            MODEL_FOR_DEPTH_ESTIMATION_MAPPING,
            MODEL_FOR_DOCUMENT_QUESTION_ANSWERING_MAPPING,
            MODEL_FOR_IMAGE_CLASSIFICATION_MAPPING,
            MODEL_FOR_IMAGE_SEGMENTATION_MAPPING,
            MODEL_FOR_INSTANCE_SEGMENTATION_MAPPING,
            MODEL_FOR_MASKED_IMAGE_MODELING_MAPPING,
            MODEL_FOR_MASKED_LM_MAPPING,
            MODEL_FOR_MULTIPLE_CHOICE_MAPPING,
            MODEL_FOR_NEXT_SENTENCE_PREDICTION_MAPPING,
            MODEL_FOR_OBJECT_DETECTION_MAPPING,
            MODEL_FOR_PRETRAINING_MAPPING,
            MODEL_FOR_QUESTION_ANSWERING_MAPPING,
            MODEL_FOR_SEMANTIC_SEGMENTATION_MAPPING,
            MODEL_FOR_SEQ_TO_SEQ_CAUSAL_LM_MAPPING,
            MODEL_FOR_SEQUENCE_CLASSIFICATION_MAPPING,
            MODEL_FOR_SPEECH_SEQ_2_SEQ_MAPPING,
            MODEL_FOR_TABLE_QUESTION_ANSWERING_MAPPING,
            MODEL_FOR_TOKEN_CLASSIFICATION_MAPPING,
            MODEL_FOR_VIDEO_CLASSIFICATION_MAPPING,
            MODEL_FOR_VISION_2_SEQ_MAPPING,
            MODEL_FOR_VISUAL_QUESTION_ANSWERING_MAPPING,
            MODEL_FOR_ZERO_SHOT_OBJECT_DETECTION_MAPPING,
            MODEL_MAPPING,
            MODEL_WITH_LM_HEAD_MAPPING,
            AutoBackbone,
            AutoModel,
            AutoModelForAudioClassification,
            AutoModelForAudioFrameClassification,
            AutoModelForAudioXVector,
            AutoModelForCausalLM,
            AutoModelForCTC,
            AutoModelForDepthEstimation,
            AutoModelForDocumentQuestionAnswering,
            AutoModelForImageClassification,
            AutoModelForImageSegmentation,
            AutoModelForInstanceSegmentation,
            AutoModelForMaskedImageModeling,
            AutoModelForMaskedLM,
            AutoModelForMultipleChoice,
            AutoModelForNextSentencePrediction,
            AutoModelForObjectDetection,
            AutoModelForPreTraining,
            AutoModelForQuestionAnswering,
            AutoModelForSemanticSegmentation,
            AutoModelForSeq2SeqLM,
            AutoModelForSequenceClassification,
            AutoModelForSpeechSeq2Seq,
            AutoModelForTableQuestionAnswering,
            AutoModelForTokenClassification,
            AutoModelForVideoClassification,
            AutoModelForVision2Seq,
            AutoModelForVisualQuestionAnswering,
            AutoModelForZeroShotObjectDetection,
            AutoModelWithLMHead,
        )
        from .models.bart import (
            BART_PRETRAINED_MODEL_ARCHIVE_LIST,
            BartForCausalLM,
            BartForConditionalGeneration,
            BartForQuestionAnswering,
            BartForSequenceClassification,
            BartModel,
            BartPretrainedModel,
            PretrainedBartModel,
        )
        from .models.beit import (
            BEIT_PRETRAINED_MODEL_ARCHIVE_LIST,
            BeitForImageClassification,
            BeitForMaskedImageModeling,
            BeitForSemanticSegmentation,
            BeitModel,
            BeitPreTrainedModel,
        )
        from .models.bert import (
            BERT_PRETRAINED_MODEL_ARCHIVE_LIST,
            BertForMaskedLM,
            BertForMultipleChoice,
            BertForNextSentencePrediction,
            BertForPreTraining,
            BertForQuestionAnswering,
            BertForSequenceClassification,
            BertForTokenClassification,
            BertLayer,
            BertLMHeadModel,
            BertModel,
            BertPreTrainedModel,
            load_tf_weights_in_bert,
        )
        from .models.bert_generation import (
            BertGenerationDecoder,
            BertGenerationEncoder,
            BertGenerationPreTrainedModel,
            load_tf_weights_in_bert_generation,
        )
        from .models.big_bird import (
            BIG_BIRD_PRETRAINED_MODEL_ARCHIVE_LIST,
            BigBirdForCausalLM,
            BigBirdForMaskedLM,
            BigBirdForMultipleChoice,
            BigBirdForPreTraining,
            BigBirdForQuestionAnswering,
            BigBirdForSequenceClassification,
            BigBirdForTokenClassification,
            BigBirdLayer,
            BigBirdModel,
            BigBirdPreTrainedModel,
            load_tf_weights_in_big_bird,
        )
        from .models.bigbird_pegasus import (
            BIGBIRD_PEGASUS_PRETRAINED_MODEL_ARCHIVE_LIST,
            BigBirdPegasusForCausalLM,
            BigBirdPegasusForConditionalGeneration,
            BigBirdPegasusForQuestionAnswering,
            BigBirdPegasusForSequenceClassification,
            BigBirdPegasusModel,
            BigBirdPegasusPreTrainedModel,
        )
        from .models.biogpt import (
            BIOGPT_PRETRAINED_MODEL_ARCHIVE_LIST,
            BioGptForCausalLM,
            BioGptModel,
            BioGptPreTrainedModel,
        )
        from .models.blenderbot import (
            BLENDERBOT_PRETRAINED_MODEL_ARCHIVE_LIST,
            BlenderbotForCausalLM,
            BlenderbotForConditionalGeneration,
            BlenderbotModel,
            BlenderbotPreTrainedModel,
        )
        from .models.blenderbot_small import (
            BLENDERBOT_SMALL_PRETRAINED_MODEL_ARCHIVE_LIST,
            BlenderbotSmallForCausalLM,
            BlenderbotSmallForConditionalGeneration,
            BlenderbotSmallModel,
            BlenderbotSmallPreTrainedModel,
        )
        from .models.bloom import (
            BLOOM_PRETRAINED_MODEL_ARCHIVE_LIST,
            BloomForCausalLM,
            BloomForQuestionAnswering,
            BloomForSequenceClassification,
            BloomForTokenClassification,
            BloomModel,
            BloomPreTrainedModel,
        )
        from .models.camembert import (
            CAMEMBERT_PRETRAINED_MODEL_ARCHIVE_LIST,
            CamembertForCausalLM,
            CamembertForMaskedLM,
            CamembertForMultipleChoice,
            CamembertForQuestionAnswering,
            CamembertForSequenceClassification,
            CamembertForTokenClassification,
            CamembertModel,
            CamembertPreTrainedModel,
        )
        from .models.canine import (
            CANINE_PRETRAINED_MODEL_ARCHIVE_LIST,
            CanineForMultipleChoice,
            CanineForQuestionAnswering,
            CanineForSequenceClassification,
            CanineForTokenClassification,
            CanineLayer,
            CanineModel,
            CaninePreTrainedModel,
            load_tf_weights_in_canine,
        )
        from .models.chinese_clip import (
            CHINESE_CLIP_PRETRAINED_MODEL_ARCHIVE_LIST,
            ChineseCLIPModel,
            ChineseCLIPPreTrainedModel,
            ChineseCLIPTextModel,
            ChineseCLIPVisionModel,
        )
        from .models.clip import (
            CLIP_PRETRAINED_MODEL_ARCHIVE_LIST,
            CLIPModel,
            CLIPPreTrainedModel,
            CLIPTextModel,
            CLIPTextModelWithProjection,
            CLIPVisionModel,
            CLIPVisionModelWithProjection,
        )
        from .models.clipseg import (
            CLIPSEG_PRETRAINED_MODEL_ARCHIVE_LIST,
            CLIPSegForImageSegmentation,
            CLIPSegModel,
            CLIPSegPreTrainedModel,
            CLIPSegTextModel,
            CLIPSegVisionModel,
        )
        from .models.codegen import (
            CODEGEN_PRETRAINED_MODEL_ARCHIVE_LIST,
            CodeGenForCausalLM,
            CodeGenModel,
            CodeGenPreTrainedModel,
        )
        from .models.convbert import (
            CONVBERT_PRETRAINED_MODEL_ARCHIVE_LIST,
            ConvBertForMaskedLM,
            ConvBertForMultipleChoice,
            ConvBertForQuestionAnswering,
            ConvBertForSequenceClassification,
            ConvBertForTokenClassification,
            ConvBertLayer,
            ConvBertModel,
            ConvBertPreTrainedModel,
            load_tf_weights_in_convbert,
        )
        from .models.convnext import (
            CONVNEXT_PRETRAINED_MODEL_ARCHIVE_LIST,
            ConvNextForImageClassification,
            ConvNextModel,
            ConvNextPreTrainedModel,
        )
        from .models.ctrl import (
            CTRL_PRETRAINED_MODEL_ARCHIVE_LIST,
            CTRLForSequenceClassification,
            CTRLLMHeadModel,
            CTRLModel,
            CTRLPreTrainedModel,
        )
        from .models.cvt import (
            CVT_PRETRAINED_MODEL_ARCHIVE_LIST,
            CvtForImageClassification,
            CvtModel,
            CvtPreTrainedModel,
        )
        from .models.data2vec import (
            DATA2VEC_AUDIO_PRETRAINED_MODEL_ARCHIVE_LIST,
            DATA2VEC_TEXT_PRETRAINED_MODEL_ARCHIVE_LIST,
            DATA2VEC_VISION_PRETRAINED_MODEL_ARCHIVE_LIST,
            Data2VecAudioForAudioFrameClassification,
            Data2VecAudioForCTC,
            Data2VecAudioForSequenceClassification,
            Data2VecAudioForXVector,
            Data2VecAudioModel,
            Data2VecAudioPreTrainedModel,
            Data2VecTextForCausalLM,
            Data2VecTextForMaskedLM,
            Data2VecTextForMultipleChoice,
            Data2VecTextForQuestionAnswering,
            Data2VecTextForSequenceClassification,
            Data2VecTextForTokenClassification,
            Data2VecTextModel,
            Data2VecTextPreTrainedModel,
            Data2VecVisionForImageClassification,
            Data2VecVisionForSemanticSegmentation,
            Data2VecVisionModel,
            Data2VecVisionPreTrainedModel,
        )
        from .models.deberta import (
            DEBERTA_PRETRAINED_MODEL_ARCHIVE_LIST,
            DebertaForMaskedLM,
            DebertaForQuestionAnswering,
            DebertaForSequenceClassification,
            DebertaForTokenClassification,
            DebertaModel,
            DebertaPreTrainedModel,
        )
        from .models.deberta_v2 import (
            DEBERTA_V2_PRETRAINED_MODEL_ARCHIVE_LIST,
            DebertaV2ForMaskedLM,
            DebertaV2ForMultipleChoice,
            DebertaV2ForQuestionAnswering,
            DebertaV2ForSequenceClassification,
            DebertaV2ForTokenClassification,
            DebertaV2Model,
            DebertaV2PreTrainedModel,
        )
        from .models.decision_transformer import (
            DECISION_TRANSFORMER_PRETRAINED_MODEL_ARCHIVE_LIST,
            DecisionTransformerGPT2Model,
            DecisionTransformerGPT2PreTrainedModel,
            DecisionTransformerModel,
            DecisionTransformerPreTrainedModel,
        )
        from .models.deit import (
            DEIT_PRETRAINED_MODEL_ARCHIVE_LIST,
            DeiTForImageClassification,
            DeiTForImageClassificationWithTeacher,
            DeiTForMaskedImageModeling,
            DeiTModel,
            DeiTPreTrainedModel,
        )
        from .models.dinat import (
            DINAT_PRETRAINED_MODEL_ARCHIVE_LIST,
            DinatForImageClassification,
            DinatModel,
            DinatPreTrainedModel,
        )
        from .models.distilbert import (
            DISTILBERT_PRETRAINED_MODEL_ARCHIVE_LIST,
            DistilBertForMaskedLM,
            DistilBertForMultipleChoice,
            DistilBertForQuestionAnswering,
            DistilBertForSequenceClassification,
            DistilBertForTokenClassification,
            DistilBertModel,
            DistilBertPreTrainedModel,
        )
        from .models.donut import DONUT_SWIN_PRETRAINED_MODEL_ARCHIVE_LIST, DonutSwinModel, DonutSwinPreTrainedModel
        from .models.dpr import (
            DPR_CONTEXT_ENCODER_PRETRAINED_MODEL_ARCHIVE_LIST,
            DPR_QUESTION_ENCODER_PRETRAINED_MODEL_ARCHIVE_LIST,
            DPR_READER_PRETRAINED_MODEL_ARCHIVE_LIST,
            DPRContextEncoder,
            DPRPretrainedContextEncoder,
            DPRPreTrainedModel,
            DPRPretrainedQuestionEncoder,
            DPRPretrainedReader,
            DPRQuestionEncoder,
            DPRReader,
        )
        from .models.dpt import (
            DPT_PRETRAINED_MODEL_ARCHIVE_LIST,
            DPTForDepthEstimation,
            DPTForSemanticSegmentation,
            DPTModel,
            DPTPreTrainedModel,
        )
        from .models.electra import (
            ELECTRA_PRETRAINED_MODEL_ARCHIVE_LIST,
            ElectraForCausalLM,
            ElectraForMaskedLM,
            ElectraForMultipleChoice,
            ElectraForPreTraining,
            ElectraForQuestionAnswering,
            ElectraForSequenceClassification,
            ElectraForTokenClassification,
            ElectraModel,
            ElectraPreTrainedModel,
            load_tf_weights_in_electra,
        )
        from .models.encoder_decoder import EncoderDecoderModel
        from .models.ernie import (
            ERNIE_PRETRAINED_MODEL_ARCHIVE_LIST,
            ErnieForCausalLM,
            ErnieForMaskedLM,
            ErnieForMultipleChoice,
            ErnieForNextSentencePrediction,
            ErnieForPreTraining,
            ErnieForQuestionAnswering,
            ErnieForSequenceClassification,
            ErnieForTokenClassification,
            ErnieModel,
            ErniePreTrainedModel,
        )
        from .models.esm import (
            ESM_PRETRAINED_MODEL_ARCHIVE_LIST,
            EsmFoldPreTrainedModel,
            EsmForMaskedLM,
            EsmForProteinFolding,
            EsmForSequenceClassification,
            EsmForTokenClassification,
            EsmModel,
            EsmPreTrainedModel,
        )
        from .models.flaubert import (
            FLAUBERT_PRETRAINED_MODEL_ARCHIVE_LIST,
            FlaubertForMultipleChoice,
            FlaubertForQuestionAnswering,
            FlaubertForQuestionAnsweringSimple,
            FlaubertForSequenceClassification,
            FlaubertForTokenClassification,
            FlaubertModel,
            FlaubertPreTrainedModel,
            FlaubertWithLMHeadModel,
        )
        from .models.flava import (
            FLAVA_PRETRAINED_MODEL_ARCHIVE_LIST,
            FlavaForPreTraining,
            FlavaImageCodebook,
            FlavaImageModel,
            FlavaModel,
            FlavaMultimodalModel,
            FlavaPreTrainedModel,
            FlavaTextModel,
        )
        from .models.fnet import (
            FNET_PRETRAINED_MODEL_ARCHIVE_LIST,
            FNetForMaskedLM,
            FNetForMultipleChoice,
            FNetForNextSentencePrediction,
            FNetForPreTraining,
            FNetForQuestionAnswering,
            FNetForSequenceClassification,
            FNetForTokenClassification,
            FNetLayer,
            FNetModel,
            FNetPreTrainedModel,
        )
        from .models.fsmt import FSMTForConditionalGeneration, FSMTModel, PretrainedFSMTModel
        from .models.funnel import (
            FUNNEL_PRETRAINED_MODEL_ARCHIVE_LIST,
            FunnelBaseModel,
            FunnelForMaskedLM,
            FunnelForMultipleChoice,
            FunnelForPreTraining,
            FunnelForQuestionAnswering,
            FunnelForSequenceClassification,
            FunnelForTokenClassification,
            FunnelModel,
            FunnelPreTrainedModel,
            load_tf_weights_in_funnel,
        )
        from .models.glpn import (
            GLPN_PRETRAINED_MODEL_ARCHIVE_LIST,
            GLPNForDepthEstimation,
            GLPNModel,
            GLPNPreTrainedModel,
        )
        from .models.gpt2 import (
            GPT2_PRETRAINED_MODEL_ARCHIVE_LIST,
            GPT2DoubleHeadsModel,
            GPT2ForSequenceClassification,
            GPT2ForTokenClassification,
            GPT2LMHeadModel,
            GPT2Model,
            GPT2PreTrainedModel,
            load_tf_weights_in_gpt2,
        )
        from .models.gpt_neo import (
            GPT_NEO_PRETRAINED_MODEL_ARCHIVE_LIST,
            GPTNeoForCausalLM,
            GPTNeoForSequenceClassification,
            GPTNeoModel,
            GPTNeoPreTrainedModel,
            load_tf_weights_in_gpt_neo,
        )
        from .models.gpt_neox import (
            GPT_NEOX_PRETRAINED_MODEL_ARCHIVE_LIST,
            GPTNeoXForCausalLM,
            GPTNeoXLayer,
            GPTNeoXModel,
            GPTNeoXPreTrainedModel,
        )
        from .models.gpt_neox_japanese import (
            GPT_NEOX_JAPANESE_PRETRAINED_MODEL_ARCHIVE_LIST,
            GPTNeoXJapaneseForCausalLM,
            GPTNeoXJapaneseLayer,
            GPTNeoXJapaneseModel,
            GPTNeoXJapanesePreTrainedModel,
        )
        from .models.gptj import (
            GPTJ_PRETRAINED_MODEL_ARCHIVE_LIST,
            GPTJForCausalLM,
            GPTJForQuestionAnswering,
            GPTJForSequenceClassification,
            GPTJModel,
            GPTJPreTrainedModel,
        )
        from .models.groupvit import (
            GROUPVIT_PRETRAINED_MODEL_ARCHIVE_LIST,
            GroupViTModel,
            GroupViTPreTrainedModel,
            GroupViTTextModel,
            GroupViTVisionModel,
        )
        from .models.hubert import (
            HUBERT_PRETRAINED_MODEL_ARCHIVE_LIST,
            HubertForCTC,
            HubertForSequenceClassification,
            HubertModel,
            HubertPreTrainedModel,
        )
        from .models.ibert import (
            IBERT_PRETRAINED_MODEL_ARCHIVE_LIST,
            IBertForMaskedLM,
            IBertForMultipleChoice,
            IBertForQuestionAnswering,
            IBertForSequenceClassification,
            IBertForTokenClassification,
            IBertModel,
            IBertPreTrainedModel,
        )
        from .models.imagegpt import (
            IMAGEGPT_PRETRAINED_MODEL_ARCHIVE_LIST,
            ImageGPTForCausalImageModeling,
            ImageGPTForImageClassification,
            ImageGPTModel,
            ImageGPTPreTrainedModel,
            load_tf_weights_in_imagegpt,
        )
        from .models.jukebox import (
            JUKEBOX_PRETRAINED_MODEL_ARCHIVE_LIST,
            JukeboxModel,
            JukeboxPreTrainedModel,
            JukeboxPrior,
            JukeboxVQVAE,
        )
        from .models.layoutlm import (
            LAYOUTLM_PRETRAINED_MODEL_ARCHIVE_LIST,
            LayoutLMForMaskedLM,
            LayoutLMForQuestionAnswering,
            LayoutLMForSequenceClassification,
            LayoutLMForTokenClassification,
            LayoutLMModel,
            LayoutLMPreTrainedModel,
        )
        from .models.layoutlmv2 import (
            LAYOUTLMV2_PRETRAINED_MODEL_ARCHIVE_LIST,
            LayoutLMv2ForQuestionAnswering,
            LayoutLMv2ForSequenceClassification,
            LayoutLMv2ForTokenClassification,
            LayoutLMv2Model,
            LayoutLMv2PreTrainedModel,
        )
        from .models.layoutlmv3 import (
            LAYOUTLMV3_PRETRAINED_MODEL_ARCHIVE_LIST,
            LayoutLMv3ForQuestionAnswering,
            LayoutLMv3ForSequenceClassification,
            LayoutLMv3ForTokenClassification,
            LayoutLMv3Model,
            LayoutLMv3PreTrainedModel,
        )
        from .models.led import (
            LED_PRETRAINED_MODEL_ARCHIVE_LIST,
            LEDForConditionalGeneration,
            LEDForQuestionAnswering,
            LEDForSequenceClassification,
            LEDModel,
            LEDPreTrainedModel,
        )
        from .models.levit import (
            LEVIT_PRETRAINED_MODEL_ARCHIVE_LIST,
            LevitForImageClassification,
            LevitForImageClassificationWithTeacher,
            LevitModel,
            LevitPreTrainedModel,
        )
        from .models.lilt import (
            LILT_PRETRAINED_MODEL_ARCHIVE_LIST,
            LiltForQuestionAnswering,
            LiltForSequenceClassification,
            LiltForTokenClassification,
            LiltModel,
            LiltPreTrainedModel,
        )
        from .models.longformer import (
            LONGFORMER_PRETRAINED_MODEL_ARCHIVE_LIST,
            LongformerForMaskedLM,
            LongformerForMultipleChoice,
            LongformerForQuestionAnswering,
            LongformerForSequenceClassification,
            LongformerForTokenClassification,
            LongformerModel,
            LongformerPreTrainedModel,
            LongformerSelfAttention,
        )
        from .models.longt5 import (
            LONGT5_PRETRAINED_MODEL_ARCHIVE_LIST,
            LongT5EncoderModel,
            LongT5ForConditionalGeneration,
            LongT5Model,
            LongT5PreTrainedModel,
        )
        from .models.luke import (
            LUKE_PRETRAINED_MODEL_ARCHIVE_LIST,
            LukeForEntityClassification,
            LukeForEntityPairClassification,
            LukeForEntitySpanClassification,
            LukeForMaskedLM,
            LukeForMultipleChoice,
            LukeForQuestionAnswering,
            LukeForSequenceClassification,
            LukeForTokenClassification,
            LukeModel,
            LukePreTrainedModel,
        )
        from .models.lxmert import (
            LxmertEncoder,
            LxmertForPreTraining,
            LxmertForQuestionAnswering,
            LxmertModel,
            LxmertPreTrainedModel,
            LxmertVisualFeatureEncoder,
            LxmertXLayer,
        )
        from .models.m2m_100 import (
            M2M_100_PRETRAINED_MODEL_ARCHIVE_LIST,
            M2M100ForConditionalGeneration,
            M2M100Model,
            M2M100PreTrainedModel,
        )
        from .models.marian import MarianForCausalLM, MarianModel, MarianMTModel
        from .models.markuplm import (
            MARKUPLM_PRETRAINED_MODEL_ARCHIVE_LIST,
            MarkupLMForQuestionAnswering,
            MarkupLMForSequenceClassification,
            MarkupLMForTokenClassification,
            MarkupLMModel,
            MarkupLMPreTrainedModel,
        )
        from .models.maskformer import (
            MASKFORMER_PRETRAINED_MODEL_ARCHIVE_LIST,
            MaskFormerForInstanceSegmentation,
            MaskFormerModel,
            MaskFormerPreTrainedModel,
            MaskFormerSwinBackbone,
        )
        from .models.mbart import (
            MBartForCausalLM,
            MBartForConditionalGeneration,
            MBartForQuestionAnswering,
            MBartForSequenceClassification,
            MBartModel,
            MBartPreTrainedModel,
        )
        from .models.mctct import MCTCT_PRETRAINED_MODEL_ARCHIVE_LIST, MCTCTForCTC, MCTCTModel, MCTCTPreTrainedModel
        from .models.megatron_bert import (
            MEGATRON_BERT_PRETRAINED_MODEL_ARCHIVE_LIST,
            MegatronBertForCausalLM,
            MegatronBertForMaskedLM,
            MegatronBertForMultipleChoice,
            MegatronBertForNextSentencePrediction,
            MegatronBertForPreTraining,
            MegatronBertForQuestionAnswering,
            MegatronBertForSequenceClassification,
            MegatronBertForTokenClassification,
            MegatronBertModel,
            MegatronBertPreTrainedModel,
        )
        from .models.mmbt import MMBTForClassification, MMBTModel, ModalEmbeddings
        from .models.mobilebert import (
            MOBILEBERT_PRETRAINED_MODEL_ARCHIVE_LIST,
            MobileBertForMaskedLM,
            MobileBertForMultipleChoice,
            MobileBertForNextSentencePrediction,
            MobileBertForPreTraining,
            MobileBertForQuestionAnswering,
            MobileBertForSequenceClassification,
            MobileBertForTokenClassification,
            MobileBertLayer,
            MobileBertModel,
            MobileBertPreTrainedModel,
            load_tf_weights_in_mobilebert,
        )
        from .models.mobilenet_v1 import (
            MOBILENET_V1_PRETRAINED_MODEL_ARCHIVE_LIST,
            MobileNetV1ForImageClassification,
            MobileNetV1Model,
            MobileNetV1PreTrainedModel,
            load_tf_weights_in_mobilenet_v1,
        )
        from .models.mobilenet_v2 import (
            MOBILENET_V2_PRETRAINED_MODEL_ARCHIVE_LIST,
            MobileNetV2ForImageClassification,
            MobileNetV2ForSemanticSegmentation,
            MobileNetV2Model,
            MobileNetV2PreTrainedModel,
            load_tf_weights_in_mobilenet_v2,
        )
        from .models.mobilevit import (
            MOBILEVIT_PRETRAINED_MODEL_ARCHIVE_LIST,
            MobileViTForImageClassification,
            MobileViTForSemanticSegmentation,
            MobileViTModel,
            MobileViTPreTrainedModel,
        )
        from .models.mpnet import (
            MPNET_PRETRAINED_MODEL_ARCHIVE_LIST,
            MPNetForMaskedLM,
            MPNetForMultipleChoice,
            MPNetForQuestionAnswering,
            MPNetForSequenceClassification,
            MPNetForTokenClassification,
            MPNetLayer,
            MPNetModel,
            MPNetPreTrainedModel,
        )
        from .models.mt5 import MT5EncoderModel, MT5ForConditionalGeneration, MT5Model
        from .models.mvp import (
            MVP_PRETRAINED_MODEL_ARCHIVE_LIST,
            MvpForCausalLM,
            MvpForConditionalGeneration,
            MvpForQuestionAnswering,
            MvpForSequenceClassification,
            MvpModel,
            MvpPreTrainedModel,
        )
        from .models.nat import (
            NAT_PRETRAINED_MODEL_ARCHIVE_LIST,
            NatForImageClassification,
            NatModel,
            NatPreTrainedModel,
        )
        from .models.nezha import (
            NEZHA_PRETRAINED_MODEL_ARCHIVE_LIST,
            NezhaForMaskedLM,
            NezhaForMultipleChoice,
            NezhaForNextSentencePrediction,
            NezhaForPreTraining,
            NezhaForQuestionAnswering,
            NezhaForSequenceClassification,
            NezhaForTokenClassification,
            NezhaModel,
            NezhaPreTrainedModel,
        )
        from .models.nystromformer import (
            NYSTROMFORMER_PRETRAINED_MODEL_ARCHIVE_LIST,
            NystromformerForMaskedLM,
            NystromformerForMultipleChoice,
            NystromformerForQuestionAnswering,
            NystromformerForSequenceClassification,
            NystromformerForTokenClassification,
            NystromformerLayer,
            NystromformerModel,
            NystromformerPreTrainedModel,
        )
        from .models.openai import (
            OPENAI_GPT_PRETRAINED_MODEL_ARCHIVE_LIST,
            OpenAIGPTDoubleHeadsModel,
            OpenAIGPTForSequenceClassification,
            OpenAIGPTLMHeadModel,
            OpenAIGPTModel,
            OpenAIGPTPreTrainedModel,
            load_tf_weights_in_openai_gpt,
        )
        from .models.opt import (
            OPT_PRETRAINED_MODEL_ARCHIVE_LIST,
            OPTForCausalLM,
            OPTForQuestionAnswering,
            OPTForSequenceClassification,
            OPTModel,
            OPTPreTrainedModel,
        )
        from .models.owlvit import (
            OWLVIT_PRETRAINED_MODEL_ARCHIVE_LIST,
            OwlViTForObjectDetection,
            OwlViTModel,
            OwlViTPreTrainedModel,
            OwlViTTextModel,
            OwlViTVisionModel,
        )
        from .models.pegasus import (
            PegasusForCausalLM,
            PegasusForConditionalGeneration,
            PegasusModel,
            PegasusPreTrainedModel,
        )
        from .models.pegasus_x import (
            PEGASUS_X_PRETRAINED_MODEL_ARCHIVE_LIST,
            PegasusXForConditionalGeneration,
            PegasusXModel,
            PegasusXPreTrainedModel,
        )
        from .models.perceiver import (
            PERCEIVER_PRETRAINED_MODEL_ARCHIVE_LIST,
            PerceiverForImageClassificationConvProcessing,
            PerceiverForImageClassificationFourier,
            PerceiverForImageClassificationLearned,
            PerceiverForMaskedLM,
            PerceiverForMultimodalAutoencoding,
            PerceiverForOpticalFlow,
            PerceiverForSequenceClassification,
            PerceiverLayer,
            PerceiverModel,
            PerceiverPreTrainedModel,
        )
        from .models.plbart import (
            PLBART_PRETRAINED_MODEL_ARCHIVE_LIST,
            PLBartForCausalLM,
            PLBartForConditionalGeneration,
            PLBartForSequenceClassification,
            PLBartModel,
            PLBartPreTrainedModel,
        )
        from .models.poolformer import (
            POOLFORMER_PRETRAINED_MODEL_ARCHIVE_LIST,
            PoolFormerForImageClassification,
            PoolFormerModel,
            PoolFormerPreTrainedModel,
        )
        from .models.prophetnet import (
            PROPHETNET_PRETRAINED_MODEL_ARCHIVE_LIST,
            ProphetNetDecoder,
            ProphetNetEncoder,
            ProphetNetForCausalLM,
            ProphetNetForConditionalGeneration,
            ProphetNetModel,
            ProphetNetPreTrainedModel,
        )
        from .models.qdqbert import (
            QDQBERT_PRETRAINED_MODEL_ARCHIVE_LIST,
            QDQBertForMaskedLM,
            QDQBertForMultipleChoice,
            QDQBertForNextSentencePrediction,
            QDQBertForQuestionAnswering,
            QDQBertForSequenceClassification,
            QDQBertForTokenClassification,
            QDQBertLayer,
            QDQBertLMHeadModel,
            QDQBertModel,
            QDQBertPreTrainedModel,
            load_tf_weights_in_qdqbert,
        )
        from .models.rag import RagModel, RagPreTrainedModel, RagSequenceForGeneration, RagTokenForGeneration
        from .models.realm import (
            REALM_PRETRAINED_MODEL_ARCHIVE_LIST,
            RealmEmbedder,
            RealmForOpenQA,
            RealmKnowledgeAugEncoder,
            RealmPreTrainedModel,
            RealmReader,
            RealmRetriever,
            RealmScorer,
            load_tf_weights_in_realm,
        )
        from .models.reformer import (
            REFORMER_PRETRAINED_MODEL_ARCHIVE_LIST,
            ReformerAttention,
            ReformerForMaskedLM,
            ReformerForQuestionAnswering,
            ReformerForSequenceClassification,
            ReformerLayer,
            ReformerModel,
            ReformerModelWithLMHead,
            ReformerPreTrainedModel,
        )
        from .models.regnet import (
            REGNET_PRETRAINED_MODEL_ARCHIVE_LIST,
            RegNetForImageClassification,
            RegNetModel,
            RegNetPreTrainedModel,
        )
        from .models.rembert import (
            REMBERT_PRETRAINED_MODEL_ARCHIVE_LIST,
            RemBertForCausalLM,
            RemBertForMaskedLM,
            RemBertForMultipleChoice,
            RemBertForQuestionAnswering,
            RemBertForSequenceClassification,
            RemBertForTokenClassification,
            RemBertLayer,
            RemBertModel,
            RemBertPreTrainedModel,
            load_tf_weights_in_rembert,
        )
        from .models.resnet import (
            RESNET_PRETRAINED_MODEL_ARCHIVE_LIST,
            ResNetBackbone,
            ResNetForImageClassification,
            ResNetModel,
            ResNetPreTrainedModel,
        )
        from .models.retribert import RETRIBERT_PRETRAINED_MODEL_ARCHIVE_LIST, RetriBertModel, RetriBertPreTrainedModel
        from .models.roberta import (
            ROBERTA_PRETRAINED_MODEL_ARCHIVE_LIST,
            RobertaForCausalLM,
            RobertaForMaskedLM,
            RobertaForMultipleChoice,
            RobertaForQuestionAnswering,
            RobertaForSequenceClassification,
            RobertaForTokenClassification,
            RobertaModel,
            RobertaPreTrainedModel,
        )
        from .models.roc_bert import (
            ROC_BERT_PRETRAINED_MODEL_ARCHIVE_LIST,
            RoCBertForCausalLM,
            RoCBertForMaskedLM,
            RoCBertForMultipleChoice,
            RoCBertForPreTraining,
            RoCBertForQuestionAnswering,
            RoCBertForSequenceClassification,
            RoCBertForTokenClassification,
            RoCBertLayer,
            RoCBertModel,
            RoCBertPreTrainedModel,
            load_tf_weights_in_roc_bert,
        )
        from .models.roformer import (
            ROFORMER_PRETRAINED_MODEL_ARCHIVE_LIST,
            RoFormerForCausalLM,
            RoFormerForMaskedLM,
            RoFormerForMultipleChoice,
            RoFormerForQuestionAnswering,
            RoFormerForSequenceClassification,
            RoFormerForTokenClassification,
            RoFormerLayer,
            RoFormerModel,
            RoFormerPreTrainedModel,
            load_tf_weights_in_roformer,
        )
        from .models.segformer import (
            SEGFORMER_PRETRAINED_MODEL_ARCHIVE_LIST,
            SegformerDecodeHead,
            SegformerForImageClassification,
            SegformerForSemanticSegmentation,
            SegformerLayer,
            SegformerModel,
            SegformerPreTrainedModel,
        )
        from .models.sew import (
            SEW_PRETRAINED_MODEL_ARCHIVE_LIST,
            SEWForCTC,
            SEWForSequenceClassification,
            SEWModel,
            SEWPreTrainedModel,
        )
        from .models.sew_d import (
            SEW_D_PRETRAINED_MODEL_ARCHIVE_LIST,
            SEWDForCTC,
            SEWDForSequenceClassification,
            SEWDModel,
            SEWDPreTrainedModel,
        )
        from .models.speech_encoder_decoder import SpeechEncoderDecoderModel
        from .models.speech_to_text import (
            SPEECH_TO_TEXT_PRETRAINED_MODEL_ARCHIVE_LIST,
            Speech2TextForConditionalGeneration,
            Speech2TextModel,
            Speech2TextPreTrainedModel,
        )
        from .models.speech_to_text_2 import Speech2Text2ForCausalLM, Speech2Text2PreTrainedModel
        from .models.splinter import (
            SPLINTER_PRETRAINED_MODEL_ARCHIVE_LIST,
            SplinterForPreTraining,
            SplinterForQuestionAnswering,
            SplinterLayer,
            SplinterModel,
            SplinterPreTrainedModel,
        )
        from .models.squeezebert import (
            SQUEEZEBERT_PRETRAINED_MODEL_ARCHIVE_LIST,
            SqueezeBertForMaskedLM,
            SqueezeBertForMultipleChoice,
            SqueezeBertForQuestionAnswering,
            SqueezeBertForSequenceClassification,
            SqueezeBertForTokenClassification,
            SqueezeBertModel,
            SqueezeBertModule,
            SqueezeBertPreTrainedModel,
        )
        from .models.swin import (
            SWIN_PRETRAINED_MODEL_ARCHIVE_LIST,
            SwinForImageClassification,
            SwinForMaskedImageModeling,
            SwinModel,
            SwinPreTrainedModel,
        )
        from .models.swinv2 import (
            SWINV2_PRETRAINED_MODEL_ARCHIVE_LIST,
            Swinv2ForImageClassification,
            Swinv2ForMaskedImageModeling,
            Swinv2Model,
            Swinv2PreTrainedModel,
        )
        from .models.switch_transformers import (
            SWITCH_TRANSFORMERS_PRETRAINED_MODEL_ARCHIVE_LIST,
            SwitchTransformersEncoderModel,
            SwitchTransformersForConditionalGeneration,
            SwitchTransformersModel,
            SwitchTransformersPreTrainedModel,
            SwitchTransformersSparseMLP,
            SwitchTransformersTop1Router,
        )
        from .models.t5 import (
            T5_PRETRAINED_MODEL_ARCHIVE_LIST,
            T5EncoderModel,
            T5ForConditionalGeneration,
            T5Model,
            T5PreTrainedModel,
            load_tf_weights_in_t5,
        )
        from .models.tapas import (
            TAPAS_PRETRAINED_MODEL_ARCHIVE_LIST,
            TapasForMaskedLM,
            TapasForQuestionAnswering,
            TapasForSequenceClassification,
            TapasModel,
            TapasPreTrainedModel,
            load_tf_weights_in_tapas,
        )
        from .models.time_series_transformer import (
            TIME_SERIES_TRANSFORMER_PRETRAINED_MODEL_ARCHIVE_LIST,
            TimeSeriesTransformerForPrediction,
            TimeSeriesTransformerModel,
            TimeSeriesTransformerPreTrainedModel,
        )
        from .models.trajectory_transformer import (
            TRAJECTORY_TRANSFORMER_PRETRAINED_MODEL_ARCHIVE_LIST,
            TrajectoryTransformerModel,
            TrajectoryTransformerPreTrainedModel,
        )
        from .models.transfo_xl import (
            TRANSFO_XL_PRETRAINED_MODEL_ARCHIVE_LIST,
            AdaptiveEmbedding,
            TransfoXLForSequenceClassification,
            TransfoXLLMHeadModel,
            TransfoXLModel,
            TransfoXLPreTrainedModel,
            load_tf_weights_in_transfo_xl,
        )
        from .models.trocr import TROCR_PRETRAINED_MODEL_ARCHIVE_LIST, TrOCRForCausalLM, TrOCRPreTrainedModel
        from .models.unispeech import (
            UNISPEECH_PRETRAINED_MODEL_ARCHIVE_LIST,
            UniSpeechForCTC,
            UniSpeechForPreTraining,
            UniSpeechForSequenceClassification,
            UniSpeechModel,
            UniSpeechPreTrainedModel,
        )
        from .models.unispeech_sat import (
            UNISPEECH_SAT_PRETRAINED_MODEL_ARCHIVE_LIST,
            UniSpeechSatForAudioFrameClassification,
            UniSpeechSatForCTC,
            UniSpeechSatForPreTraining,
            UniSpeechSatForSequenceClassification,
            UniSpeechSatForXVector,
            UniSpeechSatModel,
            UniSpeechSatPreTrainedModel,
        )
        from .models.van import (
            VAN_PRETRAINED_MODEL_ARCHIVE_LIST,
            VanForImageClassification,
            VanModel,
            VanPreTrainedModel,
        )
        from .models.videomae import (
            VIDEOMAE_PRETRAINED_MODEL_ARCHIVE_LIST,
            VideoMAEForPreTraining,
            VideoMAEForVideoClassification,
            VideoMAEModel,
            VideoMAEPreTrainedModel,
        )
        from .models.vilt import (
            VILT_PRETRAINED_MODEL_ARCHIVE_LIST,
            ViltForImageAndTextRetrieval,
            ViltForImagesAndTextClassification,
            ViltForMaskedLM,
            ViltForQuestionAnswering,
            ViltForTokenClassification,
            ViltLayer,
            ViltModel,
            ViltPreTrainedModel,
        )
        from .models.vision_encoder_decoder import VisionEncoderDecoderModel
        from .models.vision_text_dual_encoder import VisionTextDualEncoderModel
        from .models.visual_bert import (
            VISUAL_BERT_PRETRAINED_MODEL_ARCHIVE_LIST,
            VisualBertForMultipleChoice,
            VisualBertForPreTraining,
            VisualBertForQuestionAnswering,
            VisualBertForRegionToPhraseAlignment,
            VisualBertForVisualReasoning,
            VisualBertLayer,
            VisualBertModel,
            VisualBertPreTrainedModel,
        )
        from .models.vit import (
            VIT_PRETRAINED_MODEL_ARCHIVE_LIST,
            ViTForImageClassification,
            ViTForMaskedImageModeling,
            ViTModel,
            ViTPreTrainedModel,
        )
        from .models.vit_mae import (
            VIT_MAE_PRETRAINED_MODEL_ARCHIVE_LIST,
            ViTMAEForPreTraining,
            ViTMAELayer,
            ViTMAEModel,
            ViTMAEPreTrainedModel,
        )
        from .models.vit_msn import (
            VIT_MSN_PRETRAINED_MODEL_ARCHIVE_LIST,
            ViTMSNForImageClassification,
            ViTMSNModel,
            ViTMSNPreTrainedModel,
        )
        from .models.wav2vec2 import (
            WAV_2_VEC_2_PRETRAINED_MODEL_ARCHIVE_LIST,
            Wav2Vec2ForAudioFrameClassification,
            Wav2Vec2ForCTC,
            Wav2Vec2ForMaskedLM,
            Wav2Vec2ForPreTraining,
            Wav2Vec2ForSequenceClassification,
            Wav2Vec2ForXVector,
            Wav2Vec2Model,
            Wav2Vec2PreTrainedModel,
        )
        from .models.wav2vec2_conformer import (
            WAV2VEC2_CONFORMER_PRETRAINED_MODEL_ARCHIVE_LIST,
            Wav2Vec2ConformerForAudioFrameClassification,
            Wav2Vec2ConformerForCTC,
            Wav2Vec2ConformerForPreTraining,
            Wav2Vec2ConformerForSequenceClassification,
            Wav2Vec2ConformerForXVector,
            Wav2Vec2ConformerModel,
            Wav2Vec2ConformerPreTrainedModel,
        )
        from .models.wavlm import (
            WAVLM_PRETRAINED_MODEL_ARCHIVE_LIST,
            WavLMForAudioFrameClassification,
            WavLMForCTC,
            WavLMForSequenceClassification,
            WavLMForXVector,
            WavLMModel,
            WavLMPreTrainedModel,
        )
        from .models.whisper import (
            WHISPER_PRETRAINED_MODEL_ARCHIVE_LIST,
            WhisperForConditionalGeneration,
            WhisperModel,
            WhisperPreTrainedModel,
        )
        from .models.x_clip import (
            XCLIP_PRETRAINED_MODEL_ARCHIVE_LIST,
            XCLIPModel,
            XCLIPPreTrainedModel,
            XCLIPTextModel,
            XCLIPVisionModel,
        )
        from .models.xglm import XGLM_PRETRAINED_MODEL_ARCHIVE_LIST, XGLMForCausalLM, XGLMModel, XGLMPreTrainedModel
        from .models.xlm import (
            XLM_PRETRAINED_MODEL_ARCHIVE_LIST,
            XLMForMultipleChoice,
            XLMForQuestionAnswering,
            XLMForQuestionAnsweringSimple,
            XLMForSequenceClassification,
            XLMForTokenClassification,
            XLMModel,
            XLMPreTrainedModel,
            XLMWithLMHeadModel,
        )
        from .models.xlm_prophetnet import (
            XLM_PROPHETNET_PRETRAINED_MODEL_ARCHIVE_LIST,
            XLMProphetNetDecoder,
            XLMProphetNetEncoder,
            XLMProphetNetForCausalLM,
            XLMProphetNetForConditionalGeneration,
            XLMProphetNetModel,
            XLMProphetNetPreTrainedModel,
        )
        from .models.xlm_roberta import (
            XLM_ROBERTA_PRETRAINED_MODEL_ARCHIVE_LIST,
            XLMRobertaForCausalLM,
            XLMRobertaForMaskedLM,
            XLMRobertaForMultipleChoice,
            XLMRobertaForQuestionAnswering,
            XLMRobertaForSequenceClassification,
            XLMRobertaForTokenClassification,
            XLMRobertaModel,
            XLMRobertaPreTrainedModel,
        )
        from .models.xlm_roberta_xl import (
            XLM_ROBERTA_XL_PRETRAINED_MODEL_ARCHIVE_LIST,
            XLMRobertaXLForCausalLM,
            XLMRobertaXLForMaskedLM,
            XLMRobertaXLForMultipleChoice,
            XLMRobertaXLForQuestionAnswering,
            XLMRobertaXLForSequenceClassification,
            XLMRobertaXLForTokenClassification,
            XLMRobertaXLModel,
            XLMRobertaXLPreTrainedModel,
        )
        from .models.xlnet import (
            XLNET_PRETRAINED_MODEL_ARCHIVE_LIST,
            XLNetForMultipleChoice,
            XLNetForQuestionAnswering,
            XLNetForQuestionAnsweringSimple,
            XLNetForSequenceClassification,
            XLNetForTokenClassification,
            XLNetLMHeadModel,
            XLNetModel,
            XLNetPreTrainedModel,
            load_tf_weights_in_xlnet,
        )
        from .models.yolos import (
            YOLOS_PRETRAINED_MODEL_ARCHIVE_LIST,
            YolosForObjectDetection,
            YolosModel,
            YolosPreTrainedModel,
        )
        from .models.yoso import (
            YOSO_PRETRAINED_MODEL_ARCHIVE_LIST,
            YosoForMaskedLM,
            YosoForMultipleChoice,
            YosoForQuestionAnswering,
            YosoForSequenceClassification,
            YosoForTokenClassification,
            YosoLayer,
            YosoModel,
            YosoPreTrainedModel,
        )

        # Optimization
        from .optimization import (
            Adafactor,
            AdamW,
            get_constant_schedule,
            get_constant_schedule_with_warmup,
            get_cosine_schedule_with_warmup,
            get_cosine_with_hard_restarts_schedule_with_warmup,
            get_linear_schedule_with_warmup,
            get_polynomial_decay_schedule_with_warmup,
            get_scheduler,
        )
        from .pytorch_utils import Conv1D, apply_chunking_to_forward, prune_layer

        # Trainer
        from .trainer import Trainer
        from .trainer_pt_utils import torch_distributed_zero_first
        from .trainer_seq2seq import Seq2SeqTrainer

    # TensorFlow
    try:
        if not is_tf_available():
            raise OptionalDependencyNotAvailable()
    except OptionalDependencyNotAvailable:
        # Import the same objects as dummies to get them in the namespace.
        # They will raise an import error if the user tries to instantiate / use them.
        from .utils.dummy_tf_objects import *
    else:
        from .benchmark.benchmark_args_tf import TensorFlowBenchmarkArguments

        # Benchmarks
        from .benchmark.benchmark_tf import TensorFlowBenchmark
        from .generation import (
            TFForcedBOSTokenLogitsProcessor,
            TFForcedEOSTokenLogitsProcessor,
            TFGenerationMixin,
            TFLogitsProcessor,
            TFLogitsProcessorList,
            TFLogitsWarper,
            TFMinLengthLogitsProcessor,
            TFNoBadWordsLogitsProcessor,
            TFNoRepeatNGramLogitsProcessor,
            TFRepetitionPenaltyLogitsProcessor,
            TFTemperatureLogitsWarper,
            TFTopKLogitsWarper,
            TFTopPLogitsWarper,
            tf_top_k_top_p_filtering,
        )
        from .keras_callbacks import KerasMetricCallback, PushToHubCallback
        from .modeling_tf_layoutlm import (
            TF_LAYOUTLM_PRETRAINED_MODEL_ARCHIVE_LIST,
            TFLayoutLMForMaskedLM,
            TFLayoutLMForQuestionAnswering,
            TFLayoutLMForSequenceClassification,
            TFLayoutLMForTokenClassification,
            TFLayoutLMMainLayer,
            TFLayoutLMModel,
            TFLayoutLMPreTrainedModel,
        )
        from .modeling_tf_utils import TFPreTrainedModel, TFSequenceSummary, TFSharedEmbeddings, shape_list

        # TensorFlow model imports
        from .models.albert import (
            TF_ALBERT_PRETRAINED_MODEL_ARCHIVE_LIST,
            TFAlbertForMaskedLM,
            TFAlbertForMultipleChoice,
            TFAlbertForPreTraining,
            TFAlbertForQuestionAnswering,
            TFAlbertForSequenceClassification,
            TFAlbertForTokenClassification,
            TFAlbertMainLayer,
            TFAlbertModel,
            TFAlbertPreTrainedModel,
        )
        from .models.auto import (
            TF_MODEL_FOR_CAUSAL_LM_MAPPING,
            TF_MODEL_FOR_DOCUMENT_QUESTION_ANSWERING_MAPPING,
            TF_MODEL_FOR_IMAGE_CLASSIFICATION_MAPPING,
            TF_MODEL_FOR_MASKED_IMAGE_MODELING_MAPPING,
            TF_MODEL_FOR_MASKED_LM_MAPPING,
            TF_MODEL_FOR_MULTIPLE_CHOICE_MAPPING,
            TF_MODEL_FOR_NEXT_SENTENCE_PREDICTION_MAPPING,
            TF_MODEL_FOR_PRETRAINING_MAPPING,
            TF_MODEL_FOR_QUESTION_ANSWERING_MAPPING,
            TF_MODEL_FOR_SEMANTIC_SEGMENTATION_MAPPING,
            TF_MODEL_FOR_SEQ_TO_SEQ_CAUSAL_LM_MAPPING,
            TF_MODEL_FOR_SEQUENCE_CLASSIFICATION_MAPPING,
            TF_MODEL_FOR_SPEECH_SEQ_2_SEQ_MAPPING,
            TF_MODEL_FOR_TABLE_QUESTION_ANSWERING_MAPPING,
            TF_MODEL_FOR_TOKEN_CLASSIFICATION_MAPPING,
            TF_MODEL_FOR_VISION_2_SEQ_MAPPING,
            TF_MODEL_MAPPING,
            TF_MODEL_WITH_LM_HEAD_MAPPING,
            TFAutoModel,
            TFAutoModelForCausalLM,
            TFAutoModelForDocumentQuestionAnswering,
            TFAutoModelForImageClassification,
            TFAutoModelForMaskedLM,
            TFAutoModelForMultipleChoice,
            TFAutoModelForNextSentencePrediction,
            TFAutoModelForPreTraining,
            TFAutoModelForQuestionAnswering,
            TFAutoModelForSemanticSegmentation,
            TFAutoModelForSeq2SeqLM,
            TFAutoModelForSequenceClassification,
            TFAutoModelForSpeechSeq2Seq,
            TFAutoModelForTableQuestionAnswering,
            TFAutoModelForTokenClassification,
            TFAutoModelForVision2Seq,
            TFAutoModelWithLMHead,
        )
        from .models.bart import TFBartForConditionalGeneration, TFBartModel, TFBartPretrainedModel
        from .models.bert import (
            TF_BERT_PRETRAINED_MODEL_ARCHIVE_LIST,
            TFBertEmbeddings,
            TFBertForMaskedLM,
            TFBertForMultipleChoice,
            TFBertForNextSentencePrediction,
            TFBertForPreTraining,
            TFBertForQuestionAnswering,
            TFBertForSequenceClassification,
            TFBertForTokenClassification,
            TFBertLMHeadModel,
            TFBertMainLayer,
            TFBertModel,
            TFBertPreTrainedModel,
        )
        from .models.blenderbot import (
            TFBlenderbotForConditionalGeneration,
            TFBlenderbotModel,
            TFBlenderbotPreTrainedModel,
        )
        from .models.blenderbot_small import (
            TFBlenderbotSmallForConditionalGeneration,
            TFBlenderbotSmallModel,
            TFBlenderbotSmallPreTrainedModel,
        )
        from .models.camembert import (
            TF_CAMEMBERT_PRETRAINED_MODEL_ARCHIVE_LIST,
            TFCamembertForCausalLM,
            TFCamembertForMaskedLM,
            TFCamembertForMultipleChoice,
            TFCamembertForQuestionAnswering,
            TFCamembertForSequenceClassification,
            TFCamembertForTokenClassification,
            TFCamembertModel,
            TFCamembertPreTrainedModel,
        )
        from .models.clip import (
            TF_CLIP_PRETRAINED_MODEL_ARCHIVE_LIST,
            TFCLIPModel,
            TFCLIPPreTrainedModel,
            TFCLIPTextModel,
            TFCLIPVisionModel,
        )
        from .models.convbert import (
            TF_CONVBERT_PRETRAINED_MODEL_ARCHIVE_LIST,
            TFConvBertForMaskedLM,
            TFConvBertForMultipleChoice,
            TFConvBertForQuestionAnswering,
            TFConvBertForSequenceClassification,
            TFConvBertForTokenClassification,
            TFConvBertLayer,
            TFConvBertModel,
            TFConvBertPreTrainedModel,
        )
        from .models.convnext import TFConvNextForImageClassification, TFConvNextModel, TFConvNextPreTrainedModel
        from .models.ctrl import (
            TF_CTRL_PRETRAINED_MODEL_ARCHIVE_LIST,
            TFCTRLForSequenceClassification,
            TFCTRLLMHeadModel,
            TFCTRLModel,
            TFCTRLPreTrainedModel,
        )
        from .models.cvt import (
            TF_CVT_PRETRAINED_MODEL_ARCHIVE_LIST,
            TFCvtForImageClassification,
            TFCvtModel,
            TFCvtPreTrainedModel,
        )
        from .models.data2vec import (
            TFData2VecVisionForImageClassification,
            TFData2VecVisionForSemanticSegmentation,
            TFData2VecVisionModel,
            TFData2VecVisionPreTrainedModel,
        )
        from .models.deberta import (
            TF_DEBERTA_PRETRAINED_MODEL_ARCHIVE_LIST,
            TFDebertaForMaskedLM,
            TFDebertaForQuestionAnswering,
            TFDebertaForSequenceClassification,
            TFDebertaForTokenClassification,
            TFDebertaModel,
            TFDebertaPreTrainedModel,
        )
        from .models.deberta_v2 import (
            TF_DEBERTA_V2_PRETRAINED_MODEL_ARCHIVE_LIST,
            TFDebertaV2ForMaskedLM,
            TFDebertaV2ForQuestionAnswering,
            TFDebertaV2ForSequenceClassification,
            TFDebertaV2ForTokenClassification,
            TFDebertaV2Model,
            TFDebertaV2PreTrainedModel,
        )
        from .models.deit import (
            TF_DEIT_PRETRAINED_MODEL_ARCHIVE_LIST,
            TFDeiTForImageClassification,
            TFDeiTForImageClassificationWithTeacher,
            TFDeiTForMaskedImageModeling,
            TFDeiTModel,
            TFDeiTPreTrainedModel,
        )
        from .models.distilbert import (
            TF_DISTILBERT_PRETRAINED_MODEL_ARCHIVE_LIST,
            TFDistilBertForMaskedLM,
            TFDistilBertForMultipleChoice,
            TFDistilBertForQuestionAnswering,
            TFDistilBertForSequenceClassification,
            TFDistilBertForTokenClassification,
            TFDistilBertMainLayer,
            TFDistilBertModel,
            TFDistilBertPreTrainedModel,
        )
        from .models.dpr import (
            TF_DPR_CONTEXT_ENCODER_PRETRAINED_MODEL_ARCHIVE_LIST,
            TF_DPR_QUESTION_ENCODER_PRETRAINED_MODEL_ARCHIVE_LIST,
            TF_DPR_READER_PRETRAINED_MODEL_ARCHIVE_LIST,
            TFDPRContextEncoder,
            TFDPRPretrainedContextEncoder,
            TFDPRPretrainedQuestionEncoder,
            TFDPRPretrainedReader,
            TFDPRQuestionEncoder,
            TFDPRReader,
        )
        from .models.electra import (
            TF_ELECTRA_PRETRAINED_MODEL_ARCHIVE_LIST,
            TFElectraForMaskedLM,
            TFElectraForMultipleChoice,
            TFElectraForPreTraining,
            TFElectraForQuestionAnswering,
            TFElectraForSequenceClassification,
            TFElectraForTokenClassification,
            TFElectraModel,
            TFElectraPreTrainedModel,
        )
        from .models.encoder_decoder import TFEncoderDecoderModel
        from .models.esm import (
            ESM_PRETRAINED_MODEL_ARCHIVE_LIST,
            TFEsmForMaskedLM,
            TFEsmForSequenceClassification,
            TFEsmForTokenClassification,
            TFEsmModel,
            TFEsmPreTrainedModel,
        )
        from .models.flaubert import (
            TF_FLAUBERT_PRETRAINED_MODEL_ARCHIVE_LIST,
            TFFlaubertForMultipleChoice,
            TFFlaubertForQuestionAnsweringSimple,
            TFFlaubertForSequenceClassification,
            TFFlaubertForTokenClassification,
            TFFlaubertModel,
            TFFlaubertPreTrainedModel,
            TFFlaubertWithLMHeadModel,
        )
        from .models.funnel import (
            TF_FUNNEL_PRETRAINED_MODEL_ARCHIVE_LIST,
            TFFunnelBaseModel,
            TFFunnelForMaskedLM,
            TFFunnelForMultipleChoice,
            TFFunnelForPreTraining,
            TFFunnelForQuestionAnswering,
            TFFunnelForSequenceClassification,
            TFFunnelForTokenClassification,
            TFFunnelModel,
            TFFunnelPreTrainedModel,
        )
        from .models.gpt2 import (
            TF_GPT2_PRETRAINED_MODEL_ARCHIVE_LIST,
            TFGPT2DoubleHeadsModel,
            TFGPT2ForSequenceClassification,
            TFGPT2LMHeadModel,
            TFGPT2MainLayer,
            TFGPT2Model,
            TFGPT2PreTrainedModel,
        )
        from .models.gptj import (
            TFGPTJForCausalLM,
            TFGPTJForQuestionAnswering,
            TFGPTJForSequenceClassification,
            TFGPTJModel,
            TFGPTJPreTrainedModel,
        )
        from .models.groupvit import (
            TF_GROUPVIT_PRETRAINED_MODEL_ARCHIVE_LIST,
            TFGroupViTModel,
            TFGroupViTPreTrainedModel,
            TFGroupViTTextModel,
            TFGroupViTVisionModel,
        )
        from .models.hubert import (
            TF_HUBERT_PRETRAINED_MODEL_ARCHIVE_LIST,
            TFHubertForCTC,
            TFHubertModel,
            TFHubertPreTrainedModel,
        )
        from .models.layoutlmv3 import (
            TF_LAYOUTLMV3_PRETRAINED_MODEL_ARCHIVE_LIST,
            TFLayoutLMv3ForQuestionAnswering,
            TFLayoutLMv3ForSequenceClassification,
            TFLayoutLMv3ForTokenClassification,
            TFLayoutLMv3Model,
            TFLayoutLMv3PreTrainedModel,
        )
        from .models.led import TFLEDForConditionalGeneration, TFLEDModel, TFLEDPreTrainedModel
        from .models.longformer import (
            TF_LONGFORMER_PRETRAINED_MODEL_ARCHIVE_LIST,
            TFLongformerForMaskedLM,
            TFLongformerForMultipleChoice,
            TFLongformerForQuestionAnswering,
            TFLongformerForSequenceClassification,
            TFLongformerForTokenClassification,
            TFLongformerModel,
            TFLongformerPreTrainedModel,
            TFLongformerSelfAttention,
        )
        from .models.lxmert import (
            TF_LXMERT_PRETRAINED_MODEL_ARCHIVE_LIST,
            TFLxmertForPreTraining,
            TFLxmertMainLayer,
            TFLxmertModel,
            TFLxmertPreTrainedModel,
            TFLxmertVisualFeatureEncoder,
        )
        from .models.marian import TFMarianModel, TFMarianMTModel, TFMarianPreTrainedModel
        from .models.mbart import TFMBartForConditionalGeneration, TFMBartModel, TFMBartPreTrainedModel
        from .models.mobilebert import (
            TF_MOBILEBERT_PRETRAINED_MODEL_ARCHIVE_LIST,
            TF_MOBILEVIT_PRETRAINED_MODEL_ARCHIVE_LIST,
            TFMobileBertForMaskedLM,
            TFMobileBertForMultipleChoice,
            TFMobileBertForNextSentencePrediction,
            TFMobileBertForPreTraining,
            TFMobileBertForQuestionAnswering,
            TFMobileBertForSequenceClassification,
            TFMobileBertForTokenClassification,
            TFMobileBertMainLayer,
            TFMobileBertModel,
            TFMobileBertPreTrainedModel,
            TFMobileViTForImageClassification,
            TFMobileViTForSemanticSegmentation,
            TFMobileViTModel,
            TFMobileViTPreTrainedModel,
        )
        from .models.mpnet import (
            TF_MPNET_PRETRAINED_MODEL_ARCHIVE_LIST,
            TFMPNetForMaskedLM,
            TFMPNetForMultipleChoice,
            TFMPNetForQuestionAnswering,
            TFMPNetForSequenceClassification,
            TFMPNetForTokenClassification,
            TFMPNetMainLayer,
            TFMPNetModel,
            TFMPNetPreTrainedModel,
        )
        from .models.mt5 import TFMT5EncoderModel, TFMT5ForConditionalGeneration, TFMT5Model
        from .models.openai import (
            TF_OPENAI_GPT_PRETRAINED_MODEL_ARCHIVE_LIST,
            TFOpenAIGPTDoubleHeadsModel,
            TFOpenAIGPTForSequenceClassification,
            TFOpenAIGPTLMHeadModel,
            TFOpenAIGPTMainLayer,
            TFOpenAIGPTModel,
            TFOpenAIGPTPreTrainedModel,
        )
        from .models.opt import TFOPTForCausalLM, TFOPTModel, TFOPTPreTrainedModel
        from .models.pegasus import TFPegasusForConditionalGeneration, TFPegasusModel, TFPegasusPreTrainedModel
        from .models.rag import TFRagModel, TFRagPreTrainedModel, TFRagSequenceForGeneration, TFRagTokenForGeneration
        from .models.regnet import (
            TF_REGNET_PRETRAINED_MODEL_ARCHIVE_LIST,
            TFRegNetForImageClassification,
            TFRegNetModel,
            TFRegNetPreTrainedModel,
        )
        from .models.rembert import (
            TF_REMBERT_PRETRAINED_MODEL_ARCHIVE_LIST,
            TFRemBertForCausalLM,
            TFRemBertForMaskedLM,
            TFRemBertForMultipleChoice,
            TFRemBertForQuestionAnswering,
            TFRemBertForSequenceClassification,
            TFRemBertForTokenClassification,
            TFRemBertLayer,
            TFRemBertModel,
            TFRemBertPreTrainedModel,
        )
        from .models.resnet import (
            TF_RESNET_PRETRAINED_MODEL_ARCHIVE_LIST,
            TFResNetForImageClassification,
            TFResNetModel,
            TFResNetPreTrainedModel,
        )
        from .models.roberta import (
            TF_ROBERTA_PRETRAINED_MODEL_ARCHIVE_LIST,
            TFRobertaForCausalLM,
            TFRobertaForMaskedLM,
            TFRobertaForMultipleChoice,
            TFRobertaForQuestionAnswering,
            TFRobertaForSequenceClassification,
            TFRobertaForTokenClassification,
            TFRobertaMainLayer,
            TFRobertaModel,
            TFRobertaPreTrainedModel,
        )
        from .models.roformer import (
            TF_ROFORMER_PRETRAINED_MODEL_ARCHIVE_LIST,
            TFRoFormerForCausalLM,
            TFRoFormerForMaskedLM,
            TFRoFormerForMultipleChoice,
            TFRoFormerForQuestionAnswering,
            TFRoFormerForSequenceClassification,
            TFRoFormerForTokenClassification,
            TFRoFormerLayer,
            TFRoFormerModel,
            TFRoFormerPreTrainedModel,
        )
        from .models.segformer import (
            TF_SEGFORMER_PRETRAINED_MODEL_ARCHIVE_LIST,
            TFSegformerDecodeHead,
            TFSegformerForImageClassification,
            TFSegformerForSemanticSegmentation,
            TFSegformerModel,
            TFSegformerPreTrainedModel,
        )
        from .models.speech_to_text import (
            TF_SPEECH_TO_TEXT_PRETRAINED_MODEL_ARCHIVE_LIST,
            TFSpeech2TextForConditionalGeneration,
            TFSpeech2TextModel,
            TFSpeech2TextPreTrainedModel,
        )
        from .models.swin import (
            TF_SWIN_PRETRAINED_MODEL_ARCHIVE_LIST,
            TFSwinForImageClassification,
            TFSwinForMaskedImageModeling,
            TFSwinModel,
            TFSwinPreTrainedModel,
        )
        from .models.t5 import (
            TF_T5_PRETRAINED_MODEL_ARCHIVE_LIST,
            TFT5EncoderModel,
            TFT5ForConditionalGeneration,
            TFT5Model,
            TFT5PreTrainedModel,
        )
        from .models.tapas import (
            TF_TAPAS_PRETRAINED_MODEL_ARCHIVE_LIST,
            TFTapasForMaskedLM,
            TFTapasForQuestionAnswering,
            TFTapasForSequenceClassification,
            TFTapasModel,
            TFTapasPreTrainedModel,
        )
        from .models.transfo_xl import (
            TF_TRANSFO_XL_PRETRAINED_MODEL_ARCHIVE_LIST,
            TFAdaptiveEmbedding,
            TFTransfoXLForSequenceClassification,
            TFTransfoXLLMHeadModel,
            TFTransfoXLMainLayer,
            TFTransfoXLModel,
            TFTransfoXLPreTrainedModel,
        )
        from .models.vision_encoder_decoder import TFVisionEncoderDecoderModel
        from .models.vit import TFViTForImageClassification, TFViTModel, TFViTPreTrainedModel
        from .models.vit_mae import TFViTMAEForPreTraining, TFViTMAEModel, TFViTMAEPreTrainedModel
        from .models.wav2vec2 import (
            TF_WAV_2_VEC_2_PRETRAINED_MODEL_ARCHIVE_LIST,
            TFWav2Vec2ForCTC,
            TFWav2Vec2Model,
            TFWav2Vec2PreTrainedModel,
        )
        from .models.whisper import (
            TF_WHISPER_PRETRAINED_MODEL_ARCHIVE_LIST,
            TFWhisperForConditionalGeneration,
            TFWhisperModel,
            TFWhisperPreTrainedModel,
        )
        from .models.xglm import (
            TF_XGLM_PRETRAINED_MODEL_ARCHIVE_LIST,
            TFXGLMForCausalLM,
            TFXGLMModel,
            TFXGLMPreTrainedModel,
        )
        from .models.xlm import (
            TF_XLM_PRETRAINED_MODEL_ARCHIVE_LIST,
            TFXLMForMultipleChoice,
            TFXLMForQuestionAnsweringSimple,
            TFXLMForSequenceClassification,
            TFXLMForTokenClassification,
            TFXLMMainLayer,
            TFXLMModel,
            TFXLMPreTrainedModel,
            TFXLMWithLMHeadModel,
        )
        from .models.xlm_roberta import (
            TF_XLM_ROBERTA_PRETRAINED_MODEL_ARCHIVE_LIST,
            TFXLMRobertaForMaskedLM,
            TFXLMRobertaForMultipleChoice,
            TFXLMRobertaForQuestionAnswering,
            TFXLMRobertaForSequenceClassification,
            TFXLMRobertaForTokenClassification,
            TFXLMRobertaModel,
        )
        from .models.xlnet import (
            TF_XLNET_PRETRAINED_MODEL_ARCHIVE_LIST,
            TFXLNetForMultipleChoice,
            TFXLNetForQuestionAnsweringSimple,
            TFXLNetForSequenceClassification,
            TFXLNetForTokenClassification,
            TFXLNetLMHeadModel,
            TFXLNetMainLayer,
            TFXLNetModel,
            TFXLNetPreTrainedModel,
        )

        # Optimization
        from .optimization_tf import AdamWeightDecay, GradientAccumulator, WarmUp, create_optimizer

        # Trainer
        from .trainer_tf import TFTrainer

    try:
        if not is_flax_available():
            raise OptionalDependencyNotAvailable()
    except OptionalDependencyNotAvailable:
        # Import the same objects as dummies to get them in the namespace.
        # They will raise an import error if the user tries to instantiate / use them.
        from .utils.dummy_flax_objects import *
    else:
        from .generation import (
            FlaxForcedBOSTokenLogitsProcessor,
            FlaxForcedEOSTokenLogitsProcessor,
            FlaxGenerationMixin,
            FlaxLogitsProcessor,
            FlaxLogitsProcessorList,
            FlaxLogitsWarper,
            FlaxMinLengthLogitsProcessor,
            FlaxTemperatureLogitsWarper,
            FlaxTopKLogitsWarper,
            FlaxTopPLogitsWarper,
        )
        from .modeling_flax_utils import FlaxPreTrainedModel

        # Flax model imports
        from .models.albert import (
            FlaxAlbertForMaskedLM,
            FlaxAlbertForMultipleChoice,
            FlaxAlbertForPreTraining,
            FlaxAlbertForQuestionAnswering,
            FlaxAlbertForSequenceClassification,
            FlaxAlbertForTokenClassification,
            FlaxAlbertModel,
            FlaxAlbertPreTrainedModel,
        )
        from .models.auto import (
            FLAX_MODEL_FOR_CAUSAL_LM_MAPPING,
            FLAX_MODEL_FOR_IMAGE_CLASSIFICATION_MAPPING,
            FLAX_MODEL_FOR_MASKED_LM_MAPPING,
            FLAX_MODEL_FOR_MULTIPLE_CHOICE_MAPPING,
            FLAX_MODEL_FOR_NEXT_SENTENCE_PREDICTION_MAPPING,
            FLAX_MODEL_FOR_PRETRAINING_MAPPING,
            FLAX_MODEL_FOR_QUESTION_ANSWERING_MAPPING,
            FLAX_MODEL_FOR_SEQ_TO_SEQ_CAUSAL_LM_MAPPING,
            FLAX_MODEL_FOR_SEQUENCE_CLASSIFICATION_MAPPING,
            FLAX_MODEL_FOR_TOKEN_CLASSIFICATION_MAPPING,
            FLAX_MODEL_FOR_VISION_2_SEQ_MAPPING,
            FLAX_MODEL_MAPPING,
            FlaxAutoModel,
            FlaxAutoModelForCausalLM,
            FlaxAutoModelForImageClassification,
            FlaxAutoModelForMaskedLM,
            FlaxAutoModelForMultipleChoice,
            FlaxAutoModelForNextSentencePrediction,
            FlaxAutoModelForPreTraining,
            FlaxAutoModelForQuestionAnswering,
            FlaxAutoModelForSeq2SeqLM,
            FlaxAutoModelForSequenceClassification,
            FlaxAutoModelForTokenClassification,
            FlaxAutoModelForVision2Seq,
        )
        from .models.bart import (
            FlaxBartDecoderPreTrainedModel,
            FlaxBartForCausalLM,
            FlaxBartForConditionalGeneration,
            FlaxBartForQuestionAnswering,
            FlaxBartForSequenceClassification,
            FlaxBartModel,
            FlaxBartPreTrainedModel,
        )
        from .models.beit import (
            FlaxBeitForImageClassification,
            FlaxBeitForMaskedImageModeling,
            FlaxBeitModel,
            FlaxBeitPreTrainedModel,
        )
        from .models.bert import (
            FlaxBertForCausalLM,
            FlaxBertForMaskedLM,
            FlaxBertForMultipleChoice,
            FlaxBertForNextSentencePrediction,
            FlaxBertForPreTraining,
            FlaxBertForQuestionAnswering,
            FlaxBertForSequenceClassification,
            FlaxBertForTokenClassification,
            FlaxBertModel,
            FlaxBertPreTrainedModel,
        )
        from .models.big_bird import (
            FlaxBigBirdForCausalLM,
            FlaxBigBirdForMaskedLM,
            FlaxBigBirdForMultipleChoice,
            FlaxBigBirdForPreTraining,
            FlaxBigBirdForQuestionAnswering,
            FlaxBigBirdForSequenceClassification,
            FlaxBigBirdForTokenClassification,
            FlaxBigBirdModel,
            FlaxBigBirdPreTrainedModel,
        )
        from .models.blenderbot import (
            FlaxBlenderbotForConditionalGeneration,
            FlaxBlenderbotModel,
            FlaxBlenderbotPreTrainedModel,
        )
        from .models.blenderbot_small import (
            FlaxBlenderbotSmallForConditionalGeneration,
            FlaxBlenderbotSmallModel,
            FlaxBlenderbotSmallPreTrainedModel,
        )
        from .models.clip import (
            FlaxCLIPModel,
            FlaxCLIPPreTrainedModel,
            FlaxCLIPTextModel,
            FlaxCLIPTextPreTrainedModel,
            FlaxCLIPVisionModel,
            FlaxCLIPVisionPreTrainedModel,
        )
        from .models.distilbert import (
            FlaxDistilBertForMaskedLM,
            FlaxDistilBertForMultipleChoice,
            FlaxDistilBertForQuestionAnswering,
            FlaxDistilBertForSequenceClassification,
            FlaxDistilBertForTokenClassification,
            FlaxDistilBertModel,
            FlaxDistilBertPreTrainedModel,
        )
        from .models.electra import (
            FlaxElectraForCausalLM,
            FlaxElectraForMaskedLM,
            FlaxElectraForMultipleChoice,
            FlaxElectraForPreTraining,
            FlaxElectraForQuestionAnswering,
            FlaxElectraForSequenceClassification,
            FlaxElectraForTokenClassification,
            FlaxElectraModel,
            FlaxElectraPreTrainedModel,
        )
        from .models.encoder_decoder import FlaxEncoderDecoderModel
        from .models.gpt2 import FlaxGPT2LMHeadModel, FlaxGPT2Model, FlaxGPT2PreTrainedModel
        from .models.gpt_neo import FlaxGPTNeoForCausalLM, FlaxGPTNeoModel, FlaxGPTNeoPreTrainedModel
        from .models.gptj import FlaxGPTJForCausalLM, FlaxGPTJModel, FlaxGPTJPreTrainedModel
        from .models.longt5 import FlaxLongT5ForConditionalGeneration, FlaxLongT5Model, FlaxLongT5PreTrainedModel
        from .models.marian import FlaxMarianModel, FlaxMarianMTModel, FlaxMarianPreTrainedModel
        from .models.mbart import (
            FlaxMBartForConditionalGeneration,
            FlaxMBartForQuestionAnswering,
            FlaxMBartForSequenceClassification,
            FlaxMBartModel,
            FlaxMBartPreTrainedModel,
        )
        from .models.mt5 import FlaxMT5EncoderModel, FlaxMT5ForConditionalGeneration, FlaxMT5Model
        from .models.opt import FlaxOPTForCausalLM, FlaxOPTModel, FlaxOPTPreTrainedModel
        from .models.pegasus import FlaxPegasusForConditionalGeneration, FlaxPegasusModel, FlaxPegasusPreTrainedModel
        from .models.roberta import (
            FlaxRobertaForCausalLM,
            FlaxRobertaForMaskedLM,
            FlaxRobertaForMultipleChoice,
            FlaxRobertaForQuestionAnswering,
            FlaxRobertaForSequenceClassification,
            FlaxRobertaForTokenClassification,
            FlaxRobertaModel,
            FlaxRobertaPreTrainedModel,
        )
        from .models.roformer import (
            FlaxRoFormerForMaskedLM,
            FlaxRoFormerForMultipleChoice,
            FlaxRoFormerForQuestionAnswering,
            FlaxRoFormerForSequenceClassification,
            FlaxRoFormerForTokenClassification,
            FlaxRoFormerModel,
            FlaxRoFormerPreTrainedModel,
        )
        from .models.speech_encoder_decoder import FlaxSpeechEncoderDecoderModel
        from .models.t5 import FlaxT5EncoderModel, FlaxT5ForConditionalGeneration, FlaxT5Model, FlaxT5PreTrainedModel
        from .models.vision_encoder_decoder import FlaxVisionEncoderDecoderModel
        from .models.vision_text_dual_encoder import FlaxVisionTextDualEncoderModel
        from .models.vit import FlaxViTForImageClassification, FlaxViTModel, FlaxViTPreTrainedModel
        from .models.wav2vec2 import (
            FlaxWav2Vec2ForCTC,
            FlaxWav2Vec2ForPreTraining,
            FlaxWav2Vec2Model,
            FlaxWav2Vec2PreTrainedModel,
        )
        from .models.xglm import FlaxXGLMForCausalLM, FlaxXGLMModel, FlaxXGLMPreTrainedModel
        from .models.xlm_roberta import (
            FlaxXLMRobertaForMaskedLM,
            FlaxXLMRobertaForMultipleChoice,
            FlaxXLMRobertaForQuestionAnswering,
            FlaxXLMRobertaForSequenceClassification,
            FlaxXLMRobertaForTokenClassification,
            FlaxXLMRobertaModel,
        )

else:
    import sys

    sys.modules[__name__] = _LazyModule(
        __name__,
        globals()["__file__"],
        _import_structure,
        module_spec=__spec__,
        extra_objects={"__version__": __version__},
    )


if not is_tf_available() and not is_torch_available() and not is_flax_available():
    logger.warning(
        "None of PyTorch, TensorFlow >= 2.0, or Flax have been found. "
        "Models won't be available and only tokenizers, configuration "
        "and file/data utilities can be used."
    )<|MERGE_RESOLUTION|>--- conflicted
+++ resolved
@@ -885,44 +885,6 @@
     _import_structure["modeling_utils"] = ["PreTrainedModel"]
 
     # PyTorch models structure
-<<<<<<< HEAD
-
-    _import_structure["models.biogpt"].extend(
-        [
-            "BIOGPT_PRETRAINED_MODEL_ARCHIVE_LIST",
-            "BioGptForCausalLM",
-            "BioGptModel",
-            "BioGptPreTrainedModel",
-        ]
-    )
-
-    _import_structure["models.roc_bert"].extend(
-        [
-            "ROC_BERT_PRETRAINED_MODEL_ARCHIVE_LIST",
-            "RoCBertForMaskedLM",
-            "RoCBertForCausalLM",
-            "RoCBertForMultipleChoice",
-            "RoCBertForQuestionAnswering",
-            "RoCBertForSequenceClassification",
-            "RoCBertForTokenClassification",
-            "RoCBertLayer",
-            "RoCBertModel",
-            "RoCBertForPreTraining",
-            "RoCBertPreTrainedModel",
-            "load_tf_weights_in_roc_bert",
-        ]
-    )
-
-    _import_structure["models.time_series_transformer"].extend(
-        [
-            "TIME_SERIES_TRANSFORMER_PRETRAINED_MODEL_ARCHIVE_LIST",
-            "TimeSeriesTransformerForPrediction",
-            "TimeSeriesTransformerModel",
-            "TimeSeriesTransformerPreTrainedModel",
-        ]
-    )
-=======
->>>>>>> 5011efbe
     _import_structure["models.albert"].extend(
         [
             "ALBERT_PRETRAINED_MODEL_ARCHIVE_LIST",
@@ -1082,6 +1044,14 @@
             "BigBirdPegasusForSequenceClassification",
             "BigBirdPegasusModel",
             "BigBirdPegasusPreTrainedModel",
+        ]
+    )
+    _import_structure["models.biogpt"].extend(
+        [
+            "BIOGPT_PRETRAINED_MODEL_ARCHIVE_LIST",
+            "BioGptForCausalLM",
+            "BioGptModel",
+            "BioGptPreTrainedModel",
         ]
     )
     _import_structure["models.blenderbot"].extend(
