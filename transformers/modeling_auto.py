# coding=utf-8
# Copyright 2018 The HuggingFace Inc. team.
#
# Licensed under the Apache License, Version 2.0 (the "License");
# you may not use this file except in compliance with the License.
# You may obtain a copy of the License at
#
#     http://www.apache.org/licenses/LICENSE-2.0
#
# Unless required by applicable law or agreed to in writing, software
# distributed under the License is distributed on an "AS IS" BASIS,
# WITHOUT WARRANTIES OR CONDITIONS OF ANY KIND, either express or implied.
# See the License for the specific language governing permissions and
# limitations under the License.
""" Auto Model class. """

from __future__ import absolute_import, division, print_function, unicode_literals

import logging

from .modeling_bert import BertModel, BertForMaskedLM, BertForSequenceClassification, BertForQuestionAnswering
from .modeling_openai import OpenAIGPTModel, OpenAIGPTLMHeadModel
from .modeling_gpt2 import GPT2Model, GPT2LMHeadModel
from .modeling_ctrl import CTRLModel, CTRLLMHeadModel
from .modeling_transfo_xl import TransfoXLModel, TransfoXLLMHeadModel
from .modeling_xlnet import XLNetModel, XLNetLMHeadModel, XLNetForSequenceClassification, XLNetForQuestionAnswering
from .modeling_xlm import XLMModel, XLMWithLMHeadModel, XLMForSequenceClassification, XLMForQuestionAnswering
from .modeling_roberta import RobertaModel, RobertaForMaskedLM, RobertaForSequenceClassification
from .modeling_distilbert import DistilBertModel, DistilBertForQuestionAnswering, DistilBertForMaskedLM, DistilBertForSequenceClassification
<<<<<<< HEAD
from .modeling_unilm import UnilmModel, UnilmForSeq2Seq, UnilmForSeq2SeqDecode
=======
from .modeling_camembert import CamembertModel, CamembertForMaskedLM, CamembertForSequenceClassification, CamembertForMultipleChoice
from .modeling_albert import AlbertModel, AlbertForMaskedLM, AlbertForSequenceClassification, AlbertForQuestionAnswering
>>>>>>> 7296f101

from .modeling_utils import PreTrainedModel, SequenceSummary

from .file_utils import add_start_docstrings

logger = logging.getLogger(__name__)


class AutoModel(object):
    r"""
        :class:`~transformers.AutoModel` is a generic model class
        that will be instantiated as one of the base model classes of the library
        when created with the `AutoModel.from_pretrained(pretrained_model_name_or_path)`
        class method.

        The `from_pretrained()` method takes care of returning the correct model class instance
        using pattern matching on the `pretrained_model_name_or_path` string.

        The base model class to instantiate is selected as the first pattern matching
        in the `pretrained_model_name_or_path` string (in the following order):
            - contains `distilbert`: DistilBertModel (DistilBERT model)
            - contains `albert`: AlbertModel (ALBERT model)
            - contains `camembert`: CamembertModel (CamemBERT model)
            - contains `roberta`: RobertaModel (RoBERTa model)
            - contains `bert`: BertModel (Bert model)
            - contains `openai-gpt`: OpenAIGPTModel (OpenAI GPT model)
            - contains `gpt2`: GPT2Model (OpenAI GPT-2 model)
            - contains `transfo-xl`: TransfoXLModel (Transformer-XL model)
            - contains `xlnet`: XLNetModel (XLNet model)
            - contains `xlm`: XLMModel (XLM model)
            - contains `ctrl`: CTRLModel (Salesforce CTRL  model)

        This class cannot be instantiated using `__init__()` (throws an error).
    """

    def __init__(self):
        raise EnvironmentError("AutoModel is designed to be instantiated "
                               "using the `AutoModel.from_pretrained(pretrained_model_name_or_path)` method.")

    @classmethod
    def from_pretrained(cls, pretrained_model_name_or_path, *model_args, **kwargs):
        r""" Instantiates one of the base model classes of the library
        from a pre-trained model configuration.

        The model class to instantiate is selected as the first pattern matching
        in the `pretrained_model_name_or_path` string (in the following order):
            - contains `distilbert`: DistilBertModel (DistilBERT model)
            - contains `albert`: AlbertModel (ALBERT model)
            - contains `camembert`: CamembertModel (CamemBERT model)
            - contains `roberta`: RobertaModel (RoBERTa model)
            - contains `bert`: BertModel (Bert model)
            - contains `openai-gpt`: OpenAIGPTModel (OpenAI GPT model)
            - contains `gpt2`: GPT2Model (OpenAI GPT-2 model)
            - contains `transfo-xl`: TransfoXLModel (Transformer-XL model)
            - contains `xlnet`: XLNetModel (XLNet model)
            - contains `xlm`: XLMModel (XLM model)
            - contains `ctrl`: CTRLModel (Salesforce CTRL model)

            The model is set in evaluation mode by default using `model.eval()` (Dropout modules are deactivated)
            To train the model, you should first set it back in training mode with `model.train()`

        Params:
            pretrained_model_name_or_path: either:

                - a string with the `shortcut name` of a pre-trained model to load from cache or download, e.g.: ``bert-base-uncased``.
                - a string with the `identifier name` of a pre-trained model that was user-uploaded to our S3, e.g.: ``dbmdz/bert-base-german-cased``.
                - a path to a `directory` containing model weights saved using :func:`~transformers.PreTrainedModel.save_pretrained`, e.g.: ``./my_model_directory/``.
                - a path or url to a `tensorflow index checkpoint file` (e.g. `./tf_model/model.ckpt.index`). In this case, ``from_tf`` should be set to True and a configuration object should be provided as ``config`` argument. This loading path is slower than converting the TensorFlow checkpoint in a PyTorch model using the provided conversion scripts and loading the PyTorch model afterwards.

            model_args: (`optional`) Sequence of positional arguments:
                All remaning positional arguments will be passed to the underlying model's ``__init__`` method

            config: (`optional`) instance of a class derived from :class:`~transformers.PretrainedConfig`:
                Configuration for the model to use instead of an automatically loaded configuation. Configuration can be automatically loaded when:

                - the model is a model provided by the library (loaded with the ``shortcut-name`` string of a pretrained model), or
                - the model was saved using :func:`~transformers.PreTrainedModel.save_pretrained` and is reloaded by suppling the save directory.
                - the model is loaded by suppling a local directory as ``pretrained_model_name_or_path`` and a configuration JSON file named `config.json` is found in the directory.

            state_dict: (`optional`) dict:
                an optional state dictionnary for the model to use instead of a state dictionary loaded from saved weights file.
                This option can be used if you want to create a model from a pretrained configuration but load your own weights.
                In this case though, you should check if using :func:`~transformers.PreTrainedModel.save_pretrained` and :func:`~transformers.PreTrainedModel.from_pretrained` is not a simpler option.

            cache_dir: (`optional`) string:
                Path to a directory in which a downloaded pre-trained model
                configuration should be cached if the standard cache should not be used.

            force_download: (`optional`) boolean, default False:
                Force to (re-)download the model weights and configuration files and override the cached versions if they exists.

            resume_download: (`optional`) boolean, default False:
                Do not delete incompletely recieved file. Attempt to resume the download if such a file exists.

            proxies: (`optional`) dict, default None:
                A dictionary of proxy servers to use by protocol or endpoint, e.g.: {'http': 'foo.bar:3128', 'http://hostname': 'foo.bar:4012'}.
                The proxies are used on each request.

            output_loading_info: (`optional`) boolean:
                Set to ``True`` to also return a dictionnary containing missing keys, unexpected keys and error messages.

            kwargs: (`optional`) Remaining dictionary of keyword arguments:
                Can be used to update the configuration object (after it being loaded) and initiate the model. (e.g. ``output_attention=True``). Behave differently depending on whether a `config` is provided or automatically loaded:

                - If a configuration is provided with ``config``, ``**kwargs`` will be directly passed to the underlying model's ``__init__`` method (we assume all relevant updates to the configuration have already been done)
                - If a configuration is not provided, ``kwargs`` will be first passed to the configuration class initialization function (:func:`~transformers.PretrainedConfig.from_pretrained`). Each key of ``kwargs`` that corresponds to a configuration attribute will be used to override said attribute with the supplied ``kwargs`` value. Remaining keys that do not correspond to any configuration attribute will be passed to the underlying model's ``__init__`` function.

        Examples::

            model = AutoModel.from_pretrained('bert-base-uncased')    # Download model and configuration from S3 and cache.
            model = AutoModel.from_pretrained('./test/bert_model/')  # E.g. model was saved using `save_pretrained('./test/saved_model/')`
            model = AutoModel.from_pretrained('bert-base-uncased', output_attention=True)  # Update configuration during loading
            assert model.config.output_attention == True
            # Loading from a TF checkpoint file instead of a PyTorch model (slower)
            config = AutoConfig.from_json_file('./tf_model/bert_tf_model_config.json')
            model = AutoModel.from_pretrained('./tf_model/bert_tf_checkpoint.ckpt.index', from_tf=True, config=config)

        """
        if 'distilbert' in pretrained_model_name_or_path:
            return DistilBertModel.from_pretrained(pretrained_model_name_or_path, *model_args, **kwargs)
        elif 'albert' in pretrained_model_name_or_path:
            return AlbertModel.from_pretrained(pretrained_model_name_or_path, *model_args, **kwargs)
        elif 'camembert' in pretrained_model_name_or_path:
            return CamembertModel.from_pretrained(pretrained_model_name_or_path, *model_args, **kwargs)
        elif 'roberta' in pretrained_model_name_or_path:
            return RobertaModel.from_pretrained(pretrained_model_name_or_path, *model_args, **kwargs)
        elif 'bert' in pretrained_model_name_or_path:
            return BertModel.from_pretrained(pretrained_model_name_or_path, *model_args, **kwargs)
        elif 'openai-gpt' in pretrained_model_name_or_path:
            return OpenAIGPTModel.from_pretrained(pretrained_model_name_or_path, *model_args, **kwargs)
        elif 'gpt2' in pretrained_model_name_or_path:
            return GPT2Model.from_pretrained(pretrained_model_name_or_path, *model_args, **kwargs)
        elif 'transfo-xl' in pretrained_model_name_or_path:
            return TransfoXLModel.from_pretrained(pretrained_model_name_or_path, *model_args, **kwargs)
        elif 'xlnet' in pretrained_model_name_or_path:
            return XLNetModel.from_pretrained(pretrained_model_name_or_path, *model_args, **kwargs)
        elif 'xlm' in pretrained_model_name_or_path:
            return XLMModel.from_pretrained(pretrained_model_name_or_path, *model_args, **kwargs)
        elif 'ctrl' in pretrained_model_name_or_path:
            return CTRLModel.from_pretrained(pretrained_model_name_or_path, *model_args, **kwargs)
        elif 'unilm' in pretrained_model_name_or_path:
            return UnilmModel.from_pretrained(pretrained_model_name_or_path, *model_args, **kwargs)
        raise ValueError("Unrecognized model identifier in {}. Should contains one of "
                         "'bert', 'openai-gpt', 'gpt2', 'transfo-xl', 'xlnet', "
<<<<<<< HEAD
                         "'xlm', 'roberta, 'ctrl', 'unilm'".format(pretrained_model_name_or_path))


class AutoModelForSeq2Seq(object):
    r"""
        :class:`~transformers.AutoModelForSeq2Seq` is a generic model class
        that will be instantiated as one of the language modeling model classes of the library
        when created with the `AutoModelForSeq2Seq.from_pretrained(pretrained_model_name_or_path)`
        class method.

        The `from_pretrained()` method takes care of returning the correct model class instance
        using pattern matching on the `pretrained_model_name_or_path` string.

        The model class to instantiate is selected as the first pattern matching
        in the `pretrained_model_name_or_path` string (in the following order):
            - contains `unilm`: UnilmForSeq2Seq (UniLM model)

        This class cannot be instantiated using `__init__()` (throws an error).
    """

    def __init__(self):
        raise EnvironmentError("AutoModelForSeq2Seq is designed to be instantiated "
                               "using the `AutoModelForSeq2Seq.from_pretrained(pretrained_model_name_or_path)` method.")

    @classmethod
    def from_pretrained(cls, pretrained_model_name_or_path, *model_args, **kwargs):
        r""" Instantiates one of the language modeling model classes of the library
        from a pre-trained model configuration.

        The `from_pretrained()` method takes care of returning the correct model class instance
        using pattern matching on the `pretrained_model_name_or_path` string.

        The model class to instantiate is selected as the first pattern matching
        in the `pretrained_model_name_or_path` string (in the following order):
            - contains `unilm`: UnilmForSeq2Seq (UniLM model)

        The model is set in evaluation mode by default using `model.eval()` (Dropout modules are deactivated)
        To train the model, you should first set it back in training mode with `model.train()`

        Params:
            pretrained_model_name_or_path: either:

                - a string with the `shortcut name` of a pre-trained model to load from cache or download, e.g.: ``bert-base-uncased``.
                - a path to a `directory` containing model weights saved using :func:`~transformers.PreTrainedModel.save_pretrained`, e.g.: ``./my_model_directory/``.
                - a path or url to a `tensorflow index checkpoint file` (e.g. `./tf_model/model.ckpt.index`). In this case, ``from_tf`` should be set to True and a configuration object should be provided as ``config`` argument. This loading path is slower than converting the TensorFlow checkpoint in a PyTorch model using the provided conversion scripts and loading the PyTorch model afterwards.

            model_args: (`optional`) Sequence of positional arguments:
                All remaning positional arguments will be passed to the underlying model's ``__init__`` method

            config: (`optional`) instance of a class derived from :class:`~transformers.PretrainedConfig`:
                Configuration for the model to use instead of an automatically loaded configuation. Configuration can be automatically loaded when:

                - the model is a model provided by the library (loaded with the ``shortcut-name`` string of a pretrained model), or
                - the model was saved using :func:`~transformers.PreTrainedModel.save_pretrained` and is reloaded by suppling the save directory.
                - the model is loaded by suppling a local directory as ``pretrained_model_name_or_path`` and a configuration JSON file named `config.json` is found in the directory.

            state_dict: (`optional`) dict:
                an optional state dictionnary for the model to use instead of a state dictionary loaded from saved weights file.
                This option can be used if you want to create a model from a pretrained configuration but load your own weights.
                In this case though, you should check if using :func:`~transformers.PreTrainedModel.save_pretrained` and :func:`~transformers.PreTrainedModel.from_pretrained` is not a simpler option.

            cache_dir: (`optional`) string:
                Path to a directory in which a downloaded pre-trained model
                configuration should be cached if the standard cache should not be used.

            force_download: (`optional`) boolean, default False:
                Force to (re-)download the model weights and configuration files and override the cached versions if they exists.

            proxies: (`optional`) dict, default None:
                A dictionary of proxy servers to use by protocol or endpoint, e.g.: {'http': 'foo.bar:3128', 'http://hostname': 'foo.bar:4012'}.
                The proxies are used on each request.

            output_loading_info: (`optional`) boolean:
                Set to ``True`` to also return a dictionnary containing missing keys, unexpected keys and error messages.

            kwargs: (`optional`) Remaining dictionary of keyword arguments:
                Can be used to update the configuration object (after it being loaded) and initiate the model. (e.g. ``output_attention=True``). Behave differently depending on whether a `config` is provided or automatically loaded:

                - If a configuration is provided with ``config``, ``**kwargs`` will be directly passed to the underlying model's ``__init__`` method (we assume all relevant updates to the configuration have already been done)
                - If a configuration is not provided, ``kwargs`` will be first passed to the configuration class initialization function (:func:`~transformers.PretrainedConfig.from_pretrained`). Each key of ``kwargs`` that corresponds to a configuration attribute will be used to override said attribute with the supplied ``kwargs`` value. Remaining keys that do not correspond to any configuration attribute will be passed to the underlying model's ``__init__`` function.

        Examples::

            model = AutoModelForSeq2Seq.from_pretrained('unilm-large-cased')    # Download model and configuration from S3 and cache.
            model = AutoModelForSeq2Seq.from_pretrained('./test/unilm_model/')  # E.g. model was saved using `save_pretrained('./test/saved_model/')`

        """
        if 'unilm' in pretrained_model_name_or_path:
            return UnilmForSeq2Seq.from_pretrained(pretrained_model_name_or_path, *model_args, **kwargs)
        raise ValueError("Unrecognized model identifier in {}. Should contains one of "
                         "'unilm'".format(pretrained_model_name_or_path))


class AutoModelForSeq2SeqDecode(object):
    r"""
        :class:`~transformers.AutoModelForSeq2SeqDecode` is a generic model class
        that will be instantiated as one of the language modeling model classes of the library
        when created with the `AutoModelForSeq2SeqDecode.from_pretrained(pretrained_model_name_or_path)`
        class method.

        The `from_pretrained()` method takes care of returning the correct model class instance
        using pattern matching on the `pretrained_model_name_or_path` string.

        The model class to instantiate is selected as the first pattern matching
        in the `pretrained_model_name_or_path` string (in the following order):
            - contains `unilm`: UnilmForSeq2Seq (UniLM model)

        This class cannot be instantiated using `__init__()` (throws an error).
    """

    def __init__(self):
        raise EnvironmentError("AutoModelForSeq2SeqDecode is designed to be instantiated "
                               "using the `AutoModelForSeq2SeqDecode.from_pretrained(pretrained_model_name_or_path)` method.")

    @classmethod
    def from_pretrained(cls, pretrained_model_name_or_path, *model_args, **kwargs):
        r""" Instantiates one of the language modeling model classes of the library
        from a pre-trained model configuration.

        The `from_pretrained()` method takes care of returning the correct model class instance
        using pattern matching on the `pretrained_model_name_or_path` string.

        The model class to instantiate is selected as the first pattern matching
        in the `pretrained_model_name_or_path` string (in the following order):
            - contains `unilm`: UnilmForSeq2Seq (UniLM model)

        The model is set in evaluation mode by default using `model.eval()` (Dropout modules are deactivated)
        To train the model, you should first set it back in training mode with `model.train()`

        Params:
            pretrained_model_name_or_path: either:

                - a string with the `shortcut name` of a pre-trained model to load from cache or download, e.g.: ``bert-base-uncased``.
                - a path to a `directory` containing model weights saved using :func:`~transformers.PreTrainedModel.save_pretrained`, e.g.: ``./my_model_directory/``.
                - a path or url to a `tensorflow index checkpoint file` (e.g. `./tf_model/model.ckpt.index`). In this case, ``from_tf`` should be set to True and a configuration object should be provided as ``config`` argument. This loading path is slower than converting the TensorFlow checkpoint in a PyTorch model using the provided conversion scripts and loading the PyTorch model afterwards.

            model_args: (`optional`) Sequence of positional arguments:
                All remaning positional arguments will be passed to the underlying model's ``__init__`` method

            config: (`optional`) instance of a class derived from :class:`~transformers.PretrainedConfig`:
                Configuration for the model to use instead of an automatically loaded configuation. Configuration can be automatically loaded when:

                - the model is a model provided by the library (loaded with the ``shortcut-name`` string of a pretrained model), or
                - the model was saved using :func:`~transformers.PreTrainedModel.save_pretrained` and is reloaded by suppling the save directory.
                - the model is loaded by suppling a local directory as ``pretrained_model_name_or_path`` and a configuration JSON file named `config.json` is found in the directory.

            state_dict: (`optional`) dict:
                an optional state dictionnary for the model to use instead of a state dictionary loaded from saved weights file.
                This option can be used if you want to create a model from a pretrained configuration but load your own weights.
                In this case though, you should check if using :func:`~transformers.PreTrainedModel.save_pretrained` and :func:`~transformers.PreTrainedModel.from_pretrained` is not a simpler option.

            cache_dir: (`optional`) string:
                Path to a directory in which a downloaded pre-trained model
                configuration should be cached if the standard cache should not be used.

            force_download: (`optional`) boolean, default False:
                Force to (re-)download the model weights and configuration files and override the cached versions if they exists.

            proxies: (`optional`) dict, default None:
                A dictionary of proxy servers to use by protocol or endpoint, e.g.: {'http': 'foo.bar:3128', 'http://hostname': 'foo.bar:4012'}.
                The proxies are used on each request.

            output_loading_info: (`optional`) boolean:
                Set to ``True`` to also return a dictionnary containing missing keys, unexpected keys and error messages.

            kwargs: (`optional`) Remaining dictionary of keyword arguments:
                Can be used to update the configuration object (after it being loaded) and initiate the model. (e.g. ``output_attention=True``). Behave differently depending on whether a `config` is provided or automatically loaded:

                - If a configuration is provided with ``config``, ``**kwargs`` will be directly passed to the underlying model's ``__init__`` method (we assume all relevant updates to the configuration have already been done)
                - If a configuration is not provided, ``kwargs`` will be first passed to the configuration class initialization function (:func:`~transformers.PretrainedConfig.from_pretrained`). Each key of ``kwargs`` that corresponds to a configuration attribute will be used to override said attribute with the supplied ``kwargs`` value. Remaining keys that do not correspond to any configuration attribute will be passed to the underlying model's ``__init__`` function.

        Examples::

            model = AutoModelForSeq2SeqDecode.from_pretrained('unilm-large-cased')    # Download model and configuration from S3 and cache.
            model = AutoModelForSeq2SeqDecode.from_pretrained('./test/unilm_model/')  # E.g. model was saved using `save_pretrained('./test/saved_model/')`

        """
        if 'unilm' in pretrained_model_name_or_path:
            return UnilmForSeq2SeqDecode.from_pretrained(pretrained_model_name_or_path, *model_args, **kwargs)
        raise ValueError("Unrecognized model identifier in {}. Should contains one of "
                         "'unilm'".format(pretrained_model_name_or_path))
=======
                         "'xlm', 'roberta, 'ctrl', 'distilbert', 'camembert', 'albert'".format(pretrained_model_name_or_path))
>>>>>>> 7296f101


class AutoModelWithLMHead(object):
    r"""
        :class:`~transformers.AutoModelWithLMHead` is a generic model class
        that will be instantiated as one of the language modeling model classes of the library
        when created with the `AutoModelWithLMHead.from_pretrained(pretrained_model_name_or_path)`
        class method.

        The `from_pretrained()` method takes care of returning the correct model class instance
        using pattern matching on the `pretrained_model_name_or_path` string.

        The model class to instantiate is selected as the first pattern matching
        in the `pretrained_model_name_or_path` string (in the following order):
            - contains `distilbert`: DistilBertForMaskedLM (DistilBERT model)
            - contains `albert`: AlbertForMaskedLM (ALBERT model)
            - contains `camembert`: CamembertForMaskedLM (CamemBERT model)
            - contains `roberta`: RobertaForMaskedLM (RoBERTa model)
            - contains `bert`: BertForMaskedLM (Bert model)
            - contains `openai-gpt`: OpenAIGPTLMHeadModel (OpenAI GPT model)
            - contains `gpt2`: GPT2LMHeadModel (OpenAI GPT-2 model)
            - contains `transfo-xl`: TransfoXLLMHeadModel (Transformer-XL model)
            - contains `xlnet`: XLNetLMHeadModel (XLNet model)
            - contains `xlm`: XLMWithLMHeadModel (XLM model)
            - contains `ctrl`: CTRLLMHeadModel (Salesforce CTRL model)

        This class cannot be instantiated using `__init__()` (throws an error).
    """

    def __init__(self):
        raise EnvironmentError("AutoModelWithLMHead is designed to be instantiated "
                               "using the `AutoModelWithLMHead.from_pretrained(pretrained_model_name_or_path)` method.")

    @classmethod
    def from_pretrained(cls, pretrained_model_name_or_path, *model_args, **kwargs):
        r""" Instantiates one of the language modeling model classes of the library
        from a pre-trained model configuration.

        The `from_pretrained()` method takes care of returning the correct model class instance
        using pattern matching on the `pretrained_model_name_or_path` string.

        The model class to instantiate is selected as the first pattern matching
        in the `pretrained_model_name_or_path` string (in the following order):
            - contains `distilbert`: DistilBertForMaskedLM (DistilBERT model)
            - contains `albert`: AlbertForMaskedLM (ALBERT model)
            - contains `camembert`: CamembertForMaskedLM (CamemBERT model)
            - contains `roberta`: RobertaForMaskedLM (RoBERTa model)
            - contains `bert`: BertForMaskedLM (Bert model)
            - contains `openai-gpt`: OpenAIGPTLMHeadModel (OpenAI GPT model)
            - contains `gpt2`: GPT2LMHeadModel (OpenAI GPT-2 model)
            - contains `transfo-xl`: TransfoXLLMHeadModel (Transformer-XL model)
            - contains `xlnet`: XLNetLMHeadModel (XLNet model)
            - contains `xlm`: XLMWithLMHeadModel (XLM model)
            - contains `ctrl`: CTRLLMHeadModel (Salesforce CTRL model)

        The model is set in evaluation mode by default using `model.eval()` (Dropout modules are deactivated)
        To train the model, you should first set it back in training mode with `model.train()`

        Params:
            pretrained_model_name_or_path: either:

                - a string with the `shortcut name` of a pre-trained model to load from cache or download, e.g.: ``bert-base-uncased``.
                - a string with the `identifier name` of a pre-trained model that was user-uploaded to our S3, e.g.: ``dbmdz/bert-base-german-cased``.
                - a path to a `directory` containing model weights saved using :func:`~transformers.PreTrainedModel.save_pretrained`, e.g.: ``./my_model_directory/``.
                - a path or url to a `tensorflow index checkpoint file` (e.g. `./tf_model/model.ckpt.index`). In this case, ``from_tf`` should be set to True and a configuration object should be provided as ``config`` argument. This loading path is slower than converting the TensorFlow checkpoint in a PyTorch model using the provided conversion scripts and loading the PyTorch model afterwards.

            model_args: (`optional`) Sequence of positional arguments:
                All remaning positional arguments will be passed to the underlying model's ``__init__`` method

            config: (`optional`) instance of a class derived from :class:`~transformers.PretrainedConfig`:
                Configuration for the model to use instead of an automatically loaded configuation. Configuration can be automatically loaded when:

                - the model is a model provided by the library (loaded with the ``shortcut-name`` string of a pretrained model), or
                - the model was saved using :func:`~transformers.PreTrainedModel.save_pretrained` and is reloaded by suppling the save directory.
                - the model is loaded by suppling a local directory as ``pretrained_model_name_or_path`` and a configuration JSON file named `config.json` is found in the directory.

            state_dict: (`optional`) dict:
                an optional state dictionnary for the model to use instead of a state dictionary loaded from saved weights file.
                This option can be used if you want to create a model from a pretrained configuration but load your own weights.
                In this case though, you should check if using :func:`~transformers.PreTrainedModel.save_pretrained` and :func:`~transformers.PreTrainedModel.from_pretrained` is not a simpler option.

            cache_dir: (`optional`) string:
                Path to a directory in which a downloaded pre-trained model
                configuration should be cached if the standard cache should not be used.

            force_download: (`optional`) boolean, default False:
                Force to (re-)download the model weights and configuration files and override the cached versions if they exists.
            resume_download: (`optional`) boolean, default False:
                Do not delete incompletely recieved file. Attempt to resume the download if such a file exists.

            proxies: (`optional`) dict, default None:
                A dictionary of proxy servers to use by protocol or endpoint, e.g.: {'http': 'foo.bar:3128', 'http://hostname': 'foo.bar:4012'}.
                The proxies are used on each request.

            output_loading_info: (`optional`) boolean:
                Set to ``True`` to also return a dictionnary containing missing keys, unexpected keys and error messages.

            kwargs: (`optional`) Remaining dictionary of keyword arguments:
                Can be used to update the configuration object (after it being loaded) and initiate the model. (e.g. ``output_attention=True``). Behave differently depending on whether a `config` is provided or automatically loaded:

                - If a configuration is provided with ``config``, ``**kwargs`` will be directly passed to the underlying model's ``__init__`` method (we assume all relevant updates to the configuration have already been done)
                - If a configuration is not provided, ``kwargs`` will be first passed to the configuration class initialization function (:func:`~transformers.PretrainedConfig.from_pretrained`). Each key of ``kwargs`` that corresponds to a configuration attribute will be used to override said attribute with the supplied ``kwargs`` value. Remaining keys that do not correspond to any configuration attribute will be passed to the underlying model's ``__init__`` function.

        Examples::

            model = AutoModelWithLMHead.from_pretrained('bert-base-uncased')    # Download model and configuration from S3 and cache.
            model = AutoModelWithLMHead.from_pretrained('./test/bert_model/')  # E.g. model was saved using `save_pretrained('./test/saved_model/')`
            model = AutoModelWithLMHead.from_pretrained('bert-base-uncased', output_attention=True)  # Update configuration during loading
            assert model.config.output_attention == True
            # Loading from a TF checkpoint file instead of a PyTorch model (slower)
            config = AutoConfig.from_json_file('./tf_model/bert_tf_model_config.json')
            model = AutoModelWithLMHead.from_pretrained('./tf_model/bert_tf_checkpoint.ckpt.index', from_tf=True, config=config)

        """
        if 'distilbert' in pretrained_model_name_or_path:
            return DistilBertForMaskedLM.from_pretrained(pretrained_model_name_or_path, *model_args, **kwargs)
        elif 'albert' in pretrained_model_name_or_path:
            return AlbertForMaskedLM.from_pretrained(pretrained_model_name_or_path, *model_args, **kwargs)
        elif 'camembert' in pretrained_model_name_or_path:
            return CamembertForMaskedLM.from_pretrained(pretrained_model_name_or_path, *model_args, **kwargs)
        elif 'roberta' in pretrained_model_name_or_path:
            return RobertaForMaskedLM.from_pretrained(pretrained_model_name_or_path, *model_args, **kwargs)
        elif 'bert' in pretrained_model_name_or_path:
            return BertForMaskedLM.from_pretrained(pretrained_model_name_or_path, *model_args, **kwargs)
        elif 'openai-gpt' in pretrained_model_name_or_path:
            return OpenAIGPTLMHeadModel.from_pretrained(pretrained_model_name_or_path, *model_args, **kwargs)
        elif 'gpt2' in pretrained_model_name_or_path:
            return GPT2LMHeadModel.from_pretrained(pretrained_model_name_or_path, *model_args, **kwargs)
        elif 'transfo-xl' in pretrained_model_name_or_path:
            return TransfoXLLMHeadModel.from_pretrained(pretrained_model_name_or_path, *model_args, **kwargs)
        elif 'xlnet' in pretrained_model_name_or_path:
            return XLNetLMHeadModel.from_pretrained(pretrained_model_name_or_path, *model_args, **kwargs)
        elif 'xlm' in pretrained_model_name_or_path:
            return XLMWithLMHeadModel.from_pretrained(pretrained_model_name_or_path, *model_args, **kwargs)
        elif 'ctrl' in pretrained_model_name_or_path:
            return CTRLLMHeadModel.from_pretrained(pretrained_model_name_or_path, *model_args, **kwargs)
        raise ValueError("Unrecognized model identifier in {}. Should contains one of "
                         "'bert', 'openai-gpt', 'gpt2', 'transfo-xl', 'xlnet', "
                         "'xlm', 'roberta','ctrl', 'distilbert', 'camembert', 'albert'".format(pretrained_model_name_or_path))


class AutoModelForSequenceClassification(object):
    r"""
        :class:`~transformers.AutoModelForSequenceClassification` is a generic model class
        that will be instantiated as one of the sequence classification model classes of the library
        when created with the `AutoModelForSequenceClassification.from_pretrained(pretrained_model_name_or_path)`
        class method.

        The `from_pretrained()` method takes care of returning the correct model class instance
        using pattern matching on the `pretrained_model_name_or_path` string.

        The model class to instantiate is selected as the first pattern matching
        in the `pretrained_model_name_or_path` string (in the following order):
            - contains `distilbert`: DistilBertForSequenceClassification (DistilBERT model)
            - contains `albert`: AlbertForSequenceClassification (ALBERT model)
            - contains `camembert`: CamembertForSequenceClassification (CamemBERT model)
            - contains `roberta`: RobertaForSequenceClassification (RoBERTa model)
            - contains `bert`: BertForSequenceClassification (Bert model)
            - contains `xlnet`: XLNetForSequenceClassification (XLNet model)
            - contains `xlm`: XLMForSequenceClassification (XLM model)

        This class cannot be instantiated using `__init__()` (throws an error).
    """

    def __init__(self):
        raise EnvironmentError("AutoModelWithLMHead is designed to be instantiated "
                               "using the `AutoModelWithLMHead.from_pretrained(pretrained_model_name_or_path)` method.")

    @classmethod
    def from_pretrained(cls, pretrained_model_name_or_path, *model_args, **kwargs):
        r""" Instantiates one of the sequence classification model classes of the library
        from a pre-trained model configuration.

        The `from_pretrained()` method takes care of returning the correct model class instance
        using pattern matching on the `pretrained_model_name_or_path` string.

        The model class to instantiate is selected as the first pattern matching
        in the `pretrained_model_name_or_path` string (in the following order):
            - contains `distilbert`: DistilBertForSequenceClassification (DistilBERT model)
            - contains `albert`: AlbertForSequenceClassification (ALBERT model)
            - contains `camembert`: CamembertForSequenceClassification (CamemBERT model)
            - contains `roberta`: RobertaForSequenceClassification (RoBERTa model)
            - contains `bert`: BertForSequenceClassification (Bert model)
            - contains `xlnet`: XLNetForSequenceClassification (XLNet model)
            - contains `xlm`: XLMForSequenceClassification (XLM model)

        The model is set in evaluation mode by default using `model.eval()` (Dropout modules are deactivated)
        To train the model, you should first set it back in training mode with `model.train()`

        Params:
            pretrained_model_name_or_path: either:

                - a string with the `shortcut name` of a pre-trained model to load from cache or download, e.g.: ``bert-base-uncased``.
                - a string with the `identifier name` of a pre-trained model that was user-uploaded to our S3, e.g.: ``dbmdz/bert-base-german-cased``.
                - a path to a `directory` containing model weights saved using :func:`~transformers.PreTrainedModel.save_pretrained`, e.g.: ``./my_model_directory/``.
                - a path or url to a `tensorflow index checkpoint file` (e.g. `./tf_model/model.ckpt.index`). In this case, ``from_tf`` should be set to True and a configuration object should be provided as ``config`` argument. This loading path is slower than converting the TensorFlow checkpoint in a PyTorch model using the provided conversion scripts and loading the PyTorch model afterwards.

            model_args: (`optional`) Sequence of positional arguments:
                All remaning positional arguments will be passed to the underlying model's ``__init__`` method

            config: (`optional`) instance of a class derived from :class:`~transformers.PretrainedConfig`:
                Configuration for the model to use instead of an automatically loaded configuation. Configuration can be automatically loaded when:

                - the model is a model provided by the library (loaded with the ``shortcut-name`` string of a pretrained model), or
                - the model was saved using :func:`~transformers.PreTrainedModel.save_pretrained` and is reloaded by suppling the save directory.
                - the model is loaded by suppling a local directory as ``pretrained_model_name_or_path`` and a configuration JSON file named `config.json` is found in the directory.

            state_dict: (`optional`) dict:
                an optional state dictionnary for the model to use instead of a state dictionary loaded from saved weights file.
                This option can be used if you want to create a model from a pretrained configuration but load your own weights.
                In this case though, you should check if using :func:`~transformers.PreTrainedModel.save_pretrained` and :func:`~transformers.PreTrainedModel.from_pretrained` is not a simpler option.

            cache_dir: (`optional`) string:
                Path to a directory in which a downloaded pre-trained model
                configuration should be cached if the standard cache should not be used.

            force_download: (`optional`) boolean, default False:
                Force to (re-)download the model weights and configuration files and override the cached versions if they exists.

            resume_download: (`optional`) boolean, default False:
                Do not delete incompletely recieved file. Attempt to resume the download if such a file exists.

            proxies: (`optional`) dict, default None:
                A dictionary of proxy servers to use by protocol or endpoint, e.g.: {'http': 'foo.bar:3128', 'http://hostname': 'foo.bar:4012'}.
                The proxies are used on each request.

            output_loading_info: (`optional`) boolean:
                Set to ``True`` to also return a dictionnary containing missing keys, unexpected keys and error messages.

            kwargs: (`optional`) Remaining dictionary of keyword arguments:
                Can be used to update the configuration object (after it being loaded) and initiate the model. (e.g. ``output_attention=True``). Behave differently depending on whether a `config` is provided or automatically loaded:

                - If a configuration is provided with ``config``, ``**kwargs`` will be directly passed to the underlying model's ``__init__`` method (we assume all relevant updates to the configuration have already been done)
                - If a configuration is not provided, ``kwargs`` will be first passed to the configuration class initialization function (:func:`~transformers.PretrainedConfig.from_pretrained`). Each key of ``kwargs`` that corresponds to a configuration attribute will be used to override said attribute with the supplied ``kwargs`` value. Remaining keys that do not correspond to any configuration attribute will be passed to the underlying model's ``__init__`` function.

        Examples::

            model = AutoModelForSequenceClassification.from_pretrained('bert-base-uncased')    # Download model and configuration from S3 and cache.
            model = AutoModelForSequenceClassification.from_pretrained('./test/bert_model/')  # E.g. model was saved using `save_pretrained('./test/saved_model/')`
            model = AutoModelForSequenceClassification.from_pretrained('bert-base-uncased', output_attention=True)  # Update configuration during loading
            assert model.config.output_attention == True
            # Loading from a TF checkpoint file instead of a PyTorch model (slower)
            config = AutoConfig.from_json_file('./tf_model/bert_tf_model_config.json')
            model = AutoModelForSequenceClassification.from_pretrained('./tf_model/bert_tf_checkpoint.ckpt.index', from_tf=True, config=config)

        """
        if 'distilbert' in pretrained_model_name_or_path:
            return DistilBertForSequenceClassification.from_pretrained(pretrained_model_name_or_path, *model_args, **kwargs)
        elif 'albert' in pretrained_model_name_or_path:
            return AlbertForSequenceClassification.from_pretrained(pretrained_model_name_or_path, *model_args, **kwargs)
        elif 'camembert' in pretrained_model_name_or_path:
            return CamembertForSequenceClassification.from_pretrained(pretrained_model_name_or_path, *model_args, **kwargs)
        elif 'roberta' in pretrained_model_name_or_path:
            return RobertaForSequenceClassification.from_pretrained(pretrained_model_name_or_path, *model_args, **kwargs)
        elif 'bert' in pretrained_model_name_or_path:
            return BertForSequenceClassification.from_pretrained(pretrained_model_name_or_path, *model_args, **kwargs)
        elif 'xlnet' in pretrained_model_name_or_path:
            return XLNetForSequenceClassification.from_pretrained(pretrained_model_name_or_path, *model_args, **kwargs)
        elif 'xlm' in pretrained_model_name_or_path:
            return XLMForSequenceClassification.from_pretrained(pretrained_model_name_or_path, *model_args, **kwargs)

        raise ValueError("Unrecognized model identifier in {}. Should contains one of "
                         "'bert', 'xlnet', 'xlm', 'roberta', 'distilbert', 'camembert', 'albert'".format(pretrained_model_name_or_path))


class AutoModelForQuestionAnswering(object):
    r"""
        :class:`~transformers.AutoModelForQuestionAnswering` is a generic model class
        that will be instantiated as one of the question answering model classes of the library
        when created with the `AutoModelForQuestionAnswering.from_pretrained(pretrained_model_name_or_path)`
        class method.

        The `from_pretrained()` method takes care of returning the correct model class instance
        using pattern matching on the `pretrained_model_name_or_path` string.

        The model class to instantiate is selected as the first pattern matching
        in the `pretrained_model_name_or_path` string (in the following order):
            - contains `distilbert`: DistilBertForQuestionAnswering (DistilBERT model)
            - contains `albert`: AlbertForQuestionAnswering (ALBERT model)
            - contains `bert`: BertForQuestionAnswering (Bert model)
            - contains `xlnet`: XLNetForQuestionAnswering (XLNet model)
            - contains `xlm`: XLMForQuestionAnswering (XLM model)

        This class cannot be instantiated using `__init__()` (throws an error).
    """

    def __init__(self):
        raise EnvironmentError("AutoModelWithLMHead is designed to be instantiated "
                               "using the `AutoModelWithLMHead.from_pretrained(pretrained_model_name_or_path)` method.")

    @classmethod
    def from_pretrained(cls, pretrained_model_name_or_path, *model_args, **kwargs):
        r""" Instantiates one of the question answering model classes of the library
        from a pre-trained model configuration.

        The `from_pretrained()` method takes care of returning the correct model class instance
        using pattern matching on the `pretrained_model_name_or_path` string.

        The model class to instantiate is selected as the first pattern matching
        in the `pretrained_model_name_or_path` string (in the following order):
            - contains `distilbert`: DistilBertForQuestionAnswering (DistilBERT model)
            - contains `albert`: AlbertForQuestionAnswering (ALBERT model)
            - contains `bert`: BertForQuestionAnswering (Bert model)
            - contains `xlnet`: XLNetForQuestionAnswering (XLNet model)
            - contains `xlm`: XLMForQuestionAnswering (XLM model)

        The model is set in evaluation mode by default using `model.eval()` (Dropout modules are deactivated)
        To train the model, you should first set it back in training mode with `model.train()`

        Params:
            pretrained_model_name_or_path: either:

                - a string with the `shortcut name` of a pre-trained model to load from cache or download, e.g.: ``bert-base-uncased``.
                - a string with the `identifier name` of a pre-trained model that was user-uploaded to our S3, e.g.: ``dbmdz/bert-base-german-cased``.
                - a path to a `directory` containing model weights saved using :func:`~transformers.PreTrainedModel.save_pretrained`, e.g.: ``./my_model_directory/``.
                - a path or url to a `tensorflow index checkpoint file` (e.g. `./tf_model/model.ckpt.index`). In this case, ``from_tf`` should be set to True and a configuration object should be provided as ``config`` argument. This loading path is slower than converting the TensorFlow checkpoint in a PyTorch model using the provided conversion scripts and loading the PyTorch model afterwards.

            model_args: (`optional`) Sequence of positional arguments:
                All remaning positional arguments will be passed to the underlying model's ``__init__`` method

            config: (`optional`) instance of a class derived from :class:`~transformers.PretrainedConfig`:
                Configuration for the model to use instead of an automatically loaded configuation. Configuration can be automatically loaded when:

                - the model is a model provided by the library (loaded with the ``shortcut-name`` string of a pretrained model), or
                - the model was saved using :func:`~transformers.PreTrainedModel.save_pretrained` and is reloaded by suppling the save directory.
                - the model is loaded by suppling a local directory as ``pretrained_model_name_or_path`` and a configuration JSON file named `config.json` is found in the directory.

            state_dict: (`optional`) dict:
                an optional state dictionnary for the model to use instead of a state dictionary loaded from saved weights file.
                This option can be used if you want to create a model from a pretrained configuration but load your own weights.
                In this case though, you should check if using :func:`~transformers.PreTrainedModel.save_pretrained` and :func:`~transformers.PreTrainedModel.from_pretrained` is not a simpler option.

            cache_dir: (`optional`) string:
                Path to a directory in which a downloaded pre-trained model
                configuration should be cached if the standard cache should not be used.

            force_download: (`optional`) boolean, default False:
                Force to (re-)download the model weights and configuration files and override the cached versions if they exists.

            proxies: (`optional`) dict, default None:
                A dictionary of proxy servers to use by protocol or endpoint, e.g.: {'http': 'foo.bar:3128', 'http://hostname': 'foo.bar:4012'}.
                The proxies are used on each request.

            output_loading_info: (`optional`) boolean:
                Set to ``True`` to also return a dictionnary containing missing keys, unexpected keys and error messages.

            kwargs: (`optional`) Remaining dictionary of keyword arguments:
                Can be used to update the configuration object (after it being loaded) and initiate the model. (e.g. ``output_attention=True``). Behave differently depending on whether a `config` is provided or automatically loaded:

                - If a configuration is provided with ``config``, ``**kwargs`` will be directly passed to the underlying model's ``__init__`` method (we assume all relevant updates to the configuration have already been done)
                - If a configuration is not provided, ``kwargs`` will be first passed to the configuration class initialization function (:func:`~transformers.PretrainedConfig.from_pretrained`). Each key of ``kwargs`` that corresponds to a configuration attribute will be used to override said attribute with the supplied ``kwargs`` value. Remaining keys that do not correspond to any configuration attribute will be passed to the underlying model's ``__init__`` function.

        Examples::

            model = AutoModelForQuestionAnswering.from_pretrained('bert-base-uncased')    # Download model and configuration from S3 and cache.
            model = AutoModelForQuestionAnswering.from_pretrained('./test/bert_model/')  # E.g. model was saved using `save_pretrained('./test/saved_model/')`
            model = AutoModelForQuestionAnswering.from_pretrained('bert-base-uncased', output_attention=True)  # Update configuration during loading
            assert model.config.output_attention == True
            # Loading from a TF checkpoint file instead of a PyTorch model (slower)
            config = AutoConfig.from_json_file('./tf_model/bert_tf_model_config.json')
            model = AutoModelForQuestionAnswering.from_pretrained('./tf_model/bert_tf_checkpoint.ckpt.index', from_tf=True, config=config)

        """
        if 'distilbert' in pretrained_model_name_or_path:
            return DistilBertForQuestionAnswering.from_pretrained(pretrained_model_name_or_path, *model_args, **kwargs)
        elif 'albert' in pretrained_model_name_or_path:
            return AlbertForQuestionAnswering.from_pretrained(pretrained_model_name_or_path, *model_args, **kwargs)
        elif 'bert' in pretrained_model_name_or_path:
            return BertForQuestionAnswering.from_pretrained(pretrained_model_name_or_path, *model_args, **kwargs)
        elif 'xlnet' in pretrained_model_name_or_path:
            return XLNetForQuestionAnswering.from_pretrained(pretrained_model_name_or_path, *model_args, **kwargs)
        elif 'xlm' in pretrained_model_name_or_path:
            return XLMForQuestionAnswering.from_pretrained(pretrained_model_name_or_path, *model_args, **kwargs)

        raise ValueError("Unrecognized model identifier in {}. Should contains one of "
                         "'bert', 'xlnet', 'xlm', 'distilbert', 'albert'".format(pretrained_model_name_or_path))<|MERGE_RESOLUTION|>--- conflicted
+++ resolved
@@ -27,12 +27,9 @@
 from .modeling_xlm import XLMModel, XLMWithLMHeadModel, XLMForSequenceClassification, XLMForQuestionAnswering
 from .modeling_roberta import RobertaModel, RobertaForMaskedLM, RobertaForSequenceClassification
 from .modeling_distilbert import DistilBertModel, DistilBertForQuestionAnswering, DistilBertForMaskedLM, DistilBertForSequenceClassification
-<<<<<<< HEAD
 from .modeling_unilm import UnilmModel, UnilmForSeq2Seq, UnilmForSeq2SeqDecode
-=======
 from .modeling_camembert import CamembertModel, CamembertForMaskedLM, CamembertForSequenceClassification, CamembertForMultipleChoice
 from .modeling_albert import AlbertModel, AlbertForMaskedLM, AlbertForSequenceClassification, AlbertForQuestionAnswering
->>>>>>> 7296f101
 
 from .modeling_utils import PreTrainedModel, SequenceSummary
 
@@ -177,8 +174,7 @@
             return UnilmModel.from_pretrained(pretrained_model_name_or_path, *model_args, **kwargs)
         raise ValueError("Unrecognized model identifier in {}. Should contains one of "
                          "'bert', 'openai-gpt', 'gpt2', 'transfo-xl', 'xlnet', "
-<<<<<<< HEAD
-                         "'xlm', 'roberta, 'ctrl', 'unilm'".format(pretrained_model_name_or_path))
+                         "'xlm', 'roberta, 'ctrl', 'unilm', 'distilbert', 'camembert', 'albert'".format(pretrained_model_name_or_path))
 
 
 class AutoModelForSeq2Seq(object):
@@ -359,9 +355,6 @@
             return UnilmForSeq2SeqDecode.from_pretrained(pretrained_model_name_or_path, *model_args, **kwargs)
         raise ValueError("Unrecognized model identifier in {}. Should contains one of "
                          "'unilm'".format(pretrained_model_name_or_path))
-=======
-                         "'xlm', 'roberta, 'ctrl', 'distilbert', 'camembert', 'albert'".format(pretrained_model_name_or_path))
->>>>>>> 7296f101
 
 
 class AutoModelWithLMHead(object):
