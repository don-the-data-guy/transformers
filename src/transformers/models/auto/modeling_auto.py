# coding=utf-8
# Copyright 2018 The HuggingFace Inc. team.
#
# Licensed under the Apache License, Version 2.0 (the "License");
# you may not use this file except in compliance with the License.
# You may obtain a copy of the License at
#
#     http://www.apache.org/licenses/LICENSE-2.0
#
# Unless required by applicable law or agreed to in writing, software
# distributed under the License is distributed on an "AS IS" BASIS,
# WITHOUT WARRANTIES OR CONDITIONS OF ANY KIND, either express or implied.
# See the License for the specific language governing permissions and
# limitations under the License.
""" Auto Model class. """

import warnings
from collections import OrderedDict

from ...utils import logging
from .auto_factory import _BaseAutoModelClass, _LazyAutoMapping, auto_class_update
from .configuration_auto import CONFIG_MAPPING_NAMES


logger = logging.get_logger(__name__)


MODEL_MAPPING_NAMES = OrderedDict(
    [
        # Base model mapping
<<<<<<< HEAD
        ("gptj", "GPTJModel"),
=======
        ("layoutlmv2", "LayoutLMv2Model"),
>>>>>>> f4f4e6b2
        ("beit", "BeitModel"),
        ("rembert", "RemBertModel"),
        ("visual_bert", "VisualBertModel"),
        ("canine", "CanineModel"),
        ("roformer", "RoFormerModel"),
        ("clip", "CLIPModel"),
        ("bigbird_pegasus", "BigBirdPegasusModel"),
        ("deit", "DeiTModel"),
        ("luke", "LukeModel"),
        ("detr", "DetrModel"),
        ("gpt_neo", "GPTNeoModel"),
        ("big_bird", "BigBirdModel"),
        ("speech_to_text", "Speech2TextModel"),
        ("vit", "ViTModel"),
        ("wav2vec2", "Wav2Vec2Model"),
        ("hubert", "HubertModel"),
        ("m2m_100", "M2M100Model"),
        ("convbert", "ConvBertModel"),
        ("led", "LEDModel"),
        ("blenderbot-small", "BlenderbotSmallModel"),
        ("retribert", "RetriBertModel"),
        ("mt5", "MT5Model"),
        ("t5", "T5Model"),
        ("pegasus", "PegasusModel"),
        ("marian", "MarianModel"),
        ("mbart", "MBartModel"),
        ("blenderbot", "BlenderbotModel"),
        ("distilbert", "DistilBertModel"),
        ("albert", "AlbertModel"),
        ("camembert", "CamembertModel"),
        ("xlm-roberta", "XLMRobertaModel"),
        ("bart", "BartModel"),
        ("longformer", "LongformerModel"),
        ("roberta", "RobertaModel"),
        ("layoutlm", "LayoutLMModel"),
        ("squeezebert", "SqueezeBertModel"),
        ("bert", "BertModel"),
        ("openai-gpt", "OpenAIGPTModel"),
        ("gpt2", "GPT2Model"),
        ("megatron-bert", "MegatronBertModel"),
        ("mobilebert", "MobileBertModel"),
        ("transfo-xl", "TransfoXLModel"),
        ("xlnet", "XLNetModel"),
        ("flaubert", "FlaubertModel"),
        ("fsmt", "FSMTModel"),
        ("xlm", "XLMModel"),
        ("ctrl", "CTRLModel"),
        ("electra", "ElectraModel"),
        ("reformer", "ReformerModel"),
        ("funnel", ("FunnelModel", "FunnelBaseModel")),
        ("lxmert", "LxmertModel"),
        ("bert-generation", "BertGenerationEncoder"),
        ("deberta", "DebertaModel"),
        ("deberta-v2", "DebertaV2Model"),
        ("dpr", "DPRQuestionEncoder"),
        ("xlm-prophetnet", "XLMProphetNetModel"),
        ("prophetnet", "ProphetNetModel"),
        ("mpnet", "MPNetModel"),
        ("tapas", "TapasModel"),
        ("ibert", "IBertModel"),
        ("splinter", "SplinterModel"),
    ]
)

MODEL_FOR_PRETRAINING_MAPPING_NAMES = OrderedDict(
    [
        # Model for pre-training mapping
        ("visual_bert", "VisualBertForPreTraining"),
        ("layoutlm", "LayoutLMForMaskedLM"),
        ("retribert", "RetriBertModel"),
        ("t5", "T5ForConditionalGeneration"),
        ("distilbert", "DistilBertForMaskedLM"),
        ("albert", "AlbertForPreTraining"),
        ("camembert", "CamembertForMaskedLM"),
        ("xlm-roberta", "XLMRobertaForMaskedLM"),
        ("bart", "BartForConditionalGeneration"),
        ("fsmt", "FSMTForConditionalGeneration"),
        ("longformer", "LongformerForMaskedLM"),
        ("roberta", "RobertaForMaskedLM"),
        ("squeezebert", "SqueezeBertForMaskedLM"),
        ("bert", "BertForPreTraining"),
        ("big_bird", "BigBirdForPreTraining"),
        ("openai-gpt", "OpenAIGPTLMHeadModel"),
        ("gpt2", "GPT2LMHeadModel"),
        ("megatron-bert", "MegatronBertForPreTraining"),
        ("mobilebert", "MobileBertForPreTraining"),
        ("transfo-xl", "TransfoXLLMHeadModel"),
        ("xlnet", "XLNetLMHeadModel"),
        ("flaubert", "FlaubertWithLMHeadModel"),
        ("xlm", "XLMWithLMHeadModel"),
        ("ctrl", "CTRLLMHeadModel"),
        ("electra", "ElectraForPreTraining"),
        ("lxmert", "LxmertForPreTraining"),
        ("funnel", "FunnelForPreTraining"),
        ("mpnet", "MPNetForMaskedLM"),
        ("tapas", "TapasForMaskedLM"),
        ("ibert", "IBertForMaskedLM"),
        ("deberta", "DebertaForMaskedLM"),
        ("deberta-v2", "DebertaV2ForMaskedLM"),
        ("wav2vec2", "Wav2Vec2ForPreTraining"),
    ]
)

MODEL_WITH_LM_HEAD_MAPPING_NAMES = OrderedDict(
    [
        # Model with LM heads mapping
        ("gptj", "GPTJForCausalLM"),
        ("rembert", "RemBertForMaskedLM"),
        ("roformer", "RoFormerForMaskedLM"),
        ("bigbird_pegasus", "BigBirdPegasusForConditionalGeneration"),
        ("gpt_neo", "GPTNeoForCausalLM"),
        ("big_bird", "BigBirdForMaskedLM"),
        ("speech_to_text", "Speech2TextForConditionalGeneration"),
        ("wav2vec2", "Wav2Vec2ForMaskedLM"),
        ("m2m_100", "M2M100ForConditionalGeneration"),
        ("convbert", "ConvBertForMaskedLM"),
        ("led", "LEDForConditionalGeneration"),
        ("blenderbot-small", "BlenderbotSmallForConditionalGeneration"),
        ("layoutlm", "LayoutLMForMaskedLM"),
        ("t5", "T5ForConditionalGeneration"),
        ("distilbert", "DistilBertForMaskedLM"),
        ("albert", "AlbertForMaskedLM"),
        ("camembert", "CamembertForMaskedLM"),
        ("xlm-roberta", "XLMRobertaForMaskedLM"),
        ("marian", "MarianMTModel"),
        ("fsmt", "FSMTForConditionalGeneration"),
        ("bart", "BartForConditionalGeneration"),
        ("longformer", "LongformerForMaskedLM"),
        ("roberta", "RobertaForMaskedLM"),
        ("squeezebert", "SqueezeBertForMaskedLM"),
        ("bert", "BertForMaskedLM"),
        ("openai-gpt", "OpenAIGPTLMHeadModel"),
        ("gpt2", "GPT2LMHeadModel"),
        ("megatron-bert", "MegatronBertForCausalLM"),
        ("mobilebert", "MobileBertForMaskedLM"),
        ("transfo-xl", "TransfoXLLMHeadModel"),
        ("xlnet", "XLNetLMHeadModel"),
        ("flaubert", "FlaubertWithLMHeadModel"),
        ("xlm", "XLMWithLMHeadModel"),
        ("ctrl", "CTRLLMHeadModel"),
        ("electra", "ElectraForMaskedLM"),
        ("encoder-decoder", "EncoderDecoderModel"),
        ("reformer", "ReformerModelWithLMHead"),
        ("funnel", "FunnelForMaskedLM"),
        ("mpnet", "MPNetForMaskedLM"),
        ("tapas", "TapasForMaskedLM"),
        ("deberta", "DebertaForMaskedLM"),
        ("deberta-v2", "DebertaV2ForMaskedLM"),
        ("ibert", "IBertForMaskedLM"),
    ]
)

MODEL_FOR_CAUSAL_LM_MAPPING_NAMES = OrderedDict(
    [
        # Model for Causal LM mapping
        ("gptj", "GPTJForCausalLM"),
        ("rembert", "RemBertForCausalLM"),
        ("roformer", "RoFormerForCausalLM"),
        ("bigbird_pegasus", "BigBirdPegasusForCausalLM"),
        ("gpt_neo", "GPTNeoForCausalLM"),
        ("big_bird", "BigBirdForCausalLM"),
        ("camembert", "CamembertForCausalLM"),
        ("xlm-roberta", "XLMRobertaForCausalLM"),
        ("roberta", "RobertaForCausalLM"),
        ("bert", "BertLMHeadModel"),
        ("openai-gpt", "OpenAIGPTLMHeadModel"),
        ("gpt2", "GPT2LMHeadModel"),
        ("transfo-xl", "TransfoXLLMHeadModel"),
        ("xlnet", "XLNetLMHeadModel"),
        ("xlm", "XLMWithLMHeadModel"),
        ("ctrl", "CTRLLMHeadModel"),
        ("reformer", "ReformerModelWithLMHead"),
        ("bert-generation", "BertGenerationDecoder"),
        ("xlm-prophetnet", "XLMProphetNetForCausalLM"),
        ("prophetnet", "ProphetNetForCausalLM"),
        ("bart", "BartForCausalLM"),
        ("mbart", "MBartForCausalLM"),
        ("pegasus", "PegasusForCausalLM"),
        ("marian", "MarianForCausalLM"),
        ("blenderbot", "BlenderbotForCausalLM"),
        ("blenderbot-small", "BlenderbotSmallForCausalLM"),
        ("megatron-bert", "MegatronBertForCausalLM"),
    ]
)

MODEL_FOR_IMAGE_CLASSIFICATION_MAPPING_NAMES = OrderedDict(
    [
        # Model for Image Classification mapping
        ("vit", "ViTForImageClassification"),
        ("deit", ("DeiTForImageClassification", "DeiTForImageClassificationWithTeacher")),
        ("beit", "BeitForImageClassification"),
    ]
)

MODEL_FOR_MASKED_LM_MAPPING_NAMES = OrderedDict(
    [
        # Model for Masked LM mapping
        ("rembert", "RemBertForMaskedLM"),
        ("roformer", "RoFormerForMaskedLM"),
        ("big_bird", "BigBirdForMaskedLM"),
        ("wav2vec2", "Wav2Vec2ForMaskedLM"),
        ("convbert", "ConvBertForMaskedLM"),
        ("layoutlm", "LayoutLMForMaskedLM"),
        ("distilbert", "DistilBertForMaskedLM"),
        ("albert", "AlbertForMaskedLM"),
        ("bart", "BartForConditionalGeneration"),
        ("mbart", "MBartForConditionalGeneration"),
        ("camembert", "CamembertForMaskedLM"),
        ("xlm-roberta", "XLMRobertaForMaskedLM"),
        ("longformer", "LongformerForMaskedLM"),
        ("roberta", "RobertaForMaskedLM"),
        ("squeezebert", "SqueezeBertForMaskedLM"),
        ("bert", "BertForMaskedLM"),
        ("megatron-bert", "MegatronBertForMaskedLM"),
        ("mobilebert", "MobileBertForMaskedLM"),
        ("flaubert", "FlaubertWithLMHeadModel"),
        ("xlm", "XLMWithLMHeadModel"),
        ("electra", "ElectraForMaskedLM"),
        ("reformer", "ReformerForMaskedLM"),
        ("funnel", "FunnelForMaskedLM"),
        ("mpnet", "MPNetForMaskedLM"),
        ("tapas", "TapasForMaskedLM"),
        ("deberta", "DebertaForMaskedLM"),
        ("deberta-v2", "DebertaV2ForMaskedLM"),
        ("ibert", "IBertForMaskedLM"),
    ]
)

MODEL_FOR_OBJECT_DETECTION_MAPPING_NAMES = OrderedDict(
    [
        # Model for Object Detection mapping
        ("detr", "DetrForObjectDetection"),
    ]
)

MODEL_FOR_SEQ_TO_SEQ_CAUSAL_LM_MAPPING_NAMES = OrderedDict(
    [
        # Model for Seq2Seq Causal LM mapping
        ("bigbird_pegasus", "BigBirdPegasusForConditionalGeneration"),
        ("m2m_100", "M2M100ForConditionalGeneration"),
        ("led", "LEDForConditionalGeneration"),
        ("blenderbot-small", "BlenderbotSmallForConditionalGeneration"),
        ("mt5", "MT5ForConditionalGeneration"),
        ("t5", "T5ForConditionalGeneration"),
        ("pegasus", "PegasusForConditionalGeneration"),
        ("marian", "MarianMTModel"),
        ("mbart", "MBartForConditionalGeneration"),
        ("blenderbot", "BlenderbotForConditionalGeneration"),
        ("bart", "BartForConditionalGeneration"),
        ("fsmt", "FSMTForConditionalGeneration"),
        ("encoder-decoder", "EncoderDecoderModel"),
        ("xlm-prophetnet", "XLMProphetNetForConditionalGeneration"),
        ("prophetnet", "ProphetNetForConditionalGeneration"),
    ]
)

MODEL_FOR_SEQUENCE_CLASSIFICATION_MAPPING_NAMES = OrderedDict(
    [
        # Model for Sequence Classification mapping
<<<<<<< HEAD
        ("gptj", "GPTJForSequenceClassification"),
=======
        ("layoutlmv2", "LayoutLMv2ForSequenceClassification"),
>>>>>>> f4f4e6b2
        ("rembert", "RemBertForSequenceClassification"),
        ("canine", "CanineForSequenceClassification"),
        ("roformer", "RoFormerForSequenceClassification"),
        ("bigbird_pegasus", "BigBirdPegasusForSequenceClassification"),
        ("big_bird", "BigBirdForSequenceClassification"),
        ("convbert", "ConvBertForSequenceClassification"),
        ("led", "LEDForSequenceClassification"),
        ("distilbert", "DistilBertForSequenceClassification"),
        ("albert", "AlbertForSequenceClassification"),
        ("camembert", "CamembertForSequenceClassification"),
        ("xlm-roberta", "XLMRobertaForSequenceClassification"),
        ("mbart", "MBartForSequenceClassification"),
        ("bart", "BartForSequenceClassification"),
        ("longformer", "LongformerForSequenceClassification"),
        ("roberta", "RobertaForSequenceClassification"),
        ("squeezebert", "SqueezeBertForSequenceClassification"),
        ("layoutlm", "LayoutLMForSequenceClassification"),
        ("bert", "BertForSequenceClassification"),
        ("xlnet", "XLNetForSequenceClassification"),
        ("megatron-bert", "MegatronBertForSequenceClassification"),
        ("mobilebert", "MobileBertForSequenceClassification"),
        ("flaubert", "FlaubertForSequenceClassification"),
        ("xlm", "XLMForSequenceClassification"),
        ("electra", "ElectraForSequenceClassification"),
        ("funnel", "FunnelForSequenceClassification"),
        ("deberta", "DebertaForSequenceClassification"),
        ("deberta-v2", "DebertaV2ForSequenceClassification"),
        ("gpt2", "GPT2ForSequenceClassification"),
        ("gpt_neo", "GPTNeoForSequenceClassification"),
        ("openai-gpt", "OpenAIGPTForSequenceClassification"),
        ("reformer", "ReformerForSequenceClassification"),
        ("ctrl", "CTRLForSequenceClassification"),
        ("transfo-xl", "TransfoXLForSequenceClassification"),
        ("mpnet", "MPNetForSequenceClassification"),
        ("tapas", "TapasForSequenceClassification"),
        ("ibert", "IBertForSequenceClassification"),
    ]
)

MODEL_FOR_QUESTION_ANSWERING_MAPPING_NAMES = OrderedDict(
    [
        # Model for Question Answering mapping
        ("layoutlmv2", "LayoutLMv2ForQuestionAnswering"),
        ("rembert", "RemBertForQuestionAnswering"),
        ("canine", "CanineForQuestionAnswering"),
        ("roformer", "RoFormerForQuestionAnswering"),
        ("bigbird_pegasus", "BigBirdPegasusForQuestionAnswering"),
        ("big_bird", "BigBirdForQuestionAnswering"),
        ("convbert", "ConvBertForQuestionAnswering"),
        ("led", "LEDForQuestionAnswering"),
        ("distilbert", "DistilBertForQuestionAnswering"),
        ("albert", "AlbertForQuestionAnswering"),
        ("camembert", "CamembertForQuestionAnswering"),
        ("bart", "BartForQuestionAnswering"),
        ("mbart", "MBartForQuestionAnswering"),
        ("longformer", "LongformerForQuestionAnswering"),
        ("xlm-roberta", "XLMRobertaForQuestionAnswering"),
        ("roberta", "RobertaForQuestionAnswering"),
        ("squeezebert", "SqueezeBertForQuestionAnswering"),
        ("bert", "BertForQuestionAnswering"),
        ("xlnet", "XLNetForQuestionAnsweringSimple"),
        ("flaubert", "FlaubertForQuestionAnsweringSimple"),
        ("megatron-bert", "MegatronBertForQuestionAnswering"),
        ("mobilebert", "MobileBertForQuestionAnswering"),
        ("xlm", "XLMForQuestionAnsweringSimple"),
        ("electra", "ElectraForQuestionAnswering"),
        ("reformer", "ReformerForQuestionAnswering"),
        ("funnel", "FunnelForQuestionAnswering"),
        ("lxmert", "LxmertForQuestionAnswering"),
        ("mpnet", "MPNetForQuestionAnswering"),
        ("deberta", "DebertaForQuestionAnswering"),
        ("deberta-v2", "DebertaV2ForQuestionAnswering"),
        ("ibert", "IBertForQuestionAnswering"),
        ("splinter", "SplinterForQuestionAnswering"),
    ]
)

MODEL_FOR_TABLE_QUESTION_ANSWERING_MAPPING_NAMES = OrderedDict(
    [
        # Model for Table Question Answering mapping
        ("tapas", "TapasForQuestionAnswering"),
    ]
)

MODEL_FOR_TOKEN_CLASSIFICATION_MAPPING_NAMES = OrderedDict(
    [
        # Model for Token Classification mapping
        ("layoutlmv2", "LayoutLMv2ForTokenClassification"),
        ("rembert", "RemBertForTokenClassification"),
        ("canine", "CanineForTokenClassification"),
        ("roformer", "RoFormerForTokenClassification"),
        ("big_bird", "BigBirdForTokenClassification"),
        ("convbert", "ConvBertForTokenClassification"),
        ("layoutlm", "LayoutLMForTokenClassification"),
        ("distilbert", "DistilBertForTokenClassification"),
        ("camembert", "CamembertForTokenClassification"),
        ("flaubert", "FlaubertForTokenClassification"),
        ("xlm", "XLMForTokenClassification"),
        ("xlm-roberta", "XLMRobertaForTokenClassification"),
        ("longformer", "LongformerForTokenClassification"),
        ("roberta", "RobertaForTokenClassification"),
        ("squeezebert", "SqueezeBertForTokenClassification"),
        ("bert", "BertForTokenClassification"),
        ("megatron-bert", "MegatronBertForTokenClassification"),
        ("mobilebert", "MobileBertForTokenClassification"),
        ("xlnet", "XLNetForTokenClassification"),
        ("albert", "AlbertForTokenClassification"),
        ("electra", "ElectraForTokenClassification"),
        ("funnel", "FunnelForTokenClassification"),
        ("mpnet", "MPNetForTokenClassification"),
        ("deberta", "DebertaForTokenClassification"),
        ("deberta-v2", "DebertaV2ForTokenClassification"),
        ("ibert", "IBertForTokenClassification"),
    ]
)

MODEL_FOR_MULTIPLE_CHOICE_MAPPING_NAMES = OrderedDict(
    [
        # Model for Multiple Choice mapping
        ("rembert", "RemBertForMultipleChoice"),
        ("canine", "CanineForMultipleChoice"),
        ("roformer", "RoFormerForMultipleChoice"),
        ("big_bird", "BigBirdForMultipleChoice"),
        ("convbert", "ConvBertForMultipleChoice"),
        ("camembert", "CamembertForMultipleChoice"),
        ("electra", "ElectraForMultipleChoice"),
        ("xlm-roberta", "XLMRobertaForMultipleChoice"),
        ("longformer", "LongformerForMultipleChoice"),
        ("roberta", "RobertaForMultipleChoice"),
        ("squeezebert", "SqueezeBertForMultipleChoice"),
        ("bert", "BertForMultipleChoice"),
        ("distilbert", "DistilBertForMultipleChoice"),
        ("megatron-bert", "MegatronBertForMultipleChoice"),
        ("mobilebert", "MobileBertForMultipleChoice"),
        ("xlnet", "XLNetForMultipleChoice"),
        ("albert", "AlbertForMultipleChoice"),
        ("xlm", "XLMForMultipleChoice"),
        ("flaubert", "FlaubertForMultipleChoice"),
        ("funnel", "FunnelForMultipleChoice"),
        ("mpnet", "MPNetForMultipleChoice"),
        ("ibert", "IBertForMultipleChoice"),
    ]
)

MODEL_FOR_NEXT_SENTENCE_PREDICTION_MAPPING_NAMES = OrderedDict(
    [
        ("bert", "BertForNextSentencePrediction"),
        ("megatron-bert", "MegatronBertForNextSentencePrediction"),
        ("mobilebert", "MobileBertForNextSentencePrediction"),
    ]
)

MODEL_MAPPING = _LazyAutoMapping(CONFIG_MAPPING_NAMES, MODEL_MAPPING_NAMES)
MODEL_FOR_PRETRAINING_MAPPING = _LazyAutoMapping(CONFIG_MAPPING_NAMES, MODEL_FOR_PRETRAINING_MAPPING_NAMES)
MODEL_WITH_LM_HEAD_MAPPING = _LazyAutoMapping(CONFIG_MAPPING_NAMES, MODEL_WITH_LM_HEAD_MAPPING_NAMES)
MODEL_FOR_CAUSAL_LM_MAPPING = _LazyAutoMapping(CONFIG_MAPPING_NAMES, MODEL_FOR_CAUSAL_LM_MAPPING_NAMES)
MODEL_FOR_IMAGE_CLASSIFICATION_MAPPING = _LazyAutoMapping(
    CONFIG_MAPPING_NAMES, MODEL_FOR_IMAGE_CLASSIFICATION_MAPPING_NAMES
)
MODEL_FOR_MASKED_LM_MAPPING = _LazyAutoMapping(CONFIG_MAPPING_NAMES, MODEL_FOR_MASKED_LM_MAPPING_NAMES)
MODEL_FOR_OBJECT_DETECTION_MAPPING = _LazyAutoMapping(CONFIG_MAPPING_NAMES, MODEL_FOR_OBJECT_DETECTION_MAPPING_NAMES)
MODEL_FOR_SEQ_TO_SEQ_CAUSAL_LM_MAPPING = _LazyAutoMapping(
    CONFIG_MAPPING_NAMES, MODEL_FOR_SEQ_TO_SEQ_CAUSAL_LM_MAPPING_NAMES
)
MODEL_FOR_SEQUENCE_CLASSIFICATION_MAPPING = _LazyAutoMapping(
    CONFIG_MAPPING_NAMES, MODEL_FOR_SEQUENCE_CLASSIFICATION_MAPPING_NAMES
)
MODEL_FOR_QUESTION_ANSWERING_MAPPING = _LazyAutoMapping(
    CONFIG_MAPPING_NAMES, MODEL_FOR_QUESTION_ANSWERING_MAPPING_NAMES
)
MODEL_FOR_TABLE_QUESTION_ANSWERING_MAPPING = _LazyAutoMapping(
    CONFIG_MAPPING_NAMES, MODEL_FOR_TABLE_QUESTION_ANSWERING_MAPPING_NAMES
)
MODEL_FOR_TOKEN_CLASSIFICATION_MAPPING = _LazyAutoMapping(
    CONFIG_MAPPING_NAMES, MODEL_FOR_TOKEN_CLASSIFICATION_MAPPING_NAMES
)
MODEL_FOR_MULTIPLE_CHOICE_MAPPING = _LazyAutoMapping(CONFIG_MAPPING_NAMES, MODEL_FOR_MULTIPLE_CHOICE_MAPPING_NAMES)
MODEL_FOR_NEXT_SENTENCE_PREDICTION_MAPPING = _LazyAutoMapping(
    CONFIG_MAPPING_NAMES, MODEL_FOR_NEXT_SENTENCE_PREDICTION_MAPPING_NAMES
)


class AutoModel(_BaseAutoModelClass):
    _model_mapping = MODEL_MAPPING


AutoModel = auto_class_update(AutoModel)


class AutoModelForPreTraining(_BaseAutoModelClass):
    _model_mapping = MODEL_FOR_PRETRAINING_MAPPING


AutoModelForPreTraining = auto_class_update(AutoModelForPreTraining, head_doc="pretraining")


# Private on purpose, the public class will add the deprecation warnings.
class _AutoModelWithLMHead(_BaseAutoModelClass):
    _model_mapping = MODEL_WITH_LM_HEAD_MAPPING


_AutoModelWithLMHead = auto_class_update(_AutoModelWithLMHead, head_doc="language modeling")


class AutoModelForCausalLM(_BaseAutoModelClass):
    _model_mapping = MODEL_FOR_CAUSAL_LM_MAPPING


AutoModelForCausalLM = auto_class_update(AutoModelForCausalLM, head_doc="causal language modeling")


class AutoModelForMaskedLM(_BaseAutoModelClass):
    _model_mapping = MODEL_FOR_MASKED_LM_MAPPING


AutoModelForMaskedLM = auto_class_update(AutoModelForMaskedLM, head_doc="masked language modeling")


class AutoModelForSeq2SeqLM(_BaseAutoModelClass):
    _model_mapping = MODEL_FOR_SEQ_TO_SEQ_CAUSAL_LM_MAPPING


AutoModelForSeq2SeqLM = auto_class_update(
    AutoModelForSeq2SeqLM, head_doc="sequence-to-sequence language modeling", checkpoint_for_example="t5-base"
)


class AutoModelForSequenceClassification(_BaseAutoModelClass):
    _model_mapping = MODEL_FOR_SEQUENCE_CLASSIFICATION_MAPPING


AutoModelForSequenceClassification = auto_class_update(
    AutoModelForSequenceClassification, head_doc="sequence classification"
)


class AutoModelForQuestionAnswering(_BaseAutoModelClass):
    _model_mapping = MODEL_FOR_QUESTION_ANSWERING_MAPPING


AutoModelForQuestionAnswering = auto_class_update(AutoModelForQuestionAnswering, head_doc="question answering")


class AutoModelForTableQuestionAnswering(_BaseAutoModelClass):
    _model_mapping = MODEL_FOR_TABLE_QUESTION_ANSWERING_MAPPING


AutoModelForTableQuestionAnswering = auto_class_update(
    AutoModelForTableQuestionAnswering,
    head_doc="table question answering",
    checkpoint_for_example="google/tapas-base-finetuned-wtq",
)


class AutoModelForTokenClassification(_BaseAutoModelClass):
    _model_mapping = MODEL_FOR_TOKEN_CLASSIFICATION_MAPPING


AutoModelForTokenClassification = auto_class_update(AutoModelForTokenClassification, head_doc="token classification")


class AutoModelForMultipleChoice(_BaseAutoModelClass):
    _model_mapping = MODEL_FOR_MULTIPLE_CHOICE_MAPPING


AutoModelForMultipleChoice = auto_class_update(AutoModelForMultipleChoice, head_doc="multiple choice")


class AutoModelForNextSentencePrediction(_BaseAutoModelClass):
    _model_mapping = MODEL_FOR_NEXT_SENTENCE_PREDICTION_MAPPING


AutoModelForNextSentencePrediction = auto_class_update(
    AutoModelForNextSentencePrediction, head_doc="next sentence prediction"
)


class AutoModelForImageClassification(_BaseAutoModelClass):
    _model_mapping = MODEL_FOR_IMAGE_CLASSIFICATION_MAPPING


AutoModelForImageClassification = auto_class_update(AutoModelForImageClassification, head_doc="image classification")


class AutoModelWithLMHead(_AutoModelWithLMHead):
    @classmethod
    def from_config(cls, config):
        warnings.warn(
            "The class `AutoModelWithLMHead` is deprecated and will be removed in a future version. Please use "
            "`AutoModelForCausalLM` for causal language models, `AutoModelForMaskedLM` for masked language models and "
            "`AutoModelForSeq2SeqLM` for encoder-decoder models.",
            FutureWarning,
        )
        return super().from_config(config)

    @classmethod
    def from_pretrained(cls, pretrained_model_name_or_path, *model_args, **kwargs):
        warnings.warn(
            "The class `AutoModelWithLMHead` is deprecated and will be removed in a future version. Please use "
            "`AutoModelForCausalLM` for causal language models, `AutoModelForMaskedLM` for masked language models and "
            "`AutoModelForSeq2SeqLM` for encoder-decoder models.",
            FutureWarning,
        )
        return super().from_pretrained(pretrained_model_name_or_path, *model_args, **kwargs)<|MERGE_RESOLUTION|>--- conflicted
+++ resolved
@@ -28,11 +28,8 @@
 MODEL_MAPPING_NAMES = OrderedDict(
     [
         # Base model mapping
-<<<<<<< HEAD
         ("gptj", "GPTJModel"),
-=======
         ("layoutlmv2", "LayoutLMv2Model"),
->>>>>>> f4f4e6b2
         ("beit", "BeitModel"),
         ("rembert", "RemBertModel"),
         ("visual_bert", "VisualBertModel"),
@@ -292,11 +289,8 @@
 MODEL_FOR_SEQUENCE_CLASSIFICATION_MAPPING_NAMES = OrderedDict(
     [
         # Model for Sequence Classification mapping
-<<<<<<< HEAD
         ("gptj", "GPTJForSequenceClassification"),
-=======
         ("layoutlmv2", "LayoutLMv2ForSequenceClassification"),
->>>>>>> f4f4e6b2
         ("rembert", "RemBertForSequenceClassification"),
         ("canine", "CanineForSequenceClassification"),
         ("roformer", "RoFormerForSequenceClassification"),
