- sections:
  - local: index
    title: 🤗 Transformers
  - local: quicktour
    title: 둘러보기
  - local: installation
    title: 설치방법
  title: 시작하기
- sections:
  - local: pipeline_tutorial
    title: Pipeline으로 추론하기
  - local: autoclass_tutorial
    title: AutoClass로 사전 학습된 인스턴스 로드하기
  - local: preprocessing
    title: 데이터 전처리하기
  - local: training
    title: 사전 학습된 모델 미세 조정하기
  - local: run_scripts
    title: 스크립트로 학습하기
  - local: accelerate
    title: 🤗 Accelerate로 분산 학습 구성하기
  - local: model_sharing
    title: 만든 모델 공유하기
  - local: transformers_agents
    title: 에이전트
  title: 튜토리얼
- sections:
  - sections:
      - local: tasks/sequence_classification
        title: 텍스트 분류
      - local: tasks/token_classification
        title: 토큰 분류
      - local: tasks/question_answering
        title: 질의 응답(Question Answering)
      - local: tasks/language_modeling
        title: 인과적 언어 모델링(Causal language modeling)
      - local: tasks/masked_language_modeling
        title: 마스킹된 언어 모델링(Masked language modeling)
      - local: tasks/translation
        title: 번역
      - local: tasks/summarization
        title: 요약
      - local: tasks/multiple_choice
        title: 객관식 문제(Multiple Choice)
    title: 자연어처리
    isExpanded: false
  - sections:
      - local: in_translation
        title: (번역중) Audio classification
      - local: tasks/asr
        title: 자동 음성 인식
    title: (번역중) 오디오
    isExpanded: false
  - sections:
      - local: tasks/image_classification
        title: 이미지 분류
      - local: in_translation
        title: (번역중) Semantic segmentation
      - local: tasks/video_classification
        title: 영상 분류
      - local: tasks/object_detection
        title: 객체 탐지
      - local: tasks/zero_shot_object_detection
        title: 제로샷(zero-shot) 객체 탐지
      - local: tasks/zero_shot_image_classification
        title: 제로샷(zero-shot) 이미지 분류
      - local: tasks/monocular_depth_estimation
        title: 단일 영상 기반 깊이 추정
    title: (번역중) 컴퓨터 비전
    isExpanded: false
  - sections:
      - local: tasks/image_captioning
        title: 이미지 캡셔닝
      - local: tasks/document_question_answering
        title: 문서 질의 응답(Document Question Answering)
    title: 멀티모달
    isExpanded: false
  title: 태스크 가이드
- sections:
    - local: fast_tokenizers
      title: 🤗 Tokenizers 라이브러리에서 토크나이저 사용하기
    - local: multilingual
      title: 다국어 모델 추론하기
    - local: in_translation
      title: (번역중) Customize text generation strategy
    - local: create_a_model
      title: 모델별 API 사용하기
    - local: custom_models
      title: 사용자 정의 모델 공유하기
    - local: sagemaker
      title: Amazon SageMaker에서 학습 실행하기
    - local: serialization
      title: ONNX로 내보내기
    - local: tflite
      title: TFLite로 내보내기
    - local: torchscript
      title: TorchScript로 내보내기
    - local: in_translation
      title: (번역중) Benchmarks
    - local: in_translation
      title: (번역중) Notebooks with examples
    - local: in_translation
      title: (번역중) Community resources
    - local: custom_tools
      title: 사용자 정의 도구와 프롬프트
    - local: troubleshooting
      title: 문제 해결
  title: (번역중) 개발자 가이드
- sections:
    - local: performance
      title: 성능 및 확장성
    - local: in_translation
      title: (번역중) Training on one GPU
    - local: in_translation
      title: (번역중) Training on many GPUs
    - local: perf_train_cpu
      title: CPU에서 훈련
    - local: in_translation
      title: (번역중) Training on many CPUs
    - local: in_translation
      title: (번역중) Training on TPUs
    - local: in_translation
      title: (번역중) Training on TPU with TensorFlow
    - local: in_translation
      title: (번역중) Training on Specialized Hardware
    - local: perf_infer_cpu
      title: CPU로 추론하기
<<<<<<< HEAD
    - local: perf_infer_gpu_one
      title: 하나의 GPU를 활용한 추론
    - local: in_translation
      title: (번역중) Inference on many GPUs
=======
    - local: in_translation
      title: (번역중) Inference on one GPU
    - local: perf_infer_gpu_many
      title: 여러 GPU에서 추론
>>>>>>> 66c240f3
    - local: in_translation
      title: (번역중) Inference on Specialized Hardware
    - local: perf_hardware
      title: 훈련용 사용자 맞춤형 하드웨어
    - local: in_translation
      title: (번역중) Instantiating a big model
    - local: in_translation
      title: (번역중) Debugging
    - local: hpo_train
      title: Trainer API를 사용한 하이퍼파라미터 탐색
    - local: tf_xla
      title: TensorFlow 모델을 위한 XLA 통합
  title: (번역중) 성능 및 확장성
- sections:
    - local: in_translation
      title: (번역중) How to contribute to transformers?
    - local: in_translation
      title: (번역중) How to add a model to 🤗 Transformers?
    - local: in_translation
      title: (번역중) How to convert a 🤗 Transformers model to TensorFlow?
    - local: in_translation
      title: (번역중) How to add a pipeline to 🤗 Transformers?
    - local: testing
      title: 테스트
    - local: in_translation
      title: (번역중) Checks on a Pull Request
  title: (번역중) 기여하기

- sections:
  - local: in_translation
    title: (번역중) Philosophy
  - local: in_translation
    title: (번역중) Glossary
  - local: task_summary
    title: 🤗 Transformers로 할 수 있는 작업
  - local: tasks_explained
    title: 🤗 Transformers로 작업을 해결하는 방법
  - local: in_translation
    title: (번역중) The Transformer model family
  - local: in_translation
    title: (번역중) Summary of the tokenizers
  - local: attention
    title: 어텐션 매커니즘
  - local: pad_truncation
    title: 패딩과 잘라내기
  - local: bertology
    title: BERTology
  - local: perplexity
    title: 고정 길이 모델의 펄플렉서티(Perplexity)
  - local: pipeline_webserver
    title: 추론 웹 서버를 위한 파이프라인
  title: (번역중) 개념 가이드
- sections:
  - sections:
    - local: in_translation
      title: (번역중) Auto Classes
    - local: in_translation
      title: (번역중) Callbacks
    - local: in_translation
      title: (번역중) Configuration
    - local: in_translation
      title: (번역중) Data Collator
    - local: in_translation
      title: (번역중) Keras callbacks
    - local: in_translation
      title: (번역중) Logging
    - local: in_translation
      title: (번역중) Models
    - local: in_translation
      title: (번역중) Text Generation
    - local: in_translation
      title: (번역중) ONNX
    - local: in_translation
      title: (번역중) Optimization
    - local: in_translation
      title: (번역중) Model outputs
    - local: in_translation
      title: (번역중) Pipelines
    - local: in_translation
      title: (번역중) Processors
    - local: in_translation
      title: (번역중) Quantization
    - local: in_translation
      title: (번역중) Tokenizer
    - local: in_translation
      title: (번역중) Trainer
    - local: in_translation
      title: (번역중) DeepSpeed Integration
    - local: in_translation
      title: (번역중) Feature Extractor
    - local: in_translation
      title: (번역중) Image Processor
    title: (번역중) 메인 클래스
  - sections:
    - isExpanded: false
      sections:
      - local: in_translation
        title: (번역중) ALBERT
      - local: in_translation
        title: (번역중) BART
      - local: in_translation
        title: (번역중) BARThez
      - local: in_translation
        title: (번역중) BARTpho
      - local: in_translation
        title: (번역중) BERT
      - local: in_translation
        title: (번역중) BertGeneration
      - local: in_translation
        title: (번역중) BertJapanese
      - local: in_translation
        title: (번역중) Bertweet
      - local: in_translation
        title: (번역중) BigBird
      - local: in_translation
        title: (번역중) BigBirdPegasus
      - local: in_translation
        title: (번역중) BioGpt
      - local: in_translation
        title: (번역중) Blenderbot
      - local: in_translation
        title: (번역중) Blenderbot Small
      - local: in_translation
        title: (번역중) BLOOM
      - local: in_translation
        title: (번역중) BORT
      - local: in_translation
        title: (번역중) ByT5
      - local: in_translation
        title: (번역중) CamemBERT
      - local: in_translation
        title: (번역중) CANINE
      - local: in_translation
        title: (번역중) CodeGen
      - local: in_translation
        title: (번역중) ConvBERT
      - local: in_translation
        title: (번역중) CPM
      - local: in_translation
        title: (번역중) CPMANT
      - local: in_translation
        title: (번역중) CTRL
      - local: in_translation
        title: (번역중) DeBERTa
      - local: in_translation
        title: (번역중) DeBERTa-v2
      - local: in_translation
        title: (번역중) DialoGPT
      - local: in_translation
        title: (번역중) DistilBERT
      - local: in_translation
        title: (번역중) DPR
      - local: in_translation
        title: (번역중) ELECTRA
      - local: in_translation
        title: (번역중) Encoder Decoder Models
      - local: in_translation
        title: (번역중) ERNIE
      - local: in_translation
        title: (번역중) ErnieM
      - local: in_translation
        title: (번역중) ESM
      - local: in_translation
        title: (번역중) FLAN-T5
      - local: in_translation
        title: (번역중) FLAN-UL2
      - local: in_translation
        title: (번역중) FlauBERT
      - local: in_translation
        title: (번역중) FNet
      - local: in_translation
        title: (번역중) FSMT
      - local: in_translation
        title: (번역중) Funnel Transformer
      - local: in_translation
        title: (번역중) GPT
      - local: in_translation
        title: (번역중) GPT Neo
      - local: in_translation
        title: (번역중) GPT NeoX
      - local: in_translation
        title: (번역중) GPT NeoX Japanese
      - local: in_translation
        title: (번역중) GPT-J
      - local: in_translation
        title: (번역중) GPT2
      - local: in_translation
        title: (번역중) GPTBigCode
      - local: in_translation
        title: (번역중) GPTSAN Japanese
      - local: in_translation
        title: (번역중) GPTSw3
      - local: in_translation
        title: (번역중) HerBERT
      - local: in_translation
        title: (번역중) I-BERT
      - local: in_translation
        title: (번역중) Jukebox
      - local: in_translation
        title: (번역중) LED
      - local: in_translation
        title: (번역중) LLaMA
      - local: in_translation
        title: (번역중) Longformer
      - local: in_translation
        title: (번역중) LongT5
      - local: in_translation
        title: (번역중) LUKE
      - local: in_translation
        title: (번역중) M2M100
      - local: in_translation
        title: (번역중) MarianMT
      - local: in_translation
        title: (번역중) MarkupLM
      - local: in_translation
        title: (번역중) MBart and MBart-50
      - local: in_translation
        title: (번역중) MEGA
      - local: in_translation
        title: (번역중) MegatronBERT
      - local: in_translation
        title: (번역중) MegatronGPT2
      - local: in_translation
        title: (번역중) mLUKE
      - local: in_translation
        title: (번역중) MobileBERT
      - local: in_translation
        title: (번역중) MPNet
      - local: in_translation
        title: (번역중) MT5
      - local: in_translation
        title: (번역중) MVP
      - local: in_translation
        title: (번역중) NEZHA
      - local: in_translation
        title: (번역중) NLLB
      - local: in_translation
        title: (번역중) NLLB-MoE
      - local: in_translation
        title: (번역중) Nyströmformer
      - local: in_translation
        title: (번역중) Open-Llama
      - local: in_translation
        title: (번역중) OPT
      - local: in_translation
        title: (번역중) Pegasus
      - local: in_translation
        title: (번역중) PEGASUS-X
      - local: in_translation
        title: (번역중) PhoBERT
      - local: in_translation
        title: (번역중) PLBart
      - local: in_translation
        title: (번역중) ProphetNet
      - local: in_translation
        title: (번역중) QDQBert
      - local: in_translation
        title: (번역중) RAG
      - local: in_translation
        title: (번역중) REALM
      - local: in_translation
        title: (번역중) Reformer
      - local: in_translation
        title: (번역중) RemBERT
      - local: in_translation
        title: (번역중) RetriBERT
      - local: in_translation
        title: (번역중) RoBERTa
      - local: in_translation
        title: (번역중) RoBERTa-PreLayerNorm
      - local: in_translation
        title: (번역중) RoCBert
      - local: in_translation
        title: (번역중) RoFormer
      - local: in_translation
        title: (번역중) Splinter
      - local: in_translation
        title: (번역중) SqueezeBERT
      - local: in_translation
        title: (번역중) SwitchTransformers
      - local: in_translation
        title: (번역중) T5
      - local: in_translation
        title: (번역중) T5v1.1
      - local: in_translation
        title: (번역중) TAPEX
      - local: in_translation
        title: (번역중) Transformer XL
      - local: in_translation
        title: (번역중) UL2
      - local: in_translation
        title: (번역중) X-MOD
      - local: in_translation
        title: (번역중) XGLM
      - local: in_translation
        title: (번역중) XLM
      - local: in_translation
        title: (번역중) XLM-ProphetNet
      - local: in_translation
        title: (번역중) XLM-RoBERTa
      - local: in_translation
        title: (번역중) XLM-RoBERTa-XL
      - local: in_translation
        title: (번역중) XLM-V
      - local: in_translation
        title: (번역중) XLNet
      - local: in_translation
        title: (번역중) YOSO
      title: (번역중) 텍스트 모델
    - isExpanded: false
      sections:
      - local: in_translation
        title: (번역중) BEiT
      - local: in_translation
        title: (번역중) BiT
      - local: in_translation
        title: (번역중) Conditional DETR
      - local: in_translation
        title: (번역중) ConvNeXT
      - local: in_translation
        title: (번역중) ConvNeXTV2
      - local: in_translation
        title: (번역중) CvT
      - local: in_translation
        title: (번역중) Deformable DETR
      - local: in_translation
        title: (번역중) DeiT
      - local: in_translation
        title: (번역중) DETA
      - local: in_translation
        title: (번역중) DETR
      - local: in_translation
        title: (번역중) DiNAT
      - local: in_translation
        title: (번역중) DiT
      - local: in_translation
        title: (번역중) DPT
      - local: in_translation
        title: (번역중) EfficientFormer
      - local: in_translation
        title: (번역중) EfficientNet
      - local: in_translation
        title: (번역중) FocalNet
      - local: in_translation
        title: (번역중) GLPN
      - local: in_translation
        title: (번역중) ImageGPT
      - local: in_translation
        title: (번역중) LeViT
      - local: in_translation
        title: (번역중) Mask2Former
      - local: in_translation
        title: (번역중) MaskFormer
      - local: in_translation
        title: (번역중) MobileNetV1
      - local: in_translation
        title: (번역중) MobileNetV2
      - local: in_translation
        title: (번역중) MobileViT
      - local: in_translation
        title: (번역중) NAT
      - local: in_translation
        title: (번역중) PoolFormer
      - local: in_translation
        title: (번역중) RegNet
      - local: in_translation
        title: (번역중) ResNet
      - local: in_translation
        title: (번역중) SegFormer
      - local: in_translation
        title: (번역중) Swin Transformer
      - local: in_translation
        title: (번역중) Swin Transformer V2
      - local: in_translation
        title: (번역중) Swin2SR
      - local: in_translation
        title: (번역중) Table Transformer
      - local: in_translation
        title: (번역중) TimeSformer
      - local: in_translation
        title: (번역중) UperNet
      - local: in_translation
        title: (번역중) VAN
      - local: in_translation
        title: (번역중) VideoMAE
      - local: in_translation
        title: (번역중) Vision Transformer (ViT)
      - local: in_translation
        title: (번역중) ViT Hybrid
      - local: in_translation
        title: (번역중) ViTMAE
      - local: in_translation
        title: (번역중) ViTMSN
      - local: in_translation
        title: (번역중) YOLOS
      title: (번역중) 비전 모델
    - isExpanded: false
      sections:
      - local: in_translation
        title: (번역중) Audio Spectrogram Transformer
      - local: in_translation
        title: (번역중) CLAP
      - local: in_translation
        title: (번역중) Hubert
      - local: in_translation
        title: (번역중) MCTCT
      - local: in_translation
        title: (번역중) SEW
      - local: in_translation
        title: (번역중) SEW-D
      - local: in_translation
        title: (번역중) Speech2Text
      - local: in_translation
        title: (번역중) Speech2Text2
      - local: in_translation
        title: (번역중) SpeechT5
      - local: in_translation
        title: (번역중) UniSpeech
      - local: in_translation
        title: (번역중) UniSpeech-SAT
      - local: in_translation
        title: (번역중) Wav2Vec2
      - local: in_translation
        title: (번역중) Wav2Vec2-Conformer
      - local: in_translation
        title: (번역중) Wav2Vec2Phoneme
      - local: in_translation
        title: (번역중) WavLM
      - local: in_translation
        title: (번역중) Whisper
      - local: in_translation
        title: (번역중) XLS-R
      - local: in_translation
        title: (번역중) XLSR-Wav2Vec2
      title: (번역중) 오디오 모델
    - isExpanded: false
      sections:
      - local: in_translation
        title: (번역중) ALIGN
      - local: in_translation
        title: (번역중) AltCLIP
      - local: in_translation
        title: (번역중) BLIP
      - local: in_translation
        title: (번역중) BLIP-2
      - local: in_translation
        title: (번역중) BridgeTower
      - local: in_translation
        title: (번역중) Chinese-CLIP
      - local: in_translation
        title: (번역중) CLIP
      - local: in_translation
        title: (번역중) CLIPSeg
      - local: in_translation
        title: (번역중) Data2Vec
      - local: in_translation
        title: (번역중) DePlot
      - local: in_translation
        title: (번역중) Donut
      - local: in_translation
        title: (번역중) FLAVA
      - local: in_translation
        title: (번역중) GIT
      - local: in_translation
        title: (번역중) GroupViT
      - local: in_translation
        title: (번역중) LayoutLM
      - local: in_translation
        title: (번역중) LayoutLMV2
      - local: in_translation
        title: (번역중) LayoutLMV3
      - local: in_translation
        title: (번역중) LayoutXLM
      - local: in_translation
        title: (번역중) LiLT
      - local: in_translation
        title: (번역중) LXMERT
      - local: in_translation
        title: (번역중) MatCha
      - local: in_translation
        title: (번역중) MGP-STR
      - local: in_translation
        title: (번역중) OneFormer
      - local: in_translation
        title: (번역중) OWL-ViT
      - local: in_translation
        title: (번역중) Perceiver
      - local: in_translation
        title: (번역중) Pix2Struct
      - local: in_translation
        title: (번역중) Segment Anything
      - local: in_translation
        title: (번역중) Speech Encoder Decoder Models
      - local: in_translation
        title: (번역중) TAPAS
      - local: in_translation
        title: (번역중) TrOCR
      - local: in_translation
        title: (번역중) TVLT
      - local: in_translation
        title: (번역중) ViLT
      - local: in_translation
        title: (번역중) Vision Encoder Decoder Models
      - local: in_translation
        title: (번역중) Vision Text Dual Encoder
      - local: in_translation
        title: (번역중) VisualBERT
      - local: in_translation
        title: (번역중) X-CLIP
      title: (번역중) 멀티모달 모델
    - isExpanded: false
      sections:
      - local: in_translation
        title: (번역중) Decision Transformer
      - local: in_translation
        title: (번역중) Trajectory Transformer
      title: (번역중) 강화학습 모델
    - isExpanded: false
      sections:
      - local: in_translation
        title: (번역중) Informer
      - local: in_translation
        title: (번역중) Time Series Transformer
      title: (번역중) 시계열 모델
    - isExpanded: false
      sections:
      - local: in_translation
        title: (번역중) Graphormer
      title: (번역중) Graph models
    title: (번역중) 모델
  - sections:
    - local: in_translation
      title: (번역중) Custom Layers and Utilities
    - local: in_translation
      title: (번역중) Utilities for pipelines
    - local: in_translation
      title: (번역중) Utilities for Tokenizers
    - local: in_translation
      title: (번역중) Utilities for Trainer
    - local: in_translation
      title: (번역중) Utilities for Generation
    - local: in_translation
      title: (번역중) Utilities for Image Processors
    - local: in_translation
      title: (번역중) Utilities for Audio processing
    - local: in_translation
      title: (번역중) General Utilities
    - local: in_translation
      title: (번역중) Utilities for Time Series
    title: (번역중) Internal Helpers
  title: (번역중) API<|MERGE_RESOLUTION|>--- conflicted
+++ resolved
@@ -125,17 +125,10 @@
       title: (번역중) Training on Specialized Hardware
     - local: perf_infer_cpu
       title: CPU로 추론하기
-<<<<<<< HEAD
     - local: perf_infer_gpu_one
       title: 하나의 GPU를 활용한 추론
-    - local: in_translation
-      title: (번역중) Inference on many GPUs
-=======
-    - local: in_translation
-      title: (번역중) Inference on one GPU
     - local: perf_infer_gpu_many
       title: 여러 GPU에서 추론
->>>>>>> 66c240f3
     - local: in_translation
       title: (번역중) Inference on Specialized Hardware
     - local: perf_hardware
