# coding=utf-8
# Copyright 2020 The HuggingFace Team Inc.
#
# Licensed under the Apache License, Version 2.0 (the "License");
# you may not use this file except in compliance with the License.
# You may obtain a clone of the License at
#
#     http://www.apache.org/licenses/LICENSE-2.0
#
# Unless required by applicable law or agreed to in writing, software
# distributed under the License is distributed on an "AS IS" BASIS,
# WITHOUT WARRANTIES OR CONDITIONS OF ANY KIND, either express or implied.
# See the License for the specific language governing permissions and
# limitations under the License.


import copy
import inspect
import tempfile
import unittest
import warnings

import numpy as np
import pytest
from parameterized import parameterized

from transformers import is_torch_available, pipeline, set_seed
from transformers.testing_utils import (
    is_flaky,
    require_accelerate,
    require_auto_gptq,
    require_optimum_quanto,
    require_torch,
    require_torch_gpu,
    require_torch_multi_accelerator,
    require_torch_multi_gpu,
    slow,
    torch_device,
)

from ..test_modeling_common import floats_tensor, ids_tensor
from .test_framework_agnostic import GenerationIntegrationTestsMixin


if is_torch_available():
    import torch
    import torch.nn.functional as F

    from transformers import (
        AutoModelForCausalLM,
        AutoModelForSeq2SeqLM,
        AutoModelForSpeechSeq2Seq,
        AutoModelForVision2Seq,
        AutoProcessor,
        AutoTokenizer,
        BartForCausalLM,
        BartForConditionalGeneration,
        BartTokenizer,
        GPT2LMHeadModel,
        GPT2Tokenizer,
        ImageGPTForCausalImageModeling,
        SpeechEncoderDecoderModel,
        T5ForConditionalGeneration,
    )
    from transformers.cache_utils import DynamicCache, EncoderDecoderCache, QuantoQuantizedCache, StaticCache
    from transformers.generation import (
        BeamSampleDecoderOnlyOutput,
        BeamSampleEncoderDecoderOutput,
        BeamSearchDecoderOnlyOutput,
        BeamSearchEncoderDecoderOutput,
        DisjunctiveConstraint,
        GenerateBeamDecoderOnlyOutput,
        GenerateBeamEncoderDecoderOutput,
        GenerateDecoderOnlyOutput,
        GenerateEncoderDecoderOutput,
        GenerationConfig,
        GreedySearchDecoderOnlyOutput,
        GreedySearchEncoderDecoderOutput,
        LogitsProcessorList,
        MaxLengthCriteria,
        MinLengthLogitsProcessor,
        PhrasalConstraint,
        PromptLookupCandidateGenerator,
        SampleDecoderOnlyOutput,
        SampleEncoderDecoderOutput,
        StoppingCriteria,
        StoppingCriteriaList,
        WatermarkDetector,
        WatermarkingConfig,
    )
    from transformers.generation.utils import _speculative_sampling


class GenerationTesterMixin:
    model_tester = None
    all_generative_model_classes = ()
    input_name = "input_ids"
    max_new_tokens = 3

    def _get_input_ids_and_config(self, batch_size=2):
        config, inputs_dict = self.model_tester.prepare_config_and_inputs_for_common()
        # TODO: @raushan or @gante, use `model.main_input_name` as the main input instead of relyinn on `input_ids`
        input_ids = inputs_dict.pop(self.input_name)[:batch_size, :]
        inputs_dict.pop("attention_mask", None)

        # we don't want encoder-decoder models to start from filled decoder ids
        inputs_dict.pop("decoder_input_ids", None)
        inputs_dict.pop("decoder_attention_mask", None)

        # we'll set cache use in each test differently
        inputs_dict.pop("use_cache", None)

        inputs_dict = {
            k: v[:batch_size, ...]
            for k, v in inputs_dict.items()
            if "head_mask" not in k and isinstance(v, torch.Tensor)
        }
        if config.eos_token_id is not None and config.pad_token_id is None:
            # hack to allow generate for models such as GPT2 as is done in `generate()`
            if isinstance(config.eos_token_id, int):
                config.eos_token_id = [config.eos_token_id]
            config.pad_token_id = config.eos_token_id[0]

        if self.has_attentions:
            attention_mask = torch.ones_like(input_ids, dtype=torch.long)
        else:
            attention_mask = None

        # It is important set set the eos_token_id to None to ensure that no sequences
        # shorter than `max_length` can be generated
        config.eos_token_id = None
        config.forced_eos_token_id = None

        return config, input_ids, attention_mask, inputs_dict

    def _get_logits_processor_kwargs(self, do_sample=False, config=None):
        logits_processor_kwargs = {
            "bad_words_ids": [[1, 0]],
            "repetition_penalty": 1.2,
            "remove_invalid_values": True,
        }
        if do_sample:
            logits_processor_kwargs.update(
                {
                    "top_k": 10,
                    "top_p": 0.7,
                    "temperature": 0.7,
                }
            )
        # TODO (joao, raushan): see this comment for a long-term fix
        # https://github.com/huggingface/transformers/pull/33593#issuecomment-2361824264)
        # This is a band-aid for VLM models, to ensure they don't generate image/video tokens which would cause them
        # to crash. On pretrained models this isn't a risk, as they are trained to not generate these tokens.
        if config is not None:
            image_token_index = config.image_token_index if hasattr(config, "image_token_index") else None
            video_token_index = config.video_token_index if hasattr(config, "video_token_index") else None
            if image_token_index is not None and image_token_index < config.get_text_config().vocab_size:
                logits_processor_kwargs["bad_words_ids"].append([image_token_index])
            if video_token_index is not None and video_token_index < config.get_text_config().vocab_size:
                logits_processor_kwargs["bad_words_ids"].append([video_token_index])

        return logits_processor_kwargs

    def _get_beam_kwargs(self, num_return_sequences=1):
        beam_kwargs = {
            "early_stopping": False,
            "length_penalty": 2.0,
            "num_beams": 2,
            "num_return_sequences": num_return_sequences,
        }
        return beam_kwargs

    def _get_diverse_beam_kwargs(self, num_return_sequences=1):
        beam_kwargs = {
            "early_stopping": False,
            "length_penalty": 2.0,
            "num_beams": 2,
            "num_return_sequences": num_return_sequences,
            "num_beam_groups": 2,  # one beam per group
            "diversity_penalty": 2.0,
        }
        return beam_kwargs

    def _get_constrained_beam_kwargs(self, num_return_sequences=1):
        beam_kwargs = {
            "early_stopping": False,
            "length_penalty": 2.0,
            "num_beams": num_return_sequences * 4,
            "num_return_sequences": num_return_sequences,
        }
        return beam_kwargs

    def _greedy_generate(
        self,
        model,
        input_ids,
        attention_mask,
        inputs_dict,
        output_scores=False,
        output_logits=False,
        output_attentions=False,
        output_hidden_states=False,
        return_dict_in_generate=False,
        use_cache=True,
    ):
        logits_processor_kwargs = self._get_logits_processor_kwargs(do_sample=False, config=model.config)
        model_kwargs = {"attention_mask": attention_mask} if attention_mask is not None else {}
        output_generate = model.generate(
            input_ids,
            do_sample=False,
            num_beams=1,
            max_new_tokens=self.max_new_tokens,
            output_attentions=output_attentions,
            output_hidden_states=output_hidden_states,
            output_scores=output_scores,
            output_logits=output_logits,
            return_dict_in_generate=return_dict_in_generate,
            use_cache=use_cache,
            **logits_processor_kwargs,
            **model_kwargs,
            **inputs_dict,
        )

        return output_generate

    def _sample_generate(
        self,
        model,
        input_ids,
        attention_mask,
        inputs_dict,
        num_return_sequences,
        output_scores=False,
        output_logits=False,
        output_attentions=False,
        output_hidden_states=False,
        return_dict_in_generate=False,
        use_cache=True,
    ):
        torch.manual_seed(0)
        logits_processor_kwargs = self._get_logits_processor_kwargs(do_sample=True, config=model.config)
        model_kwargs = {"attention_mask": attention_mask} if attention_mask is not None else {}
        output_generate = model.generate(
            input_ids,
            do_sample=True,
            num_beams=1,
            max_new_tokens=self.max_new_tokens,
            num_return_sequences=num_return_sequences,
            output_scores=output_scores,
            output_logits=output_logits,
            output_attentions=output_attentions,
            output_hidden_states=output_hidden_states,
            return_dict_in_generate=return_dict_in_generate,
            use_cache=use_cache,
            **logits_processor_kwargs,
            **model_kwargs,
            **inputs_dict,
        )

        return output_generate

    def _beam_search_generate(
        self,
        model,
        input_ids,
        attention_mask,
        inputs_dict,
        beam_kwargs,
        output_scores=False,
        output_logits=False,
        output_attentions=False,
        output_hidden_states=False,
        return_dict_in_generate=False,
        use_cache=True,
    ):
        logits_processor_kwargs = self._get_logits_processor_kwargs(do_sample=False, config=model.config)
        model_kwargs = {"attention_mask": attention_mask} if attention_mask is not None else {}
        output_generate = model.generate(
            input_ids,
            do_sample=False,
            max_new_tokens=self.max_new_tokens,
            output_scores=output_scores,
            output_logits=output_logits,
            output_attentions=output_attentions,
            output_hidden_states=output_hidden_states,
            return_dict_in_generate=return_dict_in_generate,
            use_cache=use_cache,
            **beam_kwargs,
            **logits_processor_kwargs,
            **model_kwargs,
            **inputs_dict,
        )

        return output_generate

    def _beam_sample_generate(
        self,
        model,
        input_ids,
        attention_mask,
        inputs_dict,
        beam_kwargs,
        output_scores=False,
        output_logits=False,
        output_attentions=False,
        output_hidden_states=False,
        return_dict_in_generate=False,
        use_cache=True,
    ):
        torch.manual_seed(0)
        logits_processor_kwargs = self._get_logits_processor_kwargs(do_sample=True, config=model.config)
        model_kwargs = {"attention_mask": attention_mask} if attention_mask is not None else {}
        output_generate = model.generate(
            input_ids,
            do_sample=True,
            max_new_tokens=self.max_new_tokens,
            output_scores=output_scores,
            output_logits=output_logits,
            output_attentions=output_attentions,
            output_hidden_states=output_hidden_states,
            return_dict_in_generate=return_dict_in_generate,
            use_cache=use_cache,
            **beam_kwargs,
            **logits_processor_kwargs,
            **model_kwargs,
            **inputs_dict,
        )

        return output_generate

    def _group_beam_search_generate(
        self,
        model,
        input_ids,
        attention_mask,
        inputs_dict,
        beam_kwargs,
        output_scores=False,
        output_logits=False,
        output_attentions=False,
        output_hidden_states=False,
        return_dict_in_generate=False,
        use_cache=True,
    ):
        logits_processor_kwargs = self._get_logits_processor_kwargs(do_sample=False, config=model.config)
        model_kwargs = {"attention_mask": attention_mask} if attention_mask is not None else {}
        output_generate = model.generate(
            input_ids,
            do_sample=False,
            max_new_tokens=self.max_new_tokens,
            output_scores=output_scores,
            output_logits=output_logits,
            output_attentions=output_attentions,
            output_hidden_states=output_hidden_states,
            return_dict_in_generate=return_dict_in_generate,
            use_cache=use_cache,
            **beam_kwargs,
            **logits_processor_kwargs,
            **model_kwargs,
            **inputs_dict,
        )

        return output_generate

    def _constrained_beam_search_generate(
        self,
        model,
        input_ids,
        attention_mask,
        inputs_dict,
        constraints,
        beam_kwargs,
        output_scores=False,
        output_logits=False,
        output_attentions=False,
        output_hidden_states=False,
        return_dict_in_generate=False,
        use_cache=True,
    ):
        logits_processor_kwargs = self._get_logits_processor_kwargs(do_sample=False, config=model.config)
        model_kwargs = {"attention_mask": attention_mask} if attention_mask is not None else {}
        output_generate = model.generate(
            input_ids,
            do_sample=False,
            max_new_tokens=self.max_new_tokens,
            output_scores=output_scores,
            output_logits=output_logits,
            output_attentions=output_attentions,
            output_hidden_states=output_hidden_states,
            return_dict_in_generate=return_dict_in_generate,
            constraints=constraints,
            use_cache=use_cache,
            **beam_kwargs,
            **logits_processor_kwargs,
            **model_kwargs,
            **inputs_dict,
        )

        return output_generate

    def _contrastive_generate(
        self,
        model,
        input_ids,
        attention_mask,
        inputs_dict,
        output_scores=False,
        output_logits=False,
        output_attentions=False,
        output_hidden_states=False,
        return_dict_in_generate=False,
        use_cache=True,
    ):
        contrastive_search_kwargs = {
            "penalty_alpha": 0.6,
            "top_k": 5,
        }

        logits_processor_kwargs = self._get_logits_processor_kwargs(do_sample=False, config=model.config)
        model_kwargs = {"attention_mask": attention_mask} if attention_mask is not None else {}
        output_generate = model.generate(
            input_ids,
            do_sample=False,
            num_beams=1,
            max_new_tokens=self.max_new_tokens,
            output_attentions=output_attentions,
            output_hidden_states=output_hidden_states,
            output_scores=output_scores,
            output_logits=output_logits,
            return_dict_in_generate=return_dict_in_generate,
            use_cache=use_cache,
            **logits_processor_kwargs,
            **model_kwargs,
            **contrastive_search_kwargs,
            **inputs_dict,
        )

        return output_generate

    @pytest.mark.generate
    def test_greedy_generate(self):
        for model_class in self.all_generative_model_classes:
            config, input_ids, attention_mask, inputs_dict = self._get_input_ids_and_config()

            model = model_class(config).to(torch_device).eval()
            output_generate = self._greedy_generate(
                model=model, input_ids=input_ids, attention_mask=attention_mask, inputs_dict=inputs_dict
            )

            if model.config.is_encoder_decoder:
                self.assertTrue(output_generate.shape[-1] == self.max_new_tokens + 1)
            else:
                self.assertTrue(output_generate.shape[-1] == self.max_new_tokens + input_ids.shape[-1])

    @pytest.mark.generate
    def test_greedy_generate_dict_outputs(self):
        for model_class in self.all_generative_model_classes:
            config, input_ids, attention_mask, inputs_dict = self._get_input_ids_and_config()

            model = model_class(config).to(torch_device).eval()
            output_generate = self._greedy_generate(
                model=model,
                input_ids=input_ids,
                attention_mask=attention_mask,
                inputs_dict=inputs_dict,
                output_scores=True,
                output_logits=True,
                output_hidden_states=True,
                output_attentions=self.has_attentions,
                return_dict_in_generate=True,
                use_cache=False,
            )

            if model.config.is_encoder_decoder:
                self.assertTrue(output_generate.sequences.shape[-1] == self.max_new_tokens + 1)
                self.assertIsInstance(output_generate, GenerateEncoderDecoderOutput)
                # Retrocompatibility check
                self.assertIsInstance(output_generate, GreedySearchEncoderDecoderOutput)
            else:
                self.assertTrue(output_generate.sequences.shape[-1] == self.max_new_tokens + input_ids.shape[-1])
                self.assertIsInstance(output_generate, GenerateDecoderOnlyOutput)
                # Retrocompatibility check
                self.assertIsInstance(output_generate, GreedySearchDecoderOnlyOutput)

            self._check_outputs(output_generate, input_ids, model.config)

    @pytest.mark.generate
    def test_greedy_generate_dict_outputs_use_cache(self):
        for model_class in self.all_generative_model_classes:
            config, input_ids, attention_mask, inputs_dict = self._get_input_ids_and_config()

            if not hasattr(config, "use_cache"):
                self.skipTest(reason=f"{model_class.__name__} doesn't support caching")
            if any(model_name in model_class.__name__.lower() for model_name in ["rwkv"]):
                self.skipTest(reason="Won't fix: model with non-standard dictionary output shapes")

            config.is_decoder = True
            model = model_class(config).to(torch_device).eval()
            output_generate = self._greedy_generate(
                model=model,
                input_ids=input_ids,
                attention_mask=attention_mask,
                inputs_dict=inputs_dict,
                output_scores=True,
                output_logits=True,
                output_hidden_states=True,
                output_attentions=self.has_attentions,
                return_dict_in_generate=True,
                use_cache=True,
            )

            if model.config.is_encoder_decoder:
                self.assertTrue(output_generate.sequences.shape[-1] == self.max_new_tokens + 1)
            else:
                self.assertTrue(output_generate.sequences.shape[-1] == self.max_new_tokens + input_ids.shape[-1])

            self._check_outputs(output_generate, input_ids, model.config, use_cache=True)

    @pytest.mark.generate
    def test_sample_generate(self):
        for model_class in self.all_generative_model_classes:
            config, input_ids, attention_mask, inputs_dict = self._get_input_ids_and_config()

            model = model_class(config).to(torch_device).eval()
            output_generate = self._sample_generate(
                model=model,
                input_ids=input_ids,
                attention_mask=attention_mask,
                inputs_dict=inputs_dict,
                num_return_sequences=1,
            )

            if model.config.is_encoder_decoder:
                self.assertTrue(output_generate.shape[-1] == self.max_new_tokens + 1)
            else:
                self.assertTrue(output_generate.shape[-1] == self.max_new_tokens + input_ids.shape[-1])

    @pytest.mark.generate
    def test_sample_generate_dict_output(self):
        for model_class in self.all_generative_model_classes:
            config, input_ids, attention_mask, inputs_dict = self._get_input_ids_and_config()

            model = model_class(config).to(torch_device).eval()
            output_generate = self._sample_generate(
                model=model,
                input_ids=input_ids,
                attention_mask=attention_mask,
                inputs_dict=inputs_dict,
                num_return_sequences=2,
                output_scores=True,
                output_logits=True,
                output_hidden_states=True,
                output_attentions=self.has_attentions,
                return_dict_in_generate=True,
                use_cache=False,
            )

            if model.config.is_encoder_decoder:
                self.assertTrue(output_generate.sequences.shape[-1] == self.max_new_tokens + 1)
                self.assertIsInstance(output_generate, GenerateEncoderDecoderOutput)
                # Retrocompatibility check
                self.assertIsInstance(output_generate, SampleEncoderDecoderOutput)
            else:
                self.assertTrue(output_generate.sequences.shape[-1] == self.max_new_tokens + input_ids.shape[-1])
                self.assertIsInstance(output_generate, GenerateDecoderOnlyOutput)
                # Retrocompatibility check
                self.assertIsInstance(output_generate, SampleDecoderOnlyOutput)

            self._check_outputs(output_generate, input_ids, model.config, num_return_sequences=2)

    @pytest.mark.generate
    def test_beam_search_generate(self):
        for model_class in self.all_generative_model_classes:
            config, input_ids, attention_mask, inputs_dict = self._get_input_ids_and_config()

            model = model_class(config).to(torch_device).eval()

            beam_kwargs = self._get_beam_kwargs()
            output_generate = self._beam_search_generate(
                model=model,
                input_ids=input_ids,
                attention_mask=attention_mask,
                inputs_dict=inputs_dict,
                beam_kwargs=beam_kwargs,
            )

            if model.config.is_encoder_decoder:
                self.assertTrue(output_generate.shape[-1] == self.max_new_tokens + 1)
            else:
                self.assertTrue(output_generate.shape[-1] == self.max_new_tokens + input_ids.shape[-1])

    @pytest.mark.generate
    def test_beam_search_generate_dict_output(self):
        for model_class in self.all_generative_model_classes:
            config, input_ids, attention_mask, inputs_dict = self._get_input_ids_and_config()

            model = model_class(config).to(torch_device).eval()
            beam_kwargs = self._get_beam_kwargs()
            output_generate = self._beam_search_generate(
                model=model,
                input_ids=input_ids,
                attention_mask=attention_mask,
                inputs_dict=inputs_dict,
                beam_kwargs=beam_kwargs,
                output_scores=True,
                output_logits=True,
                output_hidden_states=True,
                output_attentions=self.has_attentions,
                return_dict_in_generate=True,
                use_cache=False,
            )
            if model.config.is_encoder_decoder:
                self.assertTrue(output_generate.sequences.shape[-1] == self.max_new_tokens + 1)
                self.assertIsInstance(output_generate, GenerateBeamEncoderDecoderOutput)
                # Retrocompatibility check
                self.assertIsInstance(output_generate, BeamSearchEncoderDecoderOutput)
            else:
                self.assertTrue(output_generate.sequences.shape[-1] == self.max_new_tokens + input_ids.shape[-1])
                self.assertIsInstance(output_generate, GenerateBeamDecoderOnlyOutput)
                # Retrocompatibility check
                self.assertIsInstance(output_generate, BeamSearchDecoderOnlyOutput)

            self._check_outputs(
                output_generate, input_ids, model.config, num_return_sequences=beam_kwargs["num_beams"]
            )

    @pytest.mark.generate
    def test_beam_search_generate_dict_outputs_use_cache(self):
        for model_class in self.all_generative_model_classes:
            # enable cache
            config, input_ids, attention_mask, inputs_dict = self._get_input_ids_and_config()

            if not hasattr(config, "use_cache"):
                self.skipTest(reason=f"{model_class.__name__} doesn't support caching")
            if any(model_name in model_class.__name__.lower() for model_name in ["rwkv"]):
                self.skipTest(reason="Won't fix: model with non-standard dictionary output shapes")

            model = model_class(config).to(torch_device).eval()
            beam_kwargs = self._get_beam_kwargs()

            config.is_decoder = True
            model = model_class(config).to(torch_device).eval()
            output_generate = self._beam_search_generate(
                model=model,
                input_ids=input_ids,
                attention_mask=attention_mask,
                inputs_dict=inputs_dict,
                beam_kwargs=beam_kwargs,
                output_scores=True,
                output_logits=True,
                output_hidden_states=True,
                output_attentions=self.has_attentions,
                return_dict_in_generate=True,
                use_cache=True,
            )

            if model.config.is_encoder_decoder:
                self.assertTrue(output_generate.sequences.shape[-1] == self.max_new_tokens + 1)
            else:
                self.assertTrue(output_generate.sequences.shape[-1] == self.max_new_tokens + input_ids.shape[-1])

            self._check_outputs(
                output_generate, input_ids, model.config, use_cache=True, num_return_sequences=beam_kwargs["num_beams"]
            )

    @require_accelerate
    @require_torch_multi_accelerator
    @pytest.mark.generate
    def test_model_parallel_beam_search(self):
        for model_class in self.all_generative_model_classes:
            if "xpu" in torch_device:
                return unittest.skip(reason="device_map='auto' does not work with XPU devices")

            if model_class._no_split_modules is None:
                continue

            config, input_ids, attention_mask, inputs_dict = self._get_input_ids_and_config()

            model = model_class(config).eval()
            with tempfile.TemporaryDirectory() as tmp_dir:
                model.cpu().save_pretrained(tmp_dir)
                new_model = model_class.from_pretrained(tmp_dir, device_map="auto")

                new_model.generate(
                    input_ids,
                    attention_mask=attention_mask,
                    max_new_tokens=self.max_new_tokens,
                    num_beams=2,
                    **inputs_dict,
                )

    @pytest.mark.generate
    def test_beam_sample_generate(self):
        for model_class in self.all_generative_model_classes:
            config, input_ids, attention_mask, inputs_dict = self._get_input_ids_and_config()

            model = model_class(config).to(torch_device).eval()
            beam_kwargs = self._get_beam_kwargs()
            output_generate = self._beam_sample_generate(
                model=model,
                input_ids=input_ids,
                attention_mask=attention_mask,
                inputs_dict=inputs_dict,
                beam_kwargs=beam_kwargs,
            )

            if model.config.is_encoder_decoder:
                self.assertTrue(output_generate.shape[-1] == self.max_new_tokens + 1)
            else:
                self.assertTrue(output_generate.shape[-1] == self.max_new_tokens + input_ids.shape[-1])

            # for VLMs inputs embeds won't match input ids unless images are encoded and merged with ids properly
            # no quick fix available, since obtaining image embeddings step is very model-specific
            if any(name in model.__class__.__name__.lower() for name in ("blip", "llava", "paligemma")):
                prepare_inputs_for_generation_args = set(
                    inspect.signature(model.prepare_inputs_for_generation).parameters
                )
                # `inputs_embeds` input is well supported when `cache_positions` is used, because it means the modeling
                # code is up to date with our most recent standards
                if (
                    "inputs_embeds" in prepare_inputs_for_generation_args
                    and "cache_positions" in prepare_inputs_for_generation_args
                ):
                    input_embeds = model.get_input_embeddings()(input_ids)
                    beam_kwargs.update({"inputs_embeds": input_embeds})
                    output_generate2 = self._beam_sample_generate(
                        model=model,
                        input_ids=None,
                        attention_mask=attention_mask,
                        inputs_dict={},
                        beam_kwargs=beam_kwargs,
                    )

                    torch.testing.assert_close(output_generate[:, input_embeds.shape[1] :], output_generate2)

    @pytest.mark.generate
    def test_beam_sample_generate_dict_output(self):
        for model_class in self.all_generative_model_classes:
            config, input_ids, attention_mask, inputs_dict = self._get_input_ids_and_config()

            model = model_class(config).to(torch_device).eval()
            beam_kwargs = self._get_beam_kwargs()

            output_generate = self._beam_sample_generate(
                model=model,
                input_ids=input_ids,
                attention_mask=attention_mask,
                inputs_dict=inputs_dict,
                beam_kwargs=beam_kwargs,
                output_scores=True,
                output_logits=True,
                output_hidden_states=True,
                output_attentions=self.has_attentions,
                return_dict_in_generate=True,
                use_cache=False,
            )

            if model.config.is_encoder_decoder:
                self.assertTrue(output_generate.sequences.shape[-1] == self.max_new_tokens + 1)
                self.assertIsInstance(output_generate, GenerateBeamEncoderDecoderOutput)
                # Retrocompatibility check
                self.assertIsInstance(output_generate, BeamSampleEncoderDecoderOutput)
            else:
                self.assertTrue(output_generate.sequences.shape[-1] == self.max_new_tokens + input_ids.shape[-1])
                self.assertIsInstance(output_generate, GenerateBeamDecoderOnlyOutput)
                # Retrocompatibility check
                self.assertIsInstance(output_generate, BeamSampleDecoderOnlyOutput)

            self._check_outputs(
                output_generate, input_ids, model.config, num_return_sequences=beam_kwargs["num_beams"]
            )

    @pytest.mark.generate
    def test_generate_without_input_ids(self):
        config, _, _, _ = self._get_input_ids_and_config()

        # if no bos token id => cannot generate from None
        if config.bos_token_id is None:
            self.skipTest(reason="bos_token_id is None")

        # hack in case they are equal, otherwise the attn mask will be [0]
        if config.bos_token_id == config.pad_token_id:
            config.pad_token_id = None

        for model_class in self.all_generative_model_classes:
            model = model_class(config).to(torch_device)
            model.eval()

            output_ids_generate = model.generate(
                do_sample=False, max_new_tokens=self.max_new_tokens, remove_invalid_values=True
            )
            self.assertIsNotNone(output_ids_generate)

    @pytest.mark.generate
    def test_group_beam_search_generate(self):
        for model_class in self.all_generative_model_classes:
            config, input_ids, attention_mask, inputs_dict = self._get_input_ids_and_config()

            model = model_class(config).to(torch_device).eval()
            # check `generate()` and `group_beam_search()` are equal
            beam_kwargs = self._get_diverse_beam_kwargs()
            output_generate = self._group_beam_search_generate(
                model=model,
                input_ids=input_ids,
                attention_mask=attention_mask,
                inputs_dict=inputs_dict,
                beam_kwargs=beam_kwargs,
            )
            if model.config.is_encoder_decoder:
                self.assertTrue(output_generate.shape[-1] == self.max_new_tokens + 1)
            else:
                self.assertTrue(output_generate.shape[-1] == self.max_new_tokens + input_ids.shape[-1])

            # check `group_beam_search` for higher than 1 `num_return_sequences`
            num_return_sequences = 2
            beam_kwargs = self._get_diverse_beam_kwargs(num_return_sequences=num_return_sequences)
            output_generate = self._group_beam_search_generate(
                model=model,
                input_ids=input_ids,
                attention_mask=attention_mask,
                inputs_dict=inputs_dict,
                beam_kwargs=beam_kwargs,
            )
            if model.config.is_encoder_decoder:
                self.assertTrue(output_generate.shape[-1] == self.max_new_tokens + 1)
            else:
                self.assertTrue(output_generate.shape[-1] == self.max_new_tokens + input_ids.shape[-1])

    @pytest.mark.generate
    def test_group_beam_search_generate_dict_output(self):
        for model_class in self.all_generative_model_classes:
            config, input_ids, attention_mask, inputs_dict = self._get_input_ids_and_config()

            model = model_class(config).to(torch_device).eval()
            beam_kwargs = self._get_diverse_beam_kwargs()
            output_generate = self._group_beam_search_generate(
                model=model,
                input_ids=input_ids,
                attention_mask=attention_mask,
                inputs_dict=inputs_dict,
                beam_kwargs=beam_kwargs,
                output_scores=True,
                output_logits=True,
                output_hidden_states=True,
                output_attentions=self.has_attentions,
                return_dict_in_generate=True,
                use_cache=False,
            )
            if model.config.is_encoder_decoder:
                self.assertTrue(output_generate.sequences.shape[-1] == self.max_new_tokens + 1)
                self.assertIsInstance(output_generate, GenerateBeamEncoderDecoderOutput)
                # Retrocompatibility check
                self.assertIsInstance(output_generate, BeamSearchEncoderDecoderOutput)
            else:
                self.assertTrue(output_generate.sequences.shape[-1] == self.max_new_tokens + input_ids.shape[-1])
                self.assertIsInstance(output_generate, GenerateBeamDecoderOnlyOutput)
                # Retrocompatibility check
                self.assertIsInstance(output_generate, BeamSearchDecoderOnlyOutput)

            self._check_outputs(
                output_generate, input_ids, model.config, num_return_sequences=beam_kwargs["num_beams"]
            )

    # TODO: @gante
    @is_flaky()
    @pytest.mark.generate
    def test_constrained_beam_search_generate(self):
        for model_class in self.all_generative_model_classes:
            config, input_ids, attention_mask, inputs_dict = self._get_input_ids_and_config()

            model = model_class(config).to(torch_device).eval()

            # Sample constraints
            min_id = 3
            max_id = config.get_text_config(decoder=True).vocab_size

            force_tokens = torch.randint(min_id, max_id, (1, 2)).tolist()[0]
            constraints = [
                PhrasalConstraint(force_tokens),
            ]

            beam_kwargs = self._get_constrained_beam_kwargs()
            output_generate = self._constrained_beam_search_generate(
                model=model,
                input_ids=input_ids,
                attention_mask=attention_mask,
                inputs_dict=inputs_dict,
                constraints=constraints,
                beam_kwargs=beam_kwargs,
            )

            if model.config.is_encoder_decoder:
                self.assertTrue(output_generate.shape[-1] == self.max_new_tokens + 1)
            else:
                self.assertTrue(output_generate.shape[-1] == self.max_new_tokens + input_ids.shape[-1])

            for generation_output in output_generate:
                self._check_sequence_inside_sequence(force_tokens, generation_output)

            # check`constrained_beam_search` for higher than 1 `num_return_sequences`
            # Sample constraints
            force_tokens = torch.randint(min_id, max_id, (1, 2)).tolist()[0]
            constraints = [
                PhrasalConstraint(force_tokens),
            ]

            beam_kwargs = self._get_constrained_beam_kwargs(num_return_sequences=2)

            output_generate = self._constrained_beam_search_generate(
                model=model,
                input_ids=input_ids,
                attention_mask=attention_mask,
                inputs_dict=inputs_dict,
                constraints=constraints,
                beam_kwargs=beam_kwargs,
            )

            if model.config.is_encoder_decoder:
                self.assertTrue(output_generate.shape[-1] == self.max_new_tokens + 1)
            else:
                self.assertTrue(output_generate.shape[-1] == self.max_new_tokens + input_ids.shape[-1])

            for generation_output in output_generate:
                self._check_sequence_inside_sequence(force_tokens, generation_output)

    @pytest.mark.generate
    def test_constrained_beam_search_generate_dict_output(self):
        for model_class in self.all_generative_model_classes:
            config, input_ids, attention_mask, inputs_dict = self._get_input_ids_and_config()

            model = model_class(config).to(torch_device).eval()

            # Sample constraints
            min_id = 3
            max_id = model.config.get_text_config(decoder=True).vocab_size
            force_tokens = torch.randint(min_id, max_id, (1, 2)).tolist()[0]
            constraints = [
                PhrasalConstraint(force_tokens),
            ]

            beam_kwargs = self._get_constrained_beam_kwargs()
            output_generate = self._constrained_beam_search_generate(
                model=model,
                input_ids=input_ids,
                attention_mask=attention_mask,
                inputs_dict=inputs_dict,
                constraints=constraints,
                beam_kwargs=beam_kwargs,
                output_scores=True,
                output_logits=True,
                output_hidden_states=True,
                output_attentions=self.has_attentions,
                return_dict_in_generate=True,
                use_cache=False,
            )

            if model.config.is_encoder_decoder:
                self.assertTrue(output_generate.sequences.shape[-1] == self.max_new_tokens + 1)
                self.assertIsInstance(output_generate, GenerateBeamEncoderDecoderOutput)
                # Retrocompatibility check
                self.assertIsInstance(output_generate, BeamSearchEncoderDecoderOutput)
            else:
                self.assertTrue(output_generate.sequences.shape[-1] == self.max_new_tokens + input_ids.shape[-1])
                self.assertIsInstance(output_generate, GenerateBeamDecoderOnlyOutput)
                # Retrocompatibility check
                self.assertIsInstance(output_generate, BeamSearchDecoderOnlyOutput)

            self._check_outputs(
                output_generate, input_ids, model.config, num_return_sequences=beam_kwargs["num_beams"]
            )

    @pytest.mark.generate
    def test_contrastive_generate(self):
        for model_class in self.all_generative_model_classes:
            if model_class._is_stateful:
                self.skipTest(reason="Stateful models don't support contrastive search generation")

            # won't fix: FSMT and Reformer have a different cache variable type (and format).
            if any(model_name in model_class.__name__.lower() for model_name in ["fsmt", "reformer"]):
                self.skipTest(reason="Won't fix: old model with different cache format")

            config, input_ids, attention_mask, inputs_dict = self._get_input_ids_and_config()

            # NOTE: contrastive search only works with cache on at the moment.
            if not hasattr(config, "use_cache"):
                self.skipTest(reason=f"{model_class.__name__} doesn't support caching")
            config.is_decoder = True

            # test old generation output for backwards compatibility
            model = model_class(config).to(torch_device).eval()
            output_generate = self._contrastive_generate(
                model=model,
                input_ids=input_ids,
                attention_mask=attention_mask,
                inputs_dict=inputs_dict,
                use_cache=True,
            )
            if model.config.is_encoder_decoder:
                self.assertTrue(output_generate.shape[-1] == self.max_new_tokens + 1)
            else:
                self.assertTrue(output_generate.shape[-1] == self.max_new_tokens + input_ids.shape[-1])

    @pytest.mark.generate
    def test_contrastive_generate_dict_outputs_use_cache(self):
        for model_class in self.all_generative_model_classes:
            if model_class._is_stateful:
                self.skipTest(reason="Stateful models don't support contrastive search generation")

            # won't fix: FSMT and Reformer have a different cache variable type (and format).
            if any(model_name in model_class.__name__.lower() for model_name in ["fsmt", "reformer"]):
                self.skipTest(reason="Won't fix: old model with different cache format")

            config, input_ids, attention_mask, inputs_dict = self._get_input_ids_and_config()

            # NOTE: contrastive search only works with cache on at the moment.
            if not hasattr(config, "use_cache"):
                self.skipTest(reason=f"{model_class.__name__} doesn't support caching")
            config.is_decoder = True

            model = model_class(config).to(torch_device).eval()
            output_generate = self._contrastive_generate(
                model=model,
                input_ids=input_ids,
                attention_mask=attention_mask,
                inputs_dict=inputs_dict,
                output_scores=True,
                output_logits=True,
                output_hidden_states=True,
                output_attentions=self.has_attentions,
                return_dict_in_generate=True,
                use_cache=True,
            )

            if model.config.is_encoder_decoder:
                self.assertTrue(output_generate.sequences.shape[-1] == self.max_new_tokens + 1)
            else:
                self.assertTrue(output_generate.sequences.shape[-1] == self.max_new_tokens + input_ids.shape[-1])

            self._check_outputs(output_generate, input_ids, model.config, use_cache=True)

    @pytest.mark.generate
    def test_contrastive_generate_low_memory(self):
        # Check that choosing 'low_memory' does not change the model output
        for model_class in self.all_generative_model_classes:
            if model_class._is_stateful:
                self.skipTest(reason="Stateful models don't support contrastive search generation")

            if any(model_name in model_class.__name__.lower() for model_name in ["fsmt", "reformer", "speech2text"]):
                self.skipTest(reason="Won't fix: old model with different cache format")
            if any(model_name in model_class.__name__.lower() for model_name in ["gptbigcode"]):
                self.skipTest(reason="TODO: fix me")

            config, input_ids, attention_mask, inputs_dict = self._get_input_ids_and_config(batch_size=1)

            # NOTE: contrastive search only works with cache on at the moment.
            if not hasattr(config, "use_cache"):
                self.skipTest(reason=f"{model_class.__name__} doesn't support caching")

            config.is_decoder = True

            # test output equality of low versus high memory
            model = model_class(config).to(torch_device).eval()

            low_output = model.generate(
                input_ids,
                top_k=4,
                penalty_alpha=0.6,
                low_memory=True,
                max_new_tokens=self.max_new_tokens,
                attention_mask=attention_mask,
                **inputs_dict,
                use_cache=True,
            )

            high_output = model.generate(
                input_ids,
                top_k=4,
                penalty_alpha=0.6,
                low_memory=False,
                max_new_tokens=self.max_new_tokens,
                attention_mask=attention_mask,
                **inputs_dict,
                use_cache=True,
            )
            self.assertListEqual(low_output.tolist(), high_output.tolist())

    @pytest.mark.generate
    @unittest.skip("Started to break with https://github.com/huggingface/transformers/pull/33703")
    def test_beam_search_low_memory(self):
        # Check that choosing 'low_memory' does not change the model output
        for model_class in self.all_generative_model_classes:
            if model_class._is_stateful:
                self.skipTest(reason="May fix in the future: need custom cache handling")
            if any(model_name in model_class.__name__.lower() for model_name in ["fsmt", "reformer"]):
                self.skipTest(reason="Won't fix: old model with different cache format")
            if any(
                model_name in model_class.__name__.lower()
                for model_name in [
                    "ctrl",
                    "gptbigcode",
                    "transo_xl",
                    "xlnet",
                    "cpm",
                    "jamba",
                ]
            ):
                self.skipTest(reason="May fix in the future: need model-specific fixes")
            config, input_ids, _, _ = self._get_input_ids_and_config(batch_size=2)
            # batch_size=1 is ok, but batch_size>1 will cause non-identical output

            config.use_cache = True
            config.is_decoder = True

            # test output equality of low versus high memory
            model = model_class(config).to(torch_device).eval()

            low_output = model.generate(
                input_ids,
                max_new_tokens=8,
                num_beams=5,
                early_stopping=True,
                low_memory=True,
                use_cache=True,
            )

            high_output = model.generate(
                input_ids,
                max_new_tokens=8,
                num_beams=5,
                early_stopping=True,
                low_memory=False,
                use_cache=True,
            )
            self.assertListEqual(low_output.tolist(), high_output.tolist())

    @pytest.mark.generate
    @parameterized.expand([("random",), ("same",)])
    @is_flaky()  # Read NOTE (1) below. If there are API issues, all attempts will fail.
    def test_assisted_decoding_matches_greedy_search(self, assistant_type):
        # This test ensures that the assisted generation does not introduce output changes over greedy search.
        # NOTE (1): The sentence above is true most of the time, there is a tiny difference in the logits due to matmul
        # shape differences -- and it may result in a different output. The input shape difference happens in the
        # main model, that runs the forward pass with several candidates at once (as opposed to generating one token at
        # a time). See https://github.com/huggingface/transformers/issues/25420#issuecomment-1775317535 for more info.
        # NOTE (2): It breaks the pattern in the tests above, for multiple reasons:
        # - assisted_decoding, contrarily to the other methods, can't be called on its own (e.g. needs to
        # prepare the assistant encoder outputs in the main generate body);
        # - assisted_decoding does not support `use_cache = False`
        # - assisted_decoding does not support `batch_size > 1`

        for model_class in self.all_generative_model_classes:
            if model_class._is_stateful:
                self.skipTest(reason="Stateful models don't support assisted generation")
            if any(model_name in model_class.__name__.lower() for model_name in ["fsmt", "reformer"]):
                self.skipTest(reason="Won't fix: old model with different cache format")
            if any(
                model_name in model_class.__name__.lower()
                for model_name in [
                    "bigbirdpegasus",
                    "led",
                    "mega",
                    "speech2text",
                    "git",
                    "prophetnet",
                    "seamlessm4t",
                    "clvp",
                ]
            ):
                self.skipTest(reason="May fix in the future: need model-specific fixes")

            # enable cache
            config, input_ids, attention_mask, inputs_dict = self._get_input_ids_and_config(batch_size=1)

            # NOTE: assisted generation only works with cache on at the moment.
            if not hasattr(config, "use_cache"):
                self.skipTest(reason=f"{model_class.__name__} doesn't support caching")

            config.is_decoder = True
            model = model_class(config).to(torch_device).eval()
            # Sets assisted generation arguments such that:
            # a) no EOS is generated, to ensure generation doesn't break early
            # b) the assistant model always generates two tokens when it is called, to ensure the input preparation of
            #    the assistant model is correct
            # c) there are at least two forward passes in the main model, to ensure the input preparation of
            #    the main model is correct
            generation_kwargs = {
                "eos_token_id": -1,  # see a)
                "max_new_tokens": 4,  # see c)
                "num_beams": 1,
                "do_sample": False,
                "output_scores": True,
                "output_logits": True,
                "output_hidden_states": True,
                "output_attentions": self.has_attentions,
                "return_dict_in_generate": True,
                "use_cache": True,
            }
            output_greedy = model.generate(
                input_ids, attention_mask=attention_mask, **generation_kwargs, **inputs_dict
            )

            # test with the same assistant model or randomly init one
            # in the first case all candidate tokens are accepted, in the second none is accepted
            # case when some are accepted and some not is hard to reproduce, so let's hope this catches most errors :)
            if assistant_type == "random":
                assistant_model = model_class(config).to(torch_device).eval()
            else:
                assistant_model = model
            assistant_model.generation_config.num_assistant_tokens = 2  # see b)
            assistant_model.generation_config.num_assistant_tokens_schedule = "constant"  # see b)
            generation_kwargs.update({"assistant_model": assistant_model})
            output_assisted = model.generate(
                input_ids, attention_mask=attention_mask, **generation_kwargs, **inputs_dict
            )

            # The two outputs must match and their shape must be as expected

            self.assertListEqual(output_greedy.sequences.tolist(), output_assisted.sequences.tolist())
            for output in (output_greedy, output_assisted):
                self._check_outputs(output, input_ids, model.config, use_cache=True)

    @is_flaky()
    @pytest.mark.generate
    def test_prompt_lookup_decoding_matches_greedy_search(self):
        # This test ensures that the prompt lookup generation does not introduce output changes over greedy search.
        # This test is mostly a copy of test_assisted_decoding_matches_greedy_search

        for model_class in self.all_generative_model_classes:
            if model_class._is_stateful:
                self.skipTest(reason="Stateful models don't support assisted generation")
            if any(model_name in model_class.__name__.lower() for model_name in ["fsmt", "reformer"]):
                self.skipTest(reason="Won't fix: old model with different cache format")
            if any(
                model_name in model_class.__name__.lower()
                for model_name in [
                    "bigbirdpegasus",
                    "led",
                    "mega",
                    "speech2text",
                    "git",
                    "prophetnet",
                    "seamlessm4t",
                    "clvp",
                ]
            ):
                self.skipTest(reason="May fix in the future: need model-specific fixes")

            # enable cache
            config, input_ids, attention_mask, inputs_dict = self._get_input_ids_and_config(batch_size=1)

            # NOTE: assisted generation only works with cache on at the moment.
            if not hasattr(config, "use_cache"):
                self.skipTest(reason=f"{model_class.__name__} doesn't support caching")

            config.is_decoder = True
            model = model_class(config).to(torch_device).eval()
            # Sets assisted generation arguments such that:
            # a) no EOS is generated, to ensure generation doesn't break early
            # b) the prompt lookup tries to give the model 2 tokens, to ensure the input preparation of
            #    prompt lookup is correct
            # c) there are at least two forward passes in the main model, to ensure the input preparation of
            #    the main model is correct
            generation_kwargs = {
                "eos_token_id": -1,  # see a)
                "max_new_tokens": 4,  # see c)
                "num_beams": 1,
                "do_sample": False,
                "output_scores": True,
                "output_logits": True,
                "output_hidden_states": True,
                "output_attentions": self.has_attentions,
                "return_dict_in_generate": True,
                "use_cache": True,
            }

            output_greedy = model.generate(
                input_ids, attention_mask=attention_mask, **generation_kwargs, **inputs_dict
            )

            generation_kwargs.update({"prompt_lookup_num_tokens": 2})  # see b)
            output_prompt_lookup = model.generate(
                input_ids, attention_mask=attention_mask, **generation_kwargs, **inputs_dict
            )

            # The two outputs must match and their shape must be as expected

            self.assertListEqual(output_greedy.sequences.tolist(), output_prompt_lookup.sequences.tolist())
            for output in (output_greedy, output_prompt_lookup):
                self._check_outputs(output, input_ids, model.config, use_cache=True)

    @pytest.mark.generate
    def test_dola_decoding_sample(self):
        # TODO (joao): investigate skips, try to reduce incompatibilities
        for model_class in self.all_generative_model_classes:
            if model_class._is_stateful:
                self.skipTest(reason="Stateful models don't support DoLa decoding")

            if any(model_name in model_class.__name__.lower() for model_name in ["reformer"]):
                self.skipTest("Skip Reformer as the lm_head input size is 2 * hidden size, adopted from Rev Nets.")

            if any(model_name in model_class.__name__.lower() for model_name in ["marian", "mbart", "pegasus"]):
                self.skipTest("DoLa is not supported for models that don't return layerwise hidden states")

            # enable cache if the model is not openai-gpt, xlnet, cpm, or xlm
            config, input_ids, attention_mask, inputs_dict = self._get_input_ids_and_config()

            # Encoder-decoder models are not supported
            if config.is_encoder_decoder:
                self.skipTest("DoLa is not supported for encoder-decoder models")
            config.is_decoder = True
            model = model_class(config).to(torch_device).eval()

            if model.get_output_embeddings() is None:
                self.skipTest("DoLa is not supported for models that don't have output embeddings")
            # Sets dola generation arguments such that:
            # a) no EOS is generated, to ensure generation doesn't break early
            # b) there are at least two forward passes in the main model, to ensure the input preparation of
            #    the main model is correct
            generation_kwargs = {
                "eos_token_id": -1,  # see a)
                "max_new_tokens": 4,  # see b)
                "num_beams": 1,
                "do_sample": True,
                "output_scores": True,
                "output_logits": True,
                "output_hidden_states": True,
                "output_attentions": self.has_attentions,
                "return_dict_in_generate": True,
                "use_cache": hasattr(config, "use_cache"),  # Some models don't support the cache
            }
            generation_kwargs.update({"dola_layers": "low"})
            model_kwargs = {"attention_mask": attention_mask} if attention_mask is not None else {}
            output_dola = model.generate(input_ids, **model_kwargs, **generation_kwargs, **inputs_dict)
            self._check_outputs(output_dola, input_ids, model.config, use_cache=hasattr(config, "use_cache"))

    @pytest.mark.generate
    def test_assisted_decoding_sample(self):
        # In this test we don't check assisted vs non-assisted output -- seeded assisted decoding with sample will not
        # match sample for the same seed, as the forward pass does not return the exact same logits (due to matmul with
        # different shapes, see https://github.com/huggingface/transformers/issues/25420#issuecomment-1775317535).
        for model_class in self.all_generative_model_classes:
            if model_class._is_stateful:
                self.skipTest(reason="Stateful models don't support assisted generation")
            if any(model_name in model_class.__name__.lower() for model_name in ["fsmt", "reformer"]):
                self.skipTest(reason="Won't fix: old model with different cache format")
            if any(
                model_name in model_class.__name__.lower()
                for model_name in [
                    "bigbirdpegasus",
                    "led",
                    "mega",
                    "speech2text",
                    "git",
                    "prophetnet",
                    "seamlessm4t",
                    "clvp",
                ]
            ):
                self.skipTest(reason="May fix in the future: need model-specific fixes")

            # enable cache
            config, input_ids, attention_mask, inputs_dict = self._get_input_ids_and_config(batch_size=1)

            # NOTE: assisted generation only works with cache on at the moment.
            if not hasattr(config, "use_cache"):
                self.skipTest(reason=f"{model_class.__name__} doesn't support caching")

            config.is_decoder = True
            model = model_class(config).to(torch_device).eval()
            # Sets assisted generation arguments such that:
            # a) no EOS is generated, to ensure generation doesn't break early
            # b) the assistant model always generates two tokens when it is called, to ensure the input preparation of
            #    the assistant model is correct
            # c) there are at least two forward passes in the main model, to ensure the input preparation of
            #    the main model is correct
            assistant_model = model
            assistant_model.generation_config.num_assistant_tokens = 2  # see b)
            assistant_model.generation_config.num_assistant_tokens_schedule = "constant"  # see b)
            generation_kwargs = {
                "eos_token_id": -1,  # see a)
                "max_new_tokens": 4,  # see c)
                "num_beams": 1,
                "do_sample": True,
                "assistant_model": assistant_model,
                "output_scores": True,
                "output_logits": True,
                "output_hidden_states": True,
                "output_attentions": self.has_attentions,
                "return_dict_in_generate": True,
                "use_cache": True,
            }
            output_assisted = model.generate(
                input_ids, attention_mask=attention_mask, **generation_kwargs, **inputs_dict
            )

            self._check_outputs(output_assisted, input_ids, config, use_cache=True)

    @pytest.mark.generate
    def test_prompt_lookup_decoding_stops_at_eos(self):
        # This test ensures that the prompt lookup generation stops at eos token and does not suggest more tokens
        # (see https://github.com/huggingface/transformers/pull/31301)

        # The main idea is to have an ngram (unigram in our case) that is repeated twice in the input ids.
        # First time at the very end, so input ends with the unigrams, and second any arbitrary location.
        # Also, we need an EOS token which will be injected just after the arbitrary located ngram.
        # We verify that PLD will not copy and propose candidated that contain an EOS token, even if there are overlapping ngrams
        # in input ids. Otherwise a proposed EOS along with the trailing (ngrams-1) tokens might be accepted by the target model.
        # That seems as if the model "generated" and EOS but didn't stop from user's perspective

        input_ids = torch.randint(1, 50, (1, 10), device=torch_device)  # generate inputs in range from 1-50
        arbitrary_ngram = 51  # this is the arbitrary ngram, specifically chosen OOV to prevent flaky tests
        input_ids[:, 3] = arbitrary_ngram  # set pre-eos to arbitrary_ngram which is for sure not present in inputs
        input_ids[:, -1] = arbitrary_ngram  # put arbitrary_ngram in the end for the necessary match to happen

        eos_token_id = torch.tensor([0], device=torch_device)
        input_ids[:, 4] = eos_token_id  # inject eos-token-id in input ids so that it is located after arbitrary_ngram

        # init cand geenerator with max_matching_ngram_size=1 to match per-token
        candidate_generator = PromptLookupCandidateGenerator(
            eos_token_id=eos_token_id, num_output_tokens=4, max_matching_ngram_size=1
        )
        output_prompt_lookup = candidate_generator.get_candidates(input_ids)[0]

        # PLD shouldn't propose any new tokens based on eos-match
        self.assertTrue(output_prompt_lookup.shape[-1] == 10)

    @pytest.mark.generate
    def test_generate_with_head_masking(self):
        """Test designed for encoder-decoder models to ensure the attention head masking is used."""
        attention_names = ["encoder_attentions", "decoder_attentions", "cross_attentions"]
        for model_class in self.all_generative_model_classes:
            config, input_ids, attention_mask, inputs_dict = self._get_input_ids_and_config()
            # We want to test only encoder-decoder models
            if not config.is_encoder_decoder:
                continue
            model = model_class(config).to(torch_device)

            head_masking = {
                "head_mask": torch.zeros(config.encoder_layers, config.encoder_attention_heads, device=torch_device),
                "decoder_head_mask": torch.zeros(
                    config.decoder_layers, config.decoder_attention_heads, device=torch_device
                ),
                "cross_attn_head_mask": torch.zeros(
                    config.decoder_layers, config.decoder_attention_heads, device=torch_device
                ),
            }

            signature = inspect.signature(model.forward)
            # We want to test only models where encoder/decoder head masking is implemented
            if not set(head_masking.keys()) < {*signature.parameters.keys()}:
                continue

            for attn_name, (name, mask) in zip(attention_names, head_masking.items()):
                out = model.generate(
                    input_ids,
                    attention_mask=attention_mask,
                    num_beams=1,
                    output_attentions=self.has_attentions,
                    return_dict_in_generate=True,
                    remove_invalid_values=True,
                    **{name: mask},
                    **inputs_dict,
                )
                # We check the state of decoder_attentions and cross_attentions just from the last step
                attn_weights = out[attn_name] if attn_name == attention_names[0] else out[attn_name][-1]
                self.assertEqual(sum([w.sum().item() for w in attn_weights]), 0.0)

    @pytest.mark.generate
    def test_left_padding_compatibility(self):
        # NOTE: left-padding results in small numerical differences. This is expected.
        # See https://github.com/huggingface/transformers/issues/25420#issuecomment-1775317535

        # First, filter out models that don't support left padding
        # - The model must have generative capabilities
        if len(self.all_generative_model_classes) == 0:
            self.skipTest(reason="No generative architecture available for this model.")

        # - The model must support padding
        if not self.has_attentions:
            self.skipTest(reason="This model doesn't support padding.")

        # - The model must be a decoder-only architecture (encoder-based architectures use right-padding)
        decoder_only_classes = []
        for model_class in self.all_generative_model_classes:
            config, _, _, _ = self._get_input_ids_and_config()
            if config.is_encoder_decoder:
                continue
            else:
                decoder_only_classes.append(model_class)
        if len(decoder_only_classes) == 0:
            self.skipTest(reason="No decoder-only architecture available for this model.")

        # - Decoder-only architectures derived from encoder-decoder models could support it in theory, but we haven't
        #   added support for it yet. We skip these models for now.
        has_encoder_attributes = any(
            attr_name
            for attr_name in config.to_dict().keys()
            if attr_name.startswith("encoder") and attr_name != "encoder_no_repeat_ngram_size"
        )
        if has_encoder_attributes:
            self.skipTest(
                reason="The decoder-only derived from encoder-decoder models are not expected to support left-padding."
            )

        # Then, test left-padding
        def _prepare_model_kwargs(input_ids, attention_mask, signature):
            model_kwargs = {"input_ids": input_ids, "attention_mask": attention_mask}
            if "position_ids" in signature:
                position_ids = torch.cumsum(attention_mask, dim=-1) - 1
                position_ids.masked_fill_(attention_mask == 0, 1)
                model_kwargs["position_ids"] = position_ids
            if "cache_position" in signature:
                cache_position = torch.arange(input_ids.shape[-1], device=torch_device)
                model_kwargs["cache_position"] = cache_position
            return model_kwargs

        for model_class in decoder_only_classes:
            config, input_ids, attention_mask, _ = self._get_input_ids_and_config()
            model = model_class(config).to(torch_device).eval()
            signature = inspect.signature(model.forward).parameters.keys()

            # no cache as some models require special cache classes to be init outside forward
            model.generation_config.use_cache = False

            # Without padding
            model_kwargs = _prepare_model_kwargs(input_ids, attention_mask, signature)
            next_logits_wo_padding = model(**model_kwargs).logits[:, -1, :]

            # With left-padding (length 32)
            # can hardcode pad_token to be 0 as we'll do attn masking anyway
            pad_token_id = (
                config.get_text_config().pad_token_id if config.get_text_config().pad_token_id is not None else 0
            )
            pad_size = (input_ids.shape[0], 32)
            padding = torch.ones(pad_size, dtype=input_ids.dtype, device=torch_device) * pad_token_id
            padded_input_ids = torch.cat((padding, input_ids), dim=1)
            padded_attention_mask = torch.cat((torch.zeros_like(padding), attention_mask), dim=1)
            model_kwargs = _prepare_model_kwargs(padded_input_ids, padded_attention_mask, signature)
            next_logits_with_padding = model(**model_kwargs).logits[:, -1, :]

            # They should result in very similar logits
            self.assertTrue(torch.allclose(next_logits_wo_padding, next_logits_with_padding, atol=1e-5))

    @pytest.mark.generate
    def test_past_key_values_format(self):
        # Test that the KV cache is formatted correctly. Exceptions need to explicitly overwrite this test. Having a
        # standard KV cache format is important for a consistent API (and for advanced generation methods).
        for model_class in self.all_generative_model_classes:
            config, inputs = self.model_tester.prepare_config_and_inputs_for_common()

            # If it doesn't support cache, pass the test
            if not hasattr(config, "use_cache"):
                self.skipTest(reason=f"{model_class.__name__} doesn't support caching")

            model = model_class(config).to(torch_device)
            if "use_cache" not in inputs:
                inputs["use_cache"] = True
            outputs = model(**inputs)

            # If "past_key_values" is not returned, pass the test (e.g. RWKV uses a different cache name and format)
            if "past_key_values" not in outputs:
                self.skipTest(reason="This model doesn't return `past_key_values`")

            num_hidden_layers = (
                getattr(config, "decoder_layers", None)
                or getattr(config, "num_decoder_layers", None)
                or config.num_hidden_layers
            )
            num_attention_heads = getattr(config, "decoder_attention_heads", config.num_attention_heads)
            embed_dim = getattr(config, "d_model", config.hidden_size)
            per_head_embed_dim = embed_dim // num_attention_heads

            past_kv = outputs["past_key_values"]
            self.assertEqual(len(past_kv), num_hidden_layers)

            # Encoder-Decoder checks
            if config.is_encoder_decoder:
                encoder_num_attention_heads = config.encoder_attention_heads
                encoder_per_head_embed_dim = embed_dim // encoder_num_attention_heads
                batch_size, seq_length = inputs["decoder_input_ids"].shape
                for i in range(num_hidden_layers):
                    self.assertEqual(len(past_kv[i]), 4)  # K V for the decoder + K V for the encoder = 4
                    self.assertEqual(
                        past_kv[i][0].shape, (batch_size, num_attention_heads, seq_length, per_head_embed_dim)
                    )
                    self.assertEqual(
                        past_kv[i][1].shape, (batch_size, num_attention_heads, seq_length, per_head_embed_dim)
                    )
                    # The sequence length for the encoder K V depends on the model. Since it is not manipulated in
                    # autoregressive generation, I'm keeping the test general and not checking the 3rd dim
                    self.assertEqual(
                        (past_kv[i][2].shape[0], past_kv[i][2].shape[1], past_kv[i][2].shape[3]),
                        (batch_size, encoder_num_attention_heads, encoder_per_head_embed_dim),
                    )
                    self.assertEqual(
                        (past_kv[i][3].shape[0], past_kv[i][3].shape[1], past_kv[i][3].shape[3]),
                        (batch_size, encoder_num_attention_heads, encoder_per_head_embed_dim),
                    )

            # Decoder-only checks
            else:
                # TODO: this line is only needed because of imagegpt, where "pixel_values" = "input_ids". Fix the
                # tests in imagegpt such that `prepare_config_and_inputs_for_common` returns the later (and the other
                # tests use it)
                key = "input_ids" if "input_ids" in inputs else "pixel_values"
                batch_size, seq_length = inputs[key].shape
                for i in range(num_hidden_layers):
                    self.assertEqual(len(past_kv[0]), 2)  # K V for the decoder = 2
                    self.assertEqual(
                        past_kv[i][0].shape, (batch_size, num_attention_heads, seq_length, per_head_embed_dim)
                    )
                    self.assertEqual(
                        past_kv[i][1].shape, (batch_size, num_attention_heads, seq_length, per_head_embed_dim)
                    )

    @pytest.mark.generate
    def test_generate_from_inputs_embeds_decoder_only(self):
        # When supported, tests that the decoder model can generate from `inputs_embeds` instead of `input_ids`
        # if fails, you should probably update the `prepare_inputs_for_generation` function
        for model_class in self.all_generative_model_classes:
            config, input_ids, _, _ = self._get_input_ids_and_config()

            # Ignore:
            # a) eos (to always output 20 tokens) and pad (so we don't try to infer the attn mask from the input_ids,
            #   which would cause a mismatch),
            config.pad_token_id = config.eos_token_id = -1
            # b) embedding scaling, the scaling factor applied after embeding from input_ids (requires knowledge of the
            #   variable that holds the scaling factor, which is model-dependent)
            if hasattr(config, "scale_embedding"):
                config.scale_embedding = False

            # This test is for decoder-only models (encoder-decoder models have native input embeddings support in the
            # decoder)
            if config.is_encoder_decoder:
                continue

            # Skip models without explicit support
            model = model_class(config).to(torch_device).eval()
            if "inputs_embeds" not in inspect.signature(model.prepare_inputs_for_generation).parameters.keys():
                continue

            # Traditional way of generating text
            outputs_from_ids = model.generate(
                input_ids, max_new_tokens=5, return_dict_in_generate=True, output_scores=True
            )
            self.assertEqual(outputs_from_ids.sequences.shape, (input_ids.shape[0], input_ids.shape[1] + 5))

            # Same thing, but from input embeddings (`input_ids` is passed so the prompt is present in the output)
            inputs_embeds = model.get_input_embeddings()(input_ids)
            outputs_from_embeds = model.generate(
                input_ids,
                inputs_embeds=inputs_embeds,
                max_new_tokens=5,
                return_dict_in_generate=True,
                output_scores=True,
            )
            self.assertListEqual(outputs_from_ids.sequences.tolist(), outputs_from_embeds.sequences.tolist())

            # But if we pass different inputs_embeds, we should get different outputs (the output text may be the
            # same, but the logits will almost surely be different)
            random_embeds = torch.rand_like(inputs_embeds)
            outputs_from_rand_embeds = model.generate(
                input_ids,
                inputs_embeds=random_embeds,
                max_new_tokens=5,
                return_dict_in_generate=True,
                output_scores=True,
            )
            for i in range(len(outputs_from_rand_embeds.scores)):
                self.assertFalse(torch.allclose(outputs_from_embeds.scores[i], outputs_from_rand_embeds.scores[i]))

            # input_ids is not a required input -- if we don't pass it, the newly generated tokens will be the same
            outputs_from_embeds_wo_ids = model.generate(
                inputs_embeds=inputs_embeds, max_new_tokens=5, return_dict_in_generate=True, output_scores=True
            )
            self.assertListEqual(
                outputs_from_embeds.sequences[:, inputs_embeds.shape[1] :].tolist(),
                outputs_from_embeds_wo_ids.sequences.tolist(),
            )

    @pytest.mark.generate
    def test_generate_from_inputs_embeds_with_static_cache(self):
        """
        Test that StaticCache can generate from inputs_embeds and calculates max_cache_length
        correctly in `generate()`. We force the model to not stop generation until max-length is reached
        to verify that the cache length is indeed set correctly and we don't run out of index when slicing the cache.
        """
        for model_class in self.all_generative_model_classes:
            if not model_class._supports_static_cache:
                self.skipTest(reason="This model does not support the static cache format")

            config, input_ids, attention_mask, inputs_dict = self._get_input_ids_and_config()
            if config.is_encoder_decoder:
                self.skipTest(reason="This model is encoder-decoder and has Encoder-Decoder Cache")

            model = model_class(config).to(torch_device).eval()
            if "inputs_embeds" not in inspect.signature(model.prepare_inputs_for_generation).parameters.keys():
                self.skipTest(reason="This model does not support `inputs_embeds` in generation")

            model.config.use_cache = True
            model.config.is_decoder = True
            batch_size, seq_length = input_ids.shape
            max_cache_len = 30

            # here we force to not stop at eos and go until max-length
            model.generation_config.eos_token_id = model.config.get_text_config().eos_token_id = -1
            generation_kwargs = {
                "max_length": max_cache_len,
                "cache_implementation": "static",
                "return_dict_in_generate": True,  # Required to return `past_key_values`
            }

            text_config = model.config.get_text_config()
            head_dim = (
                text_config.head_dim
                if hasattr(text_config, "head_dim")
                else text_config.hidden_size // text_config.num_attention_heads
            )
            num_key_value_heads = (
                text_config.num_attention_heads
                if getattr(text_config, "num_key_value_heads", None) is None
                else text_config.num_key_value_heads
            )
            num_hidden_layers = text_config.num_hidden_layers

            inputs_embeds = model.get_input_embeddings()(input_ids)
            outputs = model.generate(
                inputs_embeds=inputs_embeds, attention_mask=attention_mask, **generation_kwargs, **inputs_dict
            )

            # we should get `max_length` in shape, not `max_length - embeds_length`
            cache_shape = (batch_size, num_key_value_heads, max_cache_len, head_dim)
            self.assertTrue(isinstance(outputs.past_key_values, StaticCache))
            self.assertTrue(len(outputs.past_key_values.key_cache) == num_hidden_layers)
            self.assertTrue(outputs.past_key_values.key_cache[0].shape == cache_shape)

    @pytest.mark.generate
    def test_generate_continue_from_past_key_values(self):
        # Tests that we can continue generating from past key values, returned from a previous `generate` call
        for model_class in self.all_generative_model_classes:
            if any(model_name in model_class.__name__.lower() for model_name in ["imagegpt"]):
                self.skipTest(reason="Won't fix: old model with unique inputs/caches/other")
            if any(model_name in model_class.__name__.lower() for model_name in ["umt5"]):
                self.skipTest(reason="TODO: needs modeling or test input preparation fixes for compatibility")

            config, inputs = self.model_tester.prepare_config_and_inputs_for_common()

            if not hasattr(config, "use_cache"):
                self.skipTest(reason=f"{model_class.__name__} doesn't support caching")

            # Let's make it always:
            # 1. use cache (for obvious reasons)
            # 2. generate to max length (which can be achieved by setting the eos token to an invalid value), which
            #    would make the test flaky (e.g. EOS is generated on iteration 1 on both generations, but the
            #    continuation would force it to generate beyond an EOS token)
            # 3. ignore `token_type_ids` for simplicity
            # 4. ignore `forced_eos_token_id`, which requires further manipulation of the continuation inputs and is
            #    active by default on some models
            # 5. ignore `encoder_no_repeat_ngram_size`, which is set by default in some encoder-decoder models. When
            #    we use their decoder as a stand-alone model, `encoder_no_repeat_ngram_size` actually prevents
            #    repetition exclusively from the prompt. This test relies on comparing one call vs 2 calls
            #    with cache, what is considered a prompt is different in the two cases.

            if "token_type_ids" in inputs:
                del inputs["token_type_ids"]

            model = model_class(config).to(torch_device)
            model.eval()
            model.generation_config.pad_token_id = model.generation_config.eos_token_id = -1
            model.generation_config.forced_eos_token_id = None
            model.generation_config.encoder_no_repeat_ngram_size = 0
            model.generation_config.use_cache = True

            # If "past_key_values" is not returned, skip the test (e.g. RWKV uses a different cache name and format)
            outputs = model(**inputs)
            if "past_key_values" not in outputs:
                self.skipTest(reason="This model doesn't return `past_key_values`")

            # Traditional way of generating text, with `return_dict_in_generate` to return the past key values
            outputs = model.generate(**inputs, do_sample=False, max_new_tokens=4, return_dict_in_generate=True)

            # Let's generate again, but passing the past key values in between (3 + 1 = 4 tokens). Note that the
            # inputs may need to be tweaked across `generate` calls (like the attention mask).
            outputs_cached = model.generate(**inputs, do_sample=False, max_new_tokens=3, return_dict_in_generate=True)

            # Continue from the tokens generated above, preparing the inputs accordingly
            inputs["past_key_values"] = outputs_cached.past_key_values
            new_attention_len = outputs_cached.sequences.shape[-1]
            if config.is_encoder_decoder:
                inputs["decoder_input_ids"] = outputs_cached.sequences
                if "decoder_attention_mask" in inputs:
                    inputs["decoder_attention_mask"] = torch.nn.functional.pad(
                        inputs["decoder_attention_mask"],
                        (0, new_attention_len - inputs["decoder_attention_mask"].shape[1]),
                        mode="constant",
                        value=1,
                    )
            else:
                inputs["input_ids"] = outputs_cached.sequences
                if "attention_mask" in inputs:
                    inputs["attention_mask"] = torch.nn.functional.pad(
                        inputs["attention_mask"],
                        (0, new_attention_len - inputs["attention_mask"].shape[1]),
                        mode="constant",
                        value=1,
                    )
            outputs_cached = model.generate(**inputs, do_sample=False, max_new_tokens=1, return_dict_in_generate=True)

            # The two sets of generated text and past kv should be equal to each other
            self.assertListEqual(outputs.sequences.tolist(), outputs_cached.sequences.tolist())
            for layer_idx in range(len(outputs_cached.past_key_values)):
                for kv_idx in range(len(outputs_cached.past_key_values[layer_idx])):
                    self.assertTrue(
                        torch.allclose(
                            outputs.past_key_values[layer_idx][kv_idx],
                            outputs_cached.past_key_values[layer_idx][kv_idx],
                        )
                    )

    @parameterized.expand([(1, False), (1, True), (4, False)])
    @pytest.mark.generate
    def test_new_cache_format(self, num_beams, do_sample):
        # Tests that generating with the new format is exactly the same as the legacy one (for models that support it).
        # 👉 tests with and without beam search so that we can test with and without cache reordering.
        # 👉 tests with and without sampling so we can cover the most common use cases.
        for model_class in self.all_generative_model_classes:
            if not model_class._supports_cache_class:
                self.skipTest(reason="This model does not support the new cache format")

            config, input_ids, attention_mask, inputs_dict = self._get_input_ids_and_config()

            model = model_class(config).to(torch_device).eval()
            generation_kwargs = {
                "max_new_tokens": 5,
                "do_sample": do_sample,
                "num_beams": num_beams,
                "num_return_sequences": num_beams,
                "return_dict_in_generate": True,  # Required to return `past_key_values`
                "use_cache": True,
            }

            # Sets seed before calling `generate` for the case with do_sample=True
            seed = torch.randint(0, 1000000, (1,)).item()
            set_seed(seed)
            legacy_results = model.generate(
                input_ids, attention_mask=attention_mask, **generation_kwargs, **inputs_dict
            )
            set_seed(seed)
            num_hidden_layers = config.get_text_config().num_hidden_layers
            if config.is_encoder_decoder:
                cache_cls = EncoderDecoderCache
                past_key_values = cache_cls(DynamicCache(num_hidden_layers), DynamicCache(num_hidden_layers))
            else:
                cache_cls = DynamicCache
                past_key_values = cache_cls(num_hidden_layers)
            new_results = model.generate(
                input_ids,
                attention_mask=attention_mask,
                past_key_values=past_key_values,
                **generation_kwargs,
                **inputs_dict,
            )

            # The two sets of generated sequences must match, despite the cache format between forward passes being
            # different
            self.assertListEqual(legacy_results.sequences.tolist(), new_results.sequences.tolist())
            self.assertTrue(isinstance(legacy_results.past_key_values, tuple))
            self.assertTrue(isinstance(new_results.past_key_values, cache_cls))

            # The contents of the two caches, when converted to the same format (in both directions!), must match
            legacy_cache = legacy_results.past_key_values
            new_cache_converted = new_results.past_key_values.to_legacy_cache()
            for layer_idx in range(len(legacy_cache)):
                for kv_idx in range(len(legacy_cache[layer_idx])):
                    # TODO: @raushan, please look into this for new cache format
                    if legacy_cache[layer_idx][kv_idx] != []:
                        self.assertTrue(
                            torch.allclose(
                                legacy_cache[layer_idx][kv_idx],
                                new_cache_converted[layer_idx][kv_idx],
                            )
                        )

            new_cache = new_results.past_key_values
            legacy_cache_converted = cache_cls.from_legacy_cache(legacy_results.past_key_values)
            for layer_idx in range(len(new_cache)):
                for kv_idx in range(len(new_cache[layer_idx])):
                    # TODO: @raushan, please look into this for new cache format
                    if new_cache[layer_idx][kv_idx] != []:
                        self.assertTrue(
                            torch.allclose(
                                new_cache[layer_idx][kv_idx],
                                legacy_cache_converted[layer_idx][kv_idx],
                            )
                        )

    @pytest.mark.generate
    def test_generate_with_static_cache(self):
        """
        Tests if StaticCache works if we set attn_implementation=static when generation.
        This doesn't test if generation quality is good, but tests that models with
        self._supports_static_cache don't throw an error when generating and return
        a StaticCache object at the end.
        """
        for model_class in self.all_generative_model_classes:
            if not model_class._supports_static_cache:
                self.skipTest(reason="This model does not support the static cache format")

            config, input_ids, attention_mask, inputs_dict = self._get_input_ids_and_config()
            if config.is_encoder_decoder:
                self.skipTest(reason="This model is encoder-decoder and has Encoder-Decoder Cache")

            config.is_decoder = True
            batch_size, seq_length = input_ids.shape
            max_new_tokens = 20

            model = model_class(config).to(torch_device).eval()
            generation_kwargs = {
                "max_length": None,
                "max_new_tokens": max_new_tokens,
                "cache_implementation": "static",
                "return_dict_in_generate": True,  # Required to return `past_key_values`
                "use_cache": True,
            }

            max_cache_len = seq_length + max_new_tokens
            config = config.text_config if hasattr(config, "text_config") else config
            head_dim = (
                config.head_dim if hasattr(config, "head_dim") else config.hidden_size // config.num_attention_heads
            )
            num_key_value_heads = (
                config.num_attention_heads
                if getattr(config, "num_key_value_heads", None) is None
                else config.num_key_value_heads
            )
            num_hidden_layers = config.num_hidden_layers
            results = model.generate(input_ids, attention_mask=attention_mask, **generation_kwargs, **inputs_dict)

            cache_shape = (batch_size, num_key_value_heads, max_cache_len, head_dim)
            self.assertTrue(isinstance(results.past_key_values, StaticCache))
            self.assertTrue(len(results.past_key_values.key_cache) == num_hidden_layers)
            self.assertTrue(results.past_key_values.key_cache[0].shape == cache_shape)

<<<<<<< HEAD
    @require_optimum_quanto
=======
    @require_quanto
    @pytest.mark.generate
>>>>>>> 1dba608d
    def test_generate_with_quant_cache(self):
        for model_class in self.all_generative_model_classes:
            if not model_class._supports_quantized_cache:
                self.skipTest(reason="This model does not support the quantized cache format")

            config, input_ids, attention_mask, inputs_dict = self._get_input_ids_and_config()
            config.is_decoder = True

            model = model_class(config).to(torch_device).eval()
            generation_kwargs = {
                "max_new_tokens": 5,
                "cache_implementation": "quantized",
                # careful with group size, should be divisor of model's hidden size
                "cache_config": {"backend": "quanto", "nbits": 2, "q_group_size": 8, "residual_length": 128},
                "return_dict_in_generate": True,  # Required to return `past_key_values`
                "use_cache": True,
            }

            results = model.generate(input_ids, attention_mask=attention_mask, **generation_kwargs, **inputs_dict)
            self.assertTrue(isinstance(results.past_key_values, QuantoQuantizedCache))

            # passing past key values of different type should raise Error
            with self.assertRaises(ValueError):
                num_hidden_layers = config.get_text_config().num_hidden_layers
                model.generate(
                    input_ids,
                    attention_mask=attention_mask,
                    past_key_valyes=DynamicCache(num_hidden_layers),
                    **generation_kwargs,
                )

            # setting incorrect cache_config args should raise an Error, i.e. nbits=60 does not make sense
            generation_kwargs["cache_config"] = {"nbits": 60, "q_group_size": 8, "residual_length": 128}
            with self.assertRaises(ValueError):
                model.generate(input_ids, attention_mask=attention_mask, **generation_kwargs)

    @pytest.mark.generate
    @require_torch_gpu
    @slow
    @is_flaky()  # compilation may result in equivalent (!= same) FP ops, causing the argmax in `generate` to be flaky
    def test_generate_compile_fullgraph(self):
        """
        Tests that `.generate` is compatible with torch.compile without graph breaks, keeping the same results.
        ⚠️ Runs two sequential generations to ensure the cache doesn't get stuck after the first compiled run! ⚠️
        """
        for model_class in self.all_generative_model_classes:
            if not model_class._supports_static_cache:
                self.skipTest("This model doesn't support static cache")
            # TODO (joao) -- fix and enable me :)
            if any(model_name in model_class.__name__.lower() for model_name in ["whisper"]):
                self.skipTest("whisper model end-to-end generate compile not yet supported")

            config, inputs_dict = self.model_tester.prepare_config_and_inputs_for_common()
            # TODO (joao) -- fix and enable me :)
            if config.is_encoder_decoder:
                self.skipTest("Encoder-decoder model end-to-end generate compile not yet supported")

            model = model_class(config).to(torch_device)
            model.eval()  # otherwise `self.training` is `True` -- this flag is used at attn mask creation time

            input_ids = inputs_dict["input_ids"].to(torch_device)
            # creates two sets of *different* inputs with the same shape
            half_batch_size = input_ids.shape[0] // 2
            input_ids_sets = [input_ids[:half_batch_size, :], input_ids[half_batch_size : half_batch_size * 2, :]]
            self.assertTrue(input_ids_sets[0].shape == input_ids_sets[1].shape)

            generation_kwargs = {
                "do_sample": False,
                "max_new_tokens": 10,
            }

            max_cache_len = input_ids.shape[1] + generation_kwargs["max_new_tokens"]
            config = config.get_text_config()
            past_key_values = StaticCache(
                config, batch_size=half_batch_size, max_cache_len=max_cache_len, device=torch_device
            )

            for model_inputs in input_ids_sets:
                # eager dynamic cache
                output_dynamic = model.generate(model_inputs, **generation_kwargs)

                # end-to-end compiled dynamic cache
                torch.compiler.reset()
                compiled_generate = torch.compile(model.generate, fullgraph=True, mode="reduce-overhead")
                generation_config = copy.deepcopy(model.generation_config)
                generation_config.update(**generation_kwargs)
                output_compiled = compiled_generate(
                    model_inputs, generation_config=generation_config, past_key_values=past_key_values
                )
                self.assertListEqual(output_dynamic.tolist(), output_compiled.tolist())

    @pytest.mark.generate
    def test_generate_methods_with_num_logits_to_keep(self):
        for model_class in self.all_generative_model_classes:
            if "num_logits_to_keep" not in set(inspect.signature(model_class.forward).parameters.keys()):
                self.skipTest(reason="This model does not support `num_logits_to_keep` argument.")

            config, input_ids, attention_mask, inputs_dict = self._get_input_ids_and_config()
            config.use_cache = True
            config.is_decoder = True

            model = model_class(config).to(torch_device).eval()
            # All generation methods (except assisted decoding) rely on always extracting the last token logits of the
            # full logits matrix, so testing out only greedy search and assisted decoding is enough (if it works,
            # other methods will work as well)
            generation_kwargs = {
                "max_new_tokens": 10,
                "do_sample": False,
            }

            # Setting num_logits_to_keep at 0 keeps all logits (old behavior)
            with_all_logits = model.generate(
                input_ids, attention_mask=attention_mask, **generation_kwargs, **inputs_dict, num_logits_to_keep=0
            )
            # By default, num_logits_to_keep is automatically set to 1 if not provided (new behavior)
            without_all_logits = model.generate(
                input_ids, attention_mask=attention_mask, **inputs_dict, **generation_kwargs
            )
            self.assertEqual(with_all_logits.tolist(), without_all_logits.tolist())

    @pytest.mark.generate
    @is_flaky()  # assisted generation tests are flaky (minor fp ops differences)
    def test_assisted_decoding_with_num_logits_to_keep(self):
        for model_class in self.all_generative_model_classes:
            if "num_logits_to_keep" not in set(inspect.signature(model_class.forward).parameters.keys()):
                self.skipTest(reason="This model does not support `num_logits_to_keep` argument.")
            if model_class._is_stateful:
                self.skipTest(reason="Stateful models don't support assisted generation")

            config, input_ids, attention_mask, inputs_dict = self._get_input_ids_and_config(batch_size=1)
            config.use_cache = True
            config.is_decoder = True

            model = model_class(config).to(torch_device).eval()
            assistant_model = model
            # All generation methods (except assisted decoding) rely on always extracting the last token logits of the
            # full logits matrix, so testing out only greedy search and assisted decoding is enough (if it works,
            # other methods will work as well)
            generation_kwargs = {
                "max_new_tokens": 10,
                "do_sample": False,
                "assistant_model": assistant_model,
            }

            assistant_model.generation_config.assistant_confidence_threshold = None
            # Setting num_logits_to_keep at 0 keeps all logits (old behavior)
            with_all_logits = model.generate(
                input_ids, attention_mask=attention_mask, **generation_kwargs, **inputs_dict, num_logits_to_keep=0
            )
            # By default, num_logits_to_keep is automatically set to 1 if not provided (new behavior)
            without_all_logits = model.generate(
                input_ids, attention_mask=attention_mask, **inputs_dict, **generation_kwargs
            )
            self.assertEqual(with_all_logits.tolist(), without_all_logits.tolist())

    @pytest.mark.generate
    def test_inherits_generation_mixin(self):
        """
        Tests that the model class directly inherits `GenerationMixin`, as opposed to relying on `PreTrainedModel`
        to inherit it.
        """
        for model_class in self.all_generative_model_classes:
            self.assertTrue("GenerationMixin" in str(model_class.__bases__))

    def _check_outputs(self, output, input_ids, config, use_cache=False, num_return_sequences=1):
        batch_size, seq_length = input_ids.shape
        config = config.text_config if hasattr(config, "text_config") else config
        num_sequences_in_output = batch_size * num_return_sequences

        gen_len = (
            output.sequences.shape[-1] - 1 if config.is_encoder_decoder else output.sequences.shape[-1] - seq_length
        )

        # scores
        self._check_scores(num_sequences_in_output, output.scores, length=gen_len, config=config)

        # unprocessed logits
        self._check_logits(num_sequences_in_output, output.logits, config=config)

        # Attentions
        if self.has_attentions:
            if config.is_encoder_decoder:
                # encoder
                self._check_encoder_attention_for_generate(output.encoder_attentions, batch_size, config, seq_length)
                # decoder
                self._check_attentions_for_generate(
                    num_sequences_in_output,
                    output.decoder_attentions,
                    min_length=1,
                    max_length=output.sequences.shape[-1],
                    config=config,
                    use_cache=use_cache,
                )
            else:
                # if use_cache first input is equal to no use_cache, so skip here
                attentions = output.attentions if not use_cache else output.attentions[1:]
                min_length = seq_length if not use_cache else seq_length + 1
                self._check_attentions_for_generate(
                    num_sequences_in_output,
                    attentions=attentions,
                    min_length=min_length,
                    max_length=output.sequences.shape[-1],
                    config=config,
                    use_cache=use_cache,
                )

        # Hidden States
        if config.is_encoder_decoder:
            # encoder
            self._check_encoder_hidden_states_for_generate(
                output.encoder_hidden_states, batch_size, config, seq_length
            )

            # decoder
            self._check_hidden_states_for_generate(
                num_sequences_in_output,
                output.decoder_hidden_states,
                min_length=1,
                max_length=output.sequences.shape[-1],
                config=config,
                use_cache=use_cache,
            )
        else:
            # if use_cache first input is equal to no use_cache, so skip here
            hidden_states = output.hidden_states if not use_cache else output.hidden_states[1:]
            min_length = seq_length if not use_cache else seq_length + 1
            self._check_hidden_states_for_generate(
                num_sequences_in_output,
                hidden_states,
                min_length=min_length,
                max_length=output.sequences.shape[-1],
                config=config,
                use_cache=use_cache,
            )

        # Past Key Value States -- a few notes here:
        # 1. Its inner sequence length is with respect to the inputs of the latest forward pass, hence the "-1"
        # 2. We ignore models that have unique cache structures (e.g. mamba) or are in need of refatoring to match the
        #    standard cache format (e.g.gptbigcode )
        models_without_standard_cache = ("ctrl", "fsmt", "gptbigcode", "mega", "reformer", "jamba", "mamba", "xlnet")
        has_standard_cache = not any(
            model_name in config.__class__.__name__.lower() for model_name in models_without_standard_cache
        )
        if has_standard_cache:
            if use_cache:
                past_key_values = output.past_key_values
                past_sequence_length = output.sequences.shape[-1] - 1
                self._check_past_key_values_for_generate(
                    num_sequences_in_output,
                    past_key_values,
                    seq_length=past_sequence_length,
                    config=config,
                )
            elif use_cache is False:
                self.assertTrue(output.past_key_values is None)

    def _check_scores(self, batch_size, scores, length, config):
        vocab_size = config.get_text_config(decoder=True).vocab_size
        expected_shape = (batch_size, vocab_size)
        self.assertIsInstance(scores, tuple)
        self.assertEqual(len(scores), length)
        self.assertListEqual([iter_scores.shape for iter_scores in scores], [expected_shape] * len(scores))

    def _check_logits(self, batch_size, scores, config):
        vocab_size = config.get_text_config(decoder=True).vocab_size
        self.assertIsInstance(scores, tuple)
        self.assertListEqual([iter_scores.shape[0] for iter_scores in scores], [batch_size] * len(scores))
        # vocabulary difference equal to one (imagegptmodel?) or zero (all other models)
        vocab_diff = vocab_size - scores[0].shape[-1]
        self.assertTrue(vocab_diff in [0, 1])
        self.assertListEqual([vocab_size - score.shape[-1] for score in scores], [vocab_diff] * len(scores))

    def _check_attentions_for_generate(
        self, batch_size, attentions, min_length, max_length, config, use_cache=False, num_beam_groups=1
    ):
        self.assertIsInstance(attentions, tuple)
        self.assertListEqual(
            [isinstance(iter_attentions, tuple) for iter_attentions in attentions], [True] * len(attentions)
        )
        self.assertEqual(len(attentions), (max_length - min_length) * num_beam_groups)

        for idx, iter_attentions in enumerate(attentions):
            tgt_len = min_length + idx if not use_cache else 1
            src_len = min_length + idx

            expected_shape = (
                batch_size * num_beam_groups,
                config.num_attention_heads,
                tgt_len,
                src_len,
            )
            # check attn size
            self.assertListEqual(
                [layer_attention.shape for layer_attention in iter_attentions], [expected_shape] * len(iter_attentions)
            )

    def _check_encoder_attention_for_generate(self, attentions, batch_size, config, seq_length):
        encoder_expected_shape = (batch_size, config.num_attention_heads, seq_length, seq_length)
        self.assertIsInstance(attentions, tuple)
        self.assertListEqual(
            [layer_attentions.shape for layer_attentions in attentions],
            [encoder_expected_shape] * len(attentions),
        )

    def _check_hidden_states_for_generate(
        self, batch_size, hidden_states, min_length, max_length, config, use_cache=False, num_beam_groups=1
    ):
        self.assertIsInstance(hidden_states, tuple)
        self.assertListEqual(
            [isinstance(iter_hidden_states, tuple) for iter_hidden_states in hidden_states],
            [True] * len(hidden_states),
        )
        self.assertEqual(len(hidden_states), (max_length - min_length) * num_beam_groups)

        for idx, iter_hidden_states in enumerate(hidden_states):
            seq_len = min_length + idx if not use_cache else 1
            expected_shape = (batch_size * num_beam_groups, seq_len, config.hidden_size)
            # check hidden size
            self.assertListEqual(
                [layer_hidden_states.shape for layer_hidden_states in iter_hidden_states],
                [expected_shape] * len(iter_hidden_states),
            )

    def _check_encoder_hidden_states_for_generate(self, hidden_states, batch_size, config, seq_length):
        encoder_expected_shape = (batch_size, seq_length, config.hidden_size)
        self.assertIsInstance(hidden_states, tuple)
        self.assertListEqual(
            [layer_hidden_states.shape for layer_hidden_states in hidden_states],
            [encoder_expected_shape] * len(hidden_states),
        )

    def _check_past_key_values_for_generate(self, batch_size, past_key_values, seq_length, config, num_beam_groups=1):
        self.assertIsInstance(past_key_values, tuple)
        self.assertListEqual(
            [isinstance(iter_past_key_values, tuple) for iter_past_key_values in past_key_values],
            [True] * len(past_key_values),
        )

        # (batch, head, seq_length, head_features)
        expected_shape = (
            batch_size * num_beam_groups,
            config.num_key_value_heads if hasattr(config, "num_key_value_heads") else config.num_attention_heads,
            seq_length,
            config.hidden_size // config.num_attention_heads,
        )
        # check shape key, value
        self.assertListEqual(
            [layer_past_key_values[0].shape for layer_past_key_values in past_key_values],
            [expected_shape] * len(past_key_values),
        )
        self.assertListEqual(
            [layer_past_key_values[1].shape for layer_past_key_values in past_key_values],
            [expected_shape] * len(past_key_values),
        )

    def _check_sequence_inside_sequence(self, tensor_1, tensor_2):
        # check if tensor_1 inside tensor_2 or tensor_2 inside tensor_1.
        # set to same device. we don't care what device.

        if not isinstance(tensor_1, list):
            tensor_1 = tensor_1.cpu().tolist()
        if not isinstance(tensor_2, list):
            tensor_2 = tensor_2.cpu().tolist()

        in_order = len(tensor_1) <= len(tensor_2)
        longer = tensor_2 if in_order else tensor_1
        shorter = tensor_1 if in_order else tensor_2

        flag = False
        chunk_size = len(shorter)
        for chunk_idx in range(len(longer) - chunk_size + 1):
            subseq = longer[chunk_idx : chunk_idx + chunk_size]
            if subseq == shorter:
                flag = True
                break

        self.assertTrue(flag)


@require_torch
class UtilsFunctionsTest(unittest.TestCase):
    def test_speculative_sampling(self):
        # assume vocab size 10, input length 5 + 3 generated candidates
        candidate_input_ids = torch.tensor([[8, 0, 3, 9, 8, 1, 4, 5]])  # input tokens
        candidate_logits = torch.tensor(
            [
                [
                    [-10.0, 10.0, -10.0, -10.0, -10.0, -10.0, -10.0, -10.0, -10.0, -10.0],  # generated 1
                    [-10.0, -10.0, -10.0, -10.0, 10.0, -10.0, -10.0, -10.0, -10.0, -10.0],  # generated 4
                    [-10.0, -10.0, -10.0, -10.0, -10.0, 10.0, -10.0, -10.0, -10.0, -10.0],  # generated 5
                ]
            ]
        )
        candidate_length = 3
        inf = float("inf")
        new_logits = torch.tensor(
            [
                [
                    [-10.0, 10.0, -10.0, -10.0, -10.0, -10.0, -10.0, -10.0, -10.0, -10.0],  # accepts 1
                    [-10.0, -10.0, -10.0, -10.0, 10.0, -10.0, -10.0, -10.0, -10.0, -10.0],  # accepts 4
                    [-inf, -inf, -inf, -inf, -inf, -inf, -inf, -inf, 10.0, -inf],  # rejects 5, accepts 8
                    [-10.0, -10.0, -10.0, -10.0, -10.0, -10.0, -10.0, -10.0, -10.0, -10.0],  # N/A
                ]
            ]
        )
        last_assistant_token_is_eos = False
        validated_tokens, n_matches = _speculative_sampling(
            candidate_input_ids,
            candidate_logits,
            candidate_length,
            new_logits,
            last_assistant_token_is_eos,
        )
        self.assertTrue(n_matches.item() == 2)
        self.assertTrue(validated_tokens.tolist()[0] == [1, 4, 8])


@pytest.mark.generate
@require_torch
class GenerationIntegrationTests(unittest.TestCase, GenerationIntegrationTestsMixin):
    # setting framework_dependent_parameters needs to be gated, just like its contents' imports
    if is_torch_available():
        framework_dependent_parameters = {
            "AutoModelForCausalLM": AutoModelForCausalLM,
            "AutoModelForSpeechSeq2Seq": AutoModelForSpeechSeq2Seq,
            "AutoModelForSeq2SeqLM": AutoModelForSeq2SeqLM,
            "AutoModelForVision2Seq": AutoModelForVision2Seq,
            "LogitsProcessorList": LogitsProcessorList,
            "MinLengthLogitsProcessor": MinLengthLogitsProcessor,
            "create_tensor_fn": torch.tensor,
            "floats_tensor": floats_tensor,
            "return_tensors": "pt",
        }

    @slow
    def test_diverse_beam_search(self):
        # PT-only test: TF doesn't have a diverse beam search implementation
        article = """Justin Timberlake and Jessica Biel, welcome to parenthood.
        The celebrity couple announced the arrival of their son, Silas Randall Timberlake, in statements to People.
        "Silas was the middle name of Timberlake's maternal grandfather Bill Bomar, who died in 2012, while Randall is the musician's own middle name, as well as his father's first," People reports.
        The couple announced the pregnancy in January, with an Instagram post. It is the first baby for both."""

        bart_tokenizer = BartTokenizer.from_pretrained("facebook/bart-large-cnn")
        bart_model = BartForConditionalGeneration.from_pretrained("facebook/bart-large-cnn").to(torch_device)
        input_ids = bart_tokenizer(article, return_tensors="pt").input_ids.to(torch_device)

        outputs = bart_model.generate(
            input_ids,
            num_beams=4,
            num_return_sequences=2,
            num_beam_groups=4,
            diversity_penalty=2.0,
            remove_invalid_values=True,
        )

        generated_text = bart_tokenizer.batch_decode(outputs, skip_special_tokens=True)

        self.assertListEqual(
            generated_text,
            [
                "The couple announced the birth of their son, Silas Randall Timberlake, in a statement. Silas was the"
                " middle name of Timberlake's maternal grandfather Bill Bomar. Randall is the musician's own middle"
                " name, as well as his father's first. It is the first baby for both of them.",
                "Justin Timberlake and Jessica Biel have a son. The baby is named Silas Randall Timberlake. It is the"
                " first child for both. The couple announced the pregnancy in January. The name Silas is the middle"
                " name of Timberlake's maternal grandfather. It's also his own middle name.",
            ],
        )

    def test_max_length_if_input_embeds(self):
        # PT-only test: TF doesn't have StoppingCriteria
        article = "Today a dragon flew over Paris."
        model = AutoModelForCausalLM.from_pretrained("hf-internal-testing/tiny-random-gpt2").to(torch_device)
        tokenizer = AutoTokenizer.from_pretrained("hf-internal-testing/tiny-random-gpt2")
        input_ids = tokenizer(article, return_tensors="pt").input_ids.to(torch_device)
        inputs_embeds = model.get_input_embeddings()(input_ids)

        max_length = 20
        input_len = input_ids.shape[-1]
        out_gen = model.generate(input_ids=input_ids, max_length=max_length)
        out_gen_embeds = model.generate(inputs_embeds=inputs_embeds, max_length=max_length)
        self.assertEqual(out_gen.shape[-1], input_len + out_gen_embeds.shape[-1])

    def test_min_length_if_input_embeds(self):
        # PT-only test: TF doesn't have StoppingCriteria
        article = "Today a dragon flew over Paris."
        model = AutoModelForCausalLM.from_pretrained("hf-internal-testing/tiny-random-gpt2").to(torch_device)
        tokenizer = AutoTokenizer.from_pretrained("hf-internal-testing/tiny-random-gpt2")
        input_ids = tokenizer(article, return_tensors="pt").input_ids.to(torch_device)
        inputs_embeds = model.get_input_embeddings()(input_ids)

        min_length = 10
        input_len = input_ids.shape[-1]
        out_gen = model.generate(input_ids=input_ids, min_length=min_length)
        out_gen_embeds = model.generate(inputs_embeds=inputs_embeds, min_length=min_length)
        self.assertEqual(out_gen.shape[-1], input_len + out_gen_embeds.shape[-1])

    def test_custom_stopping_criteria_overload_error(self):
        # PT-only test: TF doesn't have StoppingCriteria
        article = """Justin Timberlake and Jessica Biel, welcome to parenthood."""
        bart_tokenizer = BartTokenizer.from_pretrained("sshleifer/bart-tiny-random")
        bart_model = BartForConditionalGeneration.from_pretrained("sshleifer/bart-tiny-random").to(torch_device)

        input_ids = bart_tokenizer(article, return_tensors="pt").input_ids.to(torch_device)
        stopping_criteria = StoppingCriteriaList()
        stopping_criteria.append(MaxLengthCriteria(max_length=42))
        with self.assertRaises(ValueError):
            bart_model.generate(input_ids, stopping_criteria=stopping_criteria)
        with self.assertRaises(ValueError):
            bart_model.generate(input_ids, stopping_criteria=stopping_criteria, max_length=32)

    def test_custom_stopping_criteria(self):
        # PT-only test: TF doesn't have StoppingCriteria
        article = """Justin Timberlake and Jessica Biel, welcome to parenthood."""
        bart_tokenizer = BartTokenizer.from_pretrained("sshleifer/bart-tiny-random")
        bart_model = BartForConditionalGeneration.from_pretrained("sshleifer/bart-tiny-random").to(torch_device)
        input_ids = bart_tokenizer(article, return_tensors="pt").input_ids.to(torch_device)

        class DummyCriteria(StoppingCriteria):
            def __call__(self, input_ids: torch.LongTensor, scores: torch.FloatTensor, **kwargs) -> bool:
                return input_ids.shape[-1] >= 20

        stopping_criteria = StoppingCriteriaList()
        stopping_criteria.append(DummyCriteria())

        self.assertEqual(
            list(bart_model.generate(input_ids, stopping_criteria=stopping_criteria, max_length=22).shape),
            [1, 20],
        )
        self.assertEqual(
            list(bart_model.generate(input_ids, stopping_criteria=stopping_criteria, max_length=18).shape),
            [1, 18],
        )

    # TODO (joao): replace `stop_sequence` in the pipeline by the more recent `generate` functionality
    def test_stop_sequence_stopping_criteria(self):
        # PT-only test: TF doesn't have StoppingCriteria
        prompt = """Hello I believe in"""
        generator = pipeline("text-generation", model="hf-internal-testing/tiny-random-bart")
        output = generator(prompt)
        self.assertEqual(
            output,
            [{"generated_text": ("Hello I believe in we we we we we we we we we")}],
        )

        output = generator(prompt, stop_sequence=" we")
        self.assertEqual(output, [{"generated_text": "Hello I believe in we"}])

    def test_generate_non_nlp_input_ids_as_kwarg(self):
        # PT-only test: AFAIK there's no non-NLP model architecture in TF that supports `input_ids` as its only input
        model = ImageGPTForCausalImageModeling.from_pretrained(
            "hf-internal-testing/tiny-random-imagegpt", max_length=10
        ).to(torch_device)
        input_ids = ids_tensor((3, 5), vocab_size=10)

        output_sequences_kwargs = model.generate(input_ids=input_ids).cpu()
        output_sequences = model.generate(input_ids).cpu()

        self.assertListEqual(output_sequences.tolist(), output_sequences_kwargs.tolist())
        self.assertEqual(output_sequences.shape, (3, 10))

    def test_generate_input_values_as_encoder_kwarg(self):
        # PT-only test: AFAIK there's no generate-capable architecture in TF that supports `input_values` as its input
        input_values = floats_tensor((2, 250))
        model = SpeechEncoderDecoderModel.from_pretrained("hf-internal-testing/tiny-random-speech-encoder-decoder")
        model = model.to(torch_device)
        output_sequences_kwargs = model.generate(input_values=input_values, max_length=5).cpu()
        output_sequences = model.generate(input_values, max_length=5).cpu()

        self.assertListEqual(output_sequences.tolist(), output_sequences_kwargs.tolist())
        self.assertEqual(output_sequences.shape, (2, 5))

    def test_transition_scores_group_beam_search_encoder_decoder(self):
        # PT-only test: TF doesn't have group beam search
        articles = [
            "Justin Timberlake and Jessica Biel, welcome to parenthood.",
            "Michael Phelps is arguably the most decorated Olympian of all time.",
        ]
        tokenizer = BartTokenizer.from_pretrained("hf-internal-testing/tiny-random-bart")
        model = BartForConditionalGeneration.from_pretrained(
            "hf-internal-testing/tiny-random-bart",
            max_length=10,
            num_beams=2,
            num_beam_groups=2,
            num_return_sequences=2,
            diversity_penalty=1.0,
            eos_token_id=None,
            return_dict_in_generate=True,
            output_scores=True,
            length_penalty=0.0,
        )
        model = model.to(torch_device)

        input_ids = tokenizer(articles, return_tensors="pt", padding=True).input_ids.to(torch_device)
        outputs = model.generate(input_ids=input_ids)

        transition_scores = model.compute_transition_scores(outputs.sequences, outputs.scores, outputs.beam_indices)
        transition_scores_sum = transition_scores.sum(-1)

        self.assertTrue(torch.allclose(transition_scores_sum, outputs.sequences_scores, atol=1e-3))

    def test_beam_search_low_memory(self):
        tokenizer = GPT2Tokenizer.from_pretrained("openai-community/gpt2")
        model = AutoModelForCausalLM.from_pretrained("openai-community/gpt2")
        tokenizer.pad_token_id = tokenizer.eos_token_id
        model_inputs = tokenizer("I", return_tensors="pt")["input_ids"]

        low_output = model.generate(model_inputs, max_new_tokens=40, num_beams=5, early_stopping=True, low_memory=True)

        high_output = model.generate(
            model_inputs, max_new_tokens=40, num_beams=5, early_stopping=True, low_memory=False
        )
        self.assertListEqual(low_output.tolist(), high_output.tolist())

    @slow
    def test_watermark_generation(self):
        tokenizer = GPT2Tokenizer.from_pretrained("openai-community/gpt2")
        model = AutoModelForCausalLM.from_pretrained("openai-community/gpt2").to(torch_device)
        tokenizer.pad_token_id = tokenizer.eos_token_id
        model_inputs = tokenizer("I will be", return_tensors="pt").to(torch_device)
        input_len = model_inputs["input_ids"].shape[-1]

        # generation should work with both input types: WatermarkingConfig or Dict, so let's check it here :)
        watermark_config = WatermarkingConfig(bias=2.5, seeding_scheme="selfhash")
        _ = model.generate(**model_inputs, watermarking_config=watermark_config, do_sample=False, max_length=15)

        # We will not check watermarked text, since we check it in `logits_processors` tests
        # Checking if generated ids are as expected fails on different hardware
        args = {
            "bias": 2.0,
            "context_width": 1,
            "seeding_scheme": "selfhash",
            "greenlist_ratio": 0.25,
            "hashing_key": 15485863,
        }
        output = model.generate(**model_inputs, do_sample=False, max_length=15)
        output_selfhash = model.generate(**model_inputs, watermarking_config=args, do_sample=False, max_length=15)

        # Check that the detector is detecting watermarked text
        detector = WatermarkDetector(model_config=model.config, device=torch_device, watermarking_config=args)
        detection_out_watermarked = detector(output_selfhash[:, input_len:], return_dict=True)
        detection_out = detector(output[:, input_len:], return_dict=True)

        self.assertListEqual(detection_out_watermarked.prediction.tolist(), [True])
        self.assertListEqual(detection_out.prediction.tolist(), [False])

    @slow
    def test_beam_search_example_integration(self):
        # PT-only test: TF doesn't have a BeamSearchScorer
        # exactly the example provided in the docstrings of beam search, which previously
        # failed after directly copying from it. Refer to PR #15555
        tokenizer = AutoTokenizer.from_pretrained("google-t5/t5-base")
        model = AutoModelForSeq2SeqLM.from_pretrained("google-t5/t5-base")

        encoder_input_str = "translate English to German: How old are you?"
        encoder_input_ids = tokenizer(encoder_input_str, return_tensors="pt").input_ids

        # lets run beam search using 3 beams
        num_beams = 3
        # define decoder start token ids
        input_ids = torch.ones((1, 1), device=model.device, dtype=torch.long)
        input_ids = input_ids * model.config.decoder_start_token_id

        # add encoder_outputs to model keyword arguments
        model_kwargs = {"encoder_outputs": model.get_encoder()(encoder_input_ids, return_dict=True)}

        outputs = model.generate(
            input_ids, num_beams=num_beams, min_length=5, eos_token_id=model.config.eos_token_id, **model_kwargs
        )
        outputs = tokenizer.batch_decode(outputs, skip_special_tokens=True)

        self.assertListEqual(outputs, ["Wie alt bist du?"])

    @slow
    def test_constrained_beam_search(self):
        # PT-only test: TF doesn't have constrained beam search
        model = GPT2LMHeadModel.from_pretrained("openai-community/gpt2").to(torch_device)
        tokenizer = GPT2Tokenizer.from_pretrained("openai-community/gpt2")

        force_tokens = tokenizer("scared", add_prefix_space=True, add_special_tokens=False).input_ids
        force_tokens_2 = tokenizer("big weapons", add_prefix_space=True, add_special_tokens=False).input_ids

        constraints = [
            PhrasalConstraint(force_tokens),
            PhrasalConstraint(force_tokens_2),
        ]

        starting_text = ["The soldiers were not prepared and"]

        input_ids = tokenizer(starting_text, return_tensors="pt").input_ids.to(torch_device)

        outputs = model.generate(
            input_ids,
            constraints=constraints,
            num_beams=10,
            num_return_sequences=1,
            no_repeat_ngram_size=1,
            max_length=30,
            remove_invalid_values=True,
        )

        generated_text = tokenizer.batch_decode(outputs, skip_special_tokens=True)

        self.assertListEqual(
            generated_text,
            [
                "The soldiers were not prepared and didn't know what to do. They had no idea how they would react if"
                " the enemy attacked them, big weapons scared"
            ],
        )

    @slow
    def test_constrained_beam_search_mixed(self):
        # PT-only test: TF doesn't have constrained beam search
        model = GPT2LMHeadModel.from_pretrained("openai-community/gpt2").to(torch_device)
        tokenizer = GPT2Tokenizer.from_pretrained("openai-community/gpt2")

        force_phrase = tokenizer("scared", add_prefix_space=True, add_special_tokens=False).input_ids
        flexible_phrases = tokenizer(
            ["scream", "screams", "screaming", "screamed"], add_prefix_space=True, add_special_tokens=False
        ).input_ids

        constraints = [
            PhrasalConstraint(force_phrase),
            DisjunctiveConstraint(flexible_phrases),
        ]

        starting_text = ["The soldiers", "The child"]

        input_ids = tokenizer(starting_text, return_tensors="pt").input_ids.to(torch_device)

        outputs = model.generate(
            input_ids,
            constraints=constraints,
            num_beams=10,
            num_return_sequences=1,
            no_repeat_ngram_size=1,
            # max_length=20,
            remove_invalid_values=True,
        )

        generated_text = tokenizer.batch_decode(outputs, skip_special_tokens=True)

        self.assertListEqual(
            generated_text,
            [
                "The soldiers, who had been stationed at the base for more than a year before being evacuated"
                " screaming scared",
                "The child was taken to a local hospital where he died.\n 'I don't think screaming scared",
            ],
        )

    @slow
    def test_constrained_beam_search_mixed_mixin(self):
        # PT-only test: TF doesn't have constrained beam search
        model = GPT2LMHeadModel.from_pretrained("openai-community/gpt2").to(torch_device)
        tokenizer = GPT2Tokenizer.from_pretrained("openai-community/gpt2")

        force_word = "scared"
        force_flexible = ["scream", "screams", "screaming", "screamed"]

        force_words_ids = [
            tokenizer([force_word], add_prefix_space=True, add_special_tokens=False).input_ids,
            tokenizer(force_flexible, add_prefix_space=True, add_special_tokens=False).input_ids,
        ]

        starting_text = ["The soldiers", "The child"]

        input_ids = tokenizer(starting_text, return_tensors="pt").input_ids.to(torch_device)

        outputs = model.generate(
            input_ids,
            force_words_ids=force_words_ids,
            num_beams=10,
            num_return_sequences=1,
            no_repeat_ngram_size=1,
            remove_invalid_values=True,
        )

        generated_text = tokenizer.batch_decode(outputs, skip_special_tokens=True)

        self.assertListEqual(
            generated_text,
            [
                "The soldiers, who had been stationed at the base for more than a year before being evacuated"
                " screaming scared",
                "The child was taken to a local hospital where he died.\n 'I don't think screaming scared",
            ],
        )

    @slow
    def test_cfg_mixin(self):
        model = GPT2LMHeadModel.from_pretrained("openai-community/gpt2").to(torch_device)
        tokenizer = GPT2Tokenizer.from_pretrained("openai-community/gpt2")

        input = tokenizer(["The dragon flew over Paris,"], return_tensors="pt", return_attention_mask=True)
        input["input_ids"] = input["input_ids"].to(torch_device)
        input["attention_mask"] = input["attention_mask"].to(torch_device)

        outputs = model.generate(**input, max_new_tokens=32, guidance_scale=1.5)
        generated_text = tokenizer.batch_decode(outputs, skip_special_tokens=True)

        self.assertListEqual(
            generated_text,
            [
                "The dragon flew over Paris, landing in the Rue de la Bastille. The crowd was so excited "
                'that they had to leave the city.\n\n"We\'re going to Paris!"\n'
            ],
        )

        neg = tokenizer(["France,"], return_tensors="pt", return_attention_mask=True)
        neg["input_ids"] = neg["input_ids"].to(torch_device)
        neg["attention_mask"] = neg["attention_mask"].to(torch_device)
        outputs = model.generate(
            **input,
            max_new_tokens=32,
            guidance_scale=1.5,
            negative_prompt_ids=neg["input_ids"],
            negative_prompt_attention_mask=neg["attention_mask"],
        )
        generated_text = tokenizer.batch_decode(outputs, skip_special_tokens=True)

        self.assertListEqual(
            generated_text,
            [
                'The dragon flew over Paris, landing on the pavement.\n\n"Paris!"\n\n"Paris!"\n\n"'
                'Paris!"\n\n"Paris!"\n\n"Paris!"\n\n'
            ],
        )

    @slow
    def test_constrained_beam_search_example_translation_mixin(self):
        # PT-only test: TF doesn't have constrained beam search
        tokenizer = AutoTokenizer.from_pretrained("google-t5/t5-base")
        model = AutoModelForSeq2SeqLM.from_pretrained("google-t5/t5-base")

        encoder_input_str = "translate English to German: How old are you?"
        force_words = ["sind"]

        input_ids = tokenizer(encoder_input_str, return_tensors="pt").input_ids
        force_words_ids = tokenizer(force_words, add_special_tokens=False).input_ids

        outputs = model.generate(
            input_ids,
            force_words_ids=force_words_ids,
            num_beams=10,
            num_return_sequences=1,
            no_repeat_ngram_size=1,
            remove_invalid_values=True,
        )

        outputs = tokenizer.batch_decode(outputs, skip_special_tokens=True)

        self.assertListEqual(outputs, ["Wie alt sind Sie?"])

    @slow
    def test_constrained_beam_search_example_integration(self):
        # PT-only test: TF doesn't have constrained beam search
        tokenizer = AutoTokenizer.from_pretrained("google-t5/t5-base")
        model = AutoModelForSeq2SeqLM.from_pretrained("google-t5/t5-base")

        encoder_input_str = "translate English to German: How old are you?"
        encoder_input_ids = tokenizer(encoder_input_str, return_tensors="pt").input_ids

        # lets run beam search using 5 beams
        num_beams = 5
        # define decoder start token ids
        input_ids = torch.ones((1, 1), device=model.device, dtype=torch.long)
        input_ids = input_ids * model.config.decoder_start_token_id

        # add encoder_outputs to model keyword arguments
        model_kwargs = {"encoder_outputs": model.get_encoder()(encoder_input_ids, return_dict=True)}

        constraint_str = "sind"
        constraint_token_ids = tokenizer.encode(constraint_str)[:-1]  # remove eos token

        outputs = model.generate(
            input_ids,
            num_beams=num_beams,
            force_words_ids=[constraint_token_ids],
            min_length=5,
            eos_token_id=model.config.eos_token_id,
            **model_kwargs,
        )
        outputs = tokenizer.batch_decode(outputs, skip_special_tokens=True)

        self.assertListEqual(outputs, ["Wie alt sind Sie?"])

    @slow
    def test_per_row_stopping_criteria(self):
        text = [
            "They completed the challenging puzzle, revealing the hidden",
            "Today a dragon flew over France",
            "The aroma of freshly baked pizza filled the kitchen",
        ]
        stop_strings = ["secrets"]

        model = AutoModelForCausalLM.from_pretrained("openai-community/gpt2").to(torch_device)
        tokenizer = AutoTokenizer.from_pretrained("openai-community/gpt2")
        tokenizer.padding_side = "left"
        tokenizer.pad_token_id = tokenizer.eos_token_id
        input_ids = tokenizer(text, return_tensors="pt", padding="longest", add_special_tokens=False).input_ids.to(
            torch_device
        )

        # normal generation with one stopping criteria
        out = model.generate(input_ids, max_length=15)
        out_text = tokenizer.batch_decode(out)
        expected_out = [
            "They completed the challenging puzzle, revealing the hidden secrets of the world.\n",
            "<|endoftext|><|endoftext|><|endoftext|>Today a dragon flew over France and the French government was forced",
            "The aroma of freshly baked pizza filled the kitchen with a sense of freshness",
        ]
        self.assertListEqual(out_text, expected_out)

        # generation should stop at "secrets" for first batch only, filling the rest with eos tokens
        out = model.generate(input_ids, max_length=15, stop_strings=stop_strings, tokenizer=tokenizer)
        out_text = tokenizer.batch_decode(out)
        expected_out = [
            "They completed the challenging puzzle, revealing the hidden secrets<|endoftext|><|endoftext|><|endoftext|><|endoftext|><|endoftext|>",
            "<|endoftext|><|endoftext|><|endoftext|>Today a dragon flew over France and the French government was forced",
            "The aroma of freshly baked pizza filled the kitchen with a sense of freshness",
        ]
        self.assertListEqual(out_text, expected_out)

    def test_constrained_beam_search_mixin_type_checks(self):
        # PT-only test: TF doesn't have constrained beam search
        tokenizer = AutoTokenizer.from_pretrained("patrickvonplaten/t5-tiny-random")
        model = AutoModelForSeq2SeqLM.from_pretrained("patrickvonplaten/t5-tiny-random")

        encoder_input_str = "translate English to German: How old are you?"
        input_ids = tokenizer(encoder_input_str, return_tensors="pt").input_ids

        with self.assertRaises(ValueError):
            force_words = ["sind"]
            force_words_ids = tokenizer(force_words, return_tensors="pt").input_ids
            model.generate(
                input_ids,
                force_words_ids=force_words_ids,
                num_beams=10,
                num_return_sequences=1,
                no_repeat_ngram_size=1,
                remove_invalid_values=True,
            )

        with self.assertRaises(ValueError):
            force_words = ["sind"]
            force_words_ids = [tokenizer(force_words, return_tensors="pt").input_ids]
            model.generate(
                input_ids,
                force_words_ids=force_words_ids,
                num_beams=10,
                num_return_sequences=1,
                no_repeat_ngram_size=1,
                remove_invalid_values=True,
            )

        with self.assertRaises(ValueError):
            model.generate(input_ids, force_words_ids=[])

        with self.assertRaises(ValueError):
            model.generate(input_ids, force_words_ids=[[-1]])

        with self.assertRaises(ValueError):
            model.generate(input_ids, force_words_ids=[[[-1]]])

    def test_batched_decoder_start_id(self):
        # PT-only test: TF doesn't support batched_decoder_start_id
        articles = [
            "Justin Timberlake and Jessica Biel, welcome to parenthood.",
            "Michael Phelps is arguably the most decorated Olympian of all time.",
        ]
        bart_tokenizer = AutoTokenizer.from_pretrained("hf-internal-testing/tiny-random-bart")
        bart_model = BartForConditionalGeneration.from_pretrained("hf-internal-testing/tiny-random-bart").to(
            torch_device
        )
        input_ids = bart_tokenizer(articles, return_tensors="pt", padding=True).input_ids.to(torch_device)
        decoder_start_token_id = bart_model.generation_config.decoder_start_token_id
        decoder_start_token_id_batch = [decoder_start_token_id] * input_ids.shape[0]

        outputs = bart_model.generate(input_ids, decoder_start_token_id=decoder_start_token_id)

        outputs_batched_ids = bart_model.generate(input_ids, decoder_start_token_id=decoder_start_token_id_batch)

        self.assertListEqual(outputs.tolist(), outputs_batched_ids.tolist())

    def test_decoder_start_id_from_config(self):
        # Refer to: (#30899)
        articles = [
            "Justin Timberlake and Jessica Biel, welcome to parenthood.",
            "Michael Phelps is arguably the most decorated Olympian of all time.",
        ]
        bart_tokenizer = AutoTokenizer.from_pretrained("hf-internal-testing/tiny-random-bart")
        bart_model = BartForConditionalGeneration.from_pretrained("hf-internal-testing/tiny-random-bart").to(
            torch_device
        )
        input_ids = bart_tokenizer(articles, return_tensors="pt", padding=True).input_ids.to(torch_device)
        decoder_start_token_id = bart_model.generation_config.decoder_start_token_id

        # we should be able to take `decoder_start_token_id` from model's generation config if user passes a `GenerationConfig` type
        outputs = bart_model.generate(input_ids, generation_config=GenerationConfig(do_sample=False))

        # If the generatoin config has no `decoder_start_token_id` or `bos_token_id`, we will raise an error unless user passes it in config
        bart_model.generation_config.decoder_start_token_id = None
        bart_model.generation_config.bos_token_id = None
        outputs_with_user_id = bart_model.generate(
            input_ids,
            generation_config=GenerationConfig(do_sample=False, decoder_start_token_id=decoder_start_token_id),
        )

        self.assertListEqual(outputs.tolist(), outputs_with_user_id.tolist())

        with self.assertRaises(ValueError):
            outputs = bart_model.generate(input_ids, generation_config=GenerationConfig(do_sample=False))

    def test_contrastive_search_batched(self):
        # PT-only test: TF doesn't have constrained beam search
        # Tests that contrastive search works with batched inputs (i.e. has the same output as for non-batched inputs)
        articles = ["Foo", "Bar Baz"]
        tokenizer = BartTokenizer.from_pretrained("hf-internal-testing/tiny-random-bart")
        model = BartForConditionalGeneration.from_pretrained("hf-internal-testing/tiny-random-bart").to(torch_device)

        model.config.eos_token_id = None
        input_ids_batched = tokenizer(articles, padding=True, return_tensors="pt").input_ids.to(torch_device)
        input_ids = tokenizer(articles[1], return_tensors="pt").input_ids.to(torch_device)

        output_sequences_batched = model.generate(
            input_ids=input_ids_batched, penalty_alpha=0.6, top_k=4, return_dict_in_generate=True, output_scores=True
        )
        output_sequences = model.generate(
            input_ids=input_ids, penalty_alpha=0.6, top_k=4, return_dict_in_generate=True, output_scores=True
        )

        batched_out = tokenizer.decode(output_sequences_batched.sequences[1], skip_special_tokens=True)
        out = tokenizer.decode(output_sequences.sequences[0], skip_special_tokens=True)
        self.assertEqual(batched_out, out)

        # output_sequences_batched.scores[0][1] -> 1st set of logits, 2nd sequence
        max_score_diff = (output_sequences_batched.scores[0][1] - output_sequences.scores[0][0]).abs().max()
        self.assertTrue(max_score_diff < 1e-5)

    def test_logits_processor_not_inplace(self):
        # PT-only test: TF fixes were not made
        article = "Today a dragon flew over Paris."
        model = AutoModelForCausalLM.from_pretrained("hf-internal-testing/tiny-random-gpt2").to(torch_device)
        tokenizer = AutoTokenizer.from_pretrained("hf-internal-testing/tiny-random-gpt2")
        input_ids = tokenizer(article, return_tensors="pt").input_ids.to(torch_device)

        out = model.generate(input_ids, output_logits=True, output_scores=True, return_dict_in_generate=True)
        out_with_temp = model.generate(
            input_ids,
            temperature=0.5,
            do_sample=True,
            output_logits=True,
            output_scores=True,
            return_dict_in_generate=True,
        )

        # if no logits processor is used, scores == logits. Otherwise, the processor has to modify the scores
        self.assertListEqual(out.logits[-1].tolist(), out.scores[-1].tolist())
        self.assertNotEqual(out_with_temp.logits[-1].tolist(), out_with_temp.scores[-1].tolist())

    def test_eos_token_id_int_and_list_top_k_top_sampling(self):
        # Has TF equivalent: this test relies on random sampling
        generation_kwargs = {
            "do_sample": True,
            "num_beams": 1,
            "top_p": 0.7,
            "top_k": 10,
            "temperature": 0.7,
        }
        expectation = 20

        tokenizer = AutoTokenizer.from_pretrained("hf-internal-testing/tiny-random-gpt2")
        text = """Hello, my dog is cute and"""
        tokens = tokenizer(text, return_tensors="pt").to(torch_device)
        model = AutoModelForCausalLM.from_pretrained("hf-internal-testing/tiny-random-gpt2").to(torch_device)

        # Only some seeds will work both on CPU/GPU for a fixed `expectation` value.
        # The selected seed is not guaranteed to work on all torch versions.
        torch.manual_seed(1)
        eos_token_id = 846
        generated_tokens = model.generate(**tokens, eos_token_id=eos_token_id, **generation_kwargs)
        self.assertTrue(expectation == len(generated_tokens[0]))

        torch.manual_seed(1)
        eos_token_id = [846, 198]
        generated_tokens = model.generate(**tokens, eos_token_id=eos_token_id, **generation_kwargs)
        self.assertTrue(expectation == len(generated_tokens[0]))

    def test_model_kwarg_encoder_signature_filtering(self):
        # Has TF equivalent: ample use of framework-specific code
        bart_tokenizer = AutoTokenizer.from_pretrained("hf-internal-testing/tiny-random-bart")
        article = """Hugging Face is a technology company based in New York and Paris."""
        input_ids = bart_tokenizer(article, return_tensors="pt").input_ids.to(torch_device)
        bart_model = BartForConditionalGeneration.from_pretrained("hf-internal-testing/tiny-random-bart").to(
            torch_device
        )
        output = bart_model.generate(input_ids).cpu().numpy()

        # Let's create a fake model that has a different signature. In particular, this fake model accepts "foo" as an
        # argument. Because "foo" is not in the encoder signature and doesn't start with "decoder_", it will be part of
        # the encoder kwargs prior to signature filtering, which would lead to an exception. But filtering kicks in and
        # saves the day.
        class FakeBart(BartForConditionalGeneration):
            def forward(self, input_ids, foo=None, **kwargs):
                return super().forward(input_ids, **kwargs)

        bart_model = FakeBart.from_pretrained("hf-internal-testing/tiny-random-bart").to(torch_device)
        fake_output = bart_model.generate(input_ids, foo="bar").cpu().numpy()
        self.assertTrue(np.array_equal(output, fake_output))

        # Encoder signature filtering only kicks in if it doesn't accept wildcard kwargs. The following test will fail
        # because it doesn't do signature filtering.
        class FakeEncoder(bart_model.model.encoder.__class__):
            def forward(self, input_ids, **kwargs):
                return super().forward(input_ids, **kwargs)

        fake_encoder = FakeEncoder(bart_model.config, bart_model.model.shared).to(torch_device)
        bart_model.model.encoder = fake_encoder

        # Normal generation still works (the output will be different because the encoder weights are different)
        fake_output = bart_model.generate(input_ids).cpu().numpy()
        with self.assertRaises(TypeError):
            # FakeEncoder.forward() accepts **kwargs -> no filtering -> type error due to unexpected input "foo"
            bart_model.generate(input_ids, foo="bar")

    def test_default_max_length_warning(self):
        model = AutoModelForCausalLM.from_pretrained("hf-internal-testing/tiny-random-gpt2").to(torch_device)
        tokenizer = AutoTokenizer.from_pretrained("hf-internal-testing/tiny-random-gpt2")
        model.generation_config.pad_token_id = tokenizer.eos_token_id

        text = "Hello world"
        tokenized_inputs = tokenizer([text], return_tensors="pt")
        input_ids = tokenized_inputs.input_ids.to(torch_device)

        # Default generation config value of 20 -> emits warning
        with self.assertWarns(UserWarning):
            model.generate(input_ids)

        # Explicitly setting max_length to 20 -> no warning
        with warnings.catch_warnings(record=True) as warning_list:
            model.generate(input_ids, max_length=20)
            self.assertEqual(len(warning_list), 0)

        # Generation config max_length != 20 -> no warning
        with warnings.catch_warnings(record=True) as warning_list:
            # generation_config is modified -> legacy mode is disabled = generation_config takes precedence
            model.generation_config.max_length = 10
            model.generate(input_ids)
            self.assertEqual(len(warning_list), 0)

    def test_length_warning_assisted_generation(self):
        # PT-only test: TF doesn't support assisted decoding yet.
        model = AutoModelForCausalLM.from_pretrained("hf-internal-testing/tiny-random-gpt2").to(torch_device)
        assistant = AutoModelForCausalLM.from_pretrained("hf-internal-testing/tiny-random-gpt2").to(torch_device)
        tokenizer = AutoTokenizer.from_pretrained("hf-internal-testing/tiny-random-gpt2")
        model.generation_config.pad_token_id = tokenizer.eos_token_id
        assistant.generation_config.pad_token_id = tokenizer.eos_token_id

        text = "Hello world"
        tokenized_inputs = tokenizer([text], return_tensors="pt")
        input_ids = tokenized_inputs.input_ids.to(torch_device)

        # This should not raise any warning that min length is not feasible in candidate generation
        with warnings.catch_warnings(record=True) as warning_list:
            model.generate(
                input_ids,
                assistant_model=assistant,
                min_new_tokens=10,
                max_length=20,
            )
            self.assertEqual(len(warning_list), 0)

    def test_default_assisted_generation(self):
        # Initialize the GenerationConfig object
        config = GenerationConfig()

        # Check the default values
        self.assertEqual(config.num_assistant_tokens, 20)
        self.assertEqual(config.num_assistant_tokens_schedule, "constant")
        self.assertEqual(config.assistant_confidence_threshold, 0.4)
        self.assertEqual(config.is_assistant, False)

    def test_generated_length_assisted_generation(self):
        # PT-only test: TF doesn't support assisted decoding yet.
        model = AutoModelForCausalLM.from_pretrained("hf-internal-testing/tiny-random-gpt2").to(torch_device)
        assistant = AutoModelForCausalLM.from_pretrained("hf-internal-testing/tiny-random-gpt2").to(torch_device)
        tokenizer = AutoTokenizer.from_pretrained("hf-internal-testing/tiny-random-gpt2")
        model.generation_config.pad_token_id = tokenizer.eos_token_id
        assistant.generation_config.pad_token_id = tokenizer.eos_token_id

        text = "Hello world"
        tokenized_inputs = tokenizer([text], return_tensors="pt")
        input_ids = tokenized_inputs.input_ids.to(torch_device)
        input_length = input_ids.shape[-1]

        out = model.generate(
            input_ids,
            assistant_model=assistant,
            min_new_tokens=10,
            max_new_tokens=20,
        )
        self.assertTrue((10 + input_length) <= out.shape[-1] <= (20 + input_length))

        out = model.generate(
            input_ids,
            assistant_model=assistant,
            min_new_tokens=10,
        )
        self.assertTrue((input_length + 10) <= out.shape[-1] <= 20)

    def test_model_kwarg_assisted_decoding_decoder_only(self):
        # PT-only test: TF doesn't support assisted decoding yet.
        model = AutoModelForCausalLM.from_pretrained("hf-internal-testing/tiny-random-gpt2").to(torch_device)
        tokenizer = AutoTokenizer.from_pretrained("hf-internal-testing/tiny-random-gpt2")
        model.generation_config.pad_token_id = tokenizer.eos_token_id

        text = "Hello world"
        tokenized_inputs = tokenizer([text], return_tensors="pt")
        input_ids = tokenized_inputs.input_ids.to(torch_device)

        # Traditional way of generating text
        outputs_normal = model.generate(input_ids)
        self.assertEqual(outputs_normal.shape, (1, 20))

        # Should be different with token_type_ids
        outputs_tti = model.generate(
            input_ids,
            token_type_ids=torch.zeros(input_ids.shape, dtype=torch.long).to(torch_device),
        )
        with self.assertRaises(AssertionError):
            self.assertListEqual(outputs_tti.tolist(), outputs_normal.tolist())

        # Assistant model
        assistant = AutoModelForCausalLM.from_pretrained("hf-internal-testing/tiny-random-gpt2").to(torch_device)
        assistant.config.pad_token_id = tokenizer.eos_token_id

        # If assisted generation passes model_kwargs correctly, should be same as previous
        outputs_assisted = model.generate(
            input_ids,
            token_type_ids=torch.zeros(input_ids.shape, dtype=torch.long).to(torch_device),
            assistant_model=assistant,
        )
        self.assertListEqual(outputs_assisted.tolist(), outputs_tti.tolist())

    def test_model_kwarg_assisted_decoding_encoder_decoder(self):
        """
        Tests that the following scenario is compatible with assisted generation:
        1. encoder-decoder main model
        2. encoder-decoder assistant model
        3. both have a custom input
        (e.g. Whisper)
        """

        # PT-only test: TF doesn't support assisted decoding yet.
        # Bart subclass with a kwarg that distorts the output
        class FakeBart(BartForConditionalGeneration):
            def forward(self, input_ids, past_key_values, foo=False, **kwargs):
                outs = super().forward(input_ids, past_key_values=past_key_values, **kwargs)
                if foo:
                    outs["logits"][:, :, :] = 0.0
                return outs

            def prepare_inputs_for_generation(self, *args, foo=False, encoder_outputs=None, **kwargs):
                kwargs["encoder_outputs"] = encoder_outputs
                inputs = super().prepare_inputs_for_generation(*args, **kwargs)
                inputs["foo"] = foo
                return inputs

        model = FakeBart.from_pretrained("hf-internal-testing/tiny-random-BartForConditionalGeneration").to(
            torch_device
        )
        tokenizer = AutoTokenizer.from_pretrained("hf-internal-testing/tiny-random-BartForConditionalGeneration")

        text = "Hello world"
        tokenized_inputs = tokenizer([text], return_tensors="pt")
        input_ids = tokenized_inputs.input_ids.to(torch_device)

        # Traditional way of generating text
        outputs_normal = model.generate(input_ids)
        self.assertEqual(outputs_normal.shape, (1, 20))

        # Should be different with foo
        outputs_foo = model.generate(input_ids, foo=True)
        with self.assertRaises(AssertionError):
            self.assertListEqual(outputs_foo.tolist(), outputs_normal.tolist())

        # Assistant model
        assistant = FakeBart.from_pretrained("hf-internal-testing/tiny-random-BartForConditionalGeneration").to(
            torch_device
        )

        # If assisted generation passes model_kwargs correctly, should be same as previous
        outputs_assisted = model.generate(
            input_ids,
            foo=True,
            assistant_model=assistant,
        )
        self.assertListEqual(outputs_assisted.tolist(), outputs_foo.tolist())

        # Check that passing encoder_outputs directly also works as expected
        encoder_outputs = assistant.get_encoder()(input_ids)

        outputs_assisted = model.generate(
            foo=True,
            assistant_model=assistant,
            encoder_outputs=encoder_outputs,
            assistant_encoder_outputs=encoder_outputs,
        )
        self.assertListEqual(outputs_assisted.tolist(), outputs_foo.tolist())

    def test_assisted_decoding_encoder_decoder_shared_encoder(self):
        """
        Tests that the following scenario is compatible with assisted generation:
        1. encoder-decoder main model
        2. decoder-only assistant model
        3. both have a custom input
        (e.g. DistilWhisper)
        """

        # PT-only test: TF doesn't support assisted decoding yet.
        # Bart subclass with a kwarg called foo that distorts the output
        class FakeBartSeq2Seq(BartForConditionalGeneration):
            def forward(self, input_ids, foo=False, **kwargs):
                outs = super().forward(input_ids, **kwargs)
                if foo:
                    outs["logits"][:, :, :] = 0.0
                return outs

            def prepare_inputs_for_generation(self, *args, foo=False, encoder_outputs=None, **kwargs):
                kwargs["encoder_outputs"] = encoder_outputs
                inputs = super().prepare_inputs_for_generation(*args, **kwargs)
                inputs["foo"] = foo
                return inputs

        class FakeBartCausalLM(BartForCausalLM):
            def forward(self, input_ids, attention_mask, past_key_values, foo=False, **kwargs):
                outs = super().forward(input_ids, attention_mask, past_key_values=past_key_values, **kwargs)
                if foo:
                    outs["logits"][:, :, :] = 0.0
                return outs

            def prepare_inputs_for_generation(self, *args, foo=False, encoder_outputs=None, **kwargs):
                kwargs["encoder_outputs"] = encoder_outputs
                inputs = super().prepare_inputs_for_generation(*args, **kwargs)
                inputs["foo"] = foo
                return inputs

        model = FakeBartSeq2Seq.from_pretrained("hf-internal-testing/tiny-random-BartForConditionalGeneration").to(
            torch_device
        )
        tokenizer = AutoTokenizer.from_pretrained("hf-internal-testing/tiny-random-BartForConditionalGeneration")

        text = "Hello world"
        tokenized_inputs = tokenizer([text], return_tensors="pt")
        input_ids = tokenized_inputs.input_ids.to(torch_device)

        # Traditional way of generating text
        outputs_normal = model.generate(input_ids)
        self.assertEqual(outputs_normal.shape, (1, 20))

        # Should be different with foo
        outputs_foo = model.generate(input_ids, foo=True)
        with self.assertRaises(AssertionError):
            self.assertListEqual(outputs_foo.tolist(), outputs_normal.tolist())

        # Assistant model
        assistant = FakeBartCausalLM.from_pretrained(
            "hf-internal-testing/tiny-random-BartForConditionalGeneration"
        ).to(torch_device)

        # If assisted generation passes model_kwargs correctly, should be same as previous
        outputs_assisted = model.generate(
            input_ids,
            foo=True,
            assistant_model=assistant,
        )
        self.assertListEqual(outputs_assisted.tolist(), outputs_foo.tolist())

        # Check that passing encoder_outputs directly also works as expected
        encoder_outputs = model.get_encoder()(input_ids)

        outputs_assisted = model.generate(
            foo=True,
            assistant_model=assistant,
            encoder_outputs=encoder_outputs,
        )
        self.assertListEqual(outputs_assisted.tolist(), outputs_foo.tolist())

    def test_assisted_decoding_num_assistant_tokens_heuristic_schedule(self):
        # This test ensures that the assisted generation num_assistant_tokens 'heuristic' schedule works properly.

        prompt = "Alice and Bob"
        checkpoint = "EleutherAI/pythia-160m-deduped"
        tokenizer = AutoTokenizer.from_pretrained(checkpoint)
        inputs = tokenizer(prompt, return_tensors="pt")

        model = AutoModelForCausalLM.from_pretrained(checkpoint)

        assistant_model = model
        assistant_model.generation_config.num_assistant_tokens = 5
        assistant_model.generation_config.num_assistant_tokens_schedule = "heuristic"
        generation_kwargs = {
            "eos_token_id": -1,
            "max_new_tokens": 5,
            "do_sample": False,
            "assistant_model": assistant_model,
        }
        model.generate(**inputs, **generation_kwargs)
        # update_candidate_strategy is called only once and therefore, assistant_model.generation_config.num_assistant_tokens should be either 4 or 7
        self.assertTrue(assistant_model.generation_config.num_assistant_tokens in (4, 7))

    def test_assisted_decoding_num_assistant_tokens_heuristic_transient_schedule(self):
        # This test ensures that the assisted generation num_assistant_tokens 'heuristic' schedule works properly.

        prompt = "Alice and Bob"
        checkpoint = "EleutherAI/pythia-160m-deduped"
        tokenizer = AutoTokenizer.from_pretrained(checkpoint)
        inputs = tokenizer(prompt, return_tensors="pt")

        model = AutoModelForCausalLM.from_pretrained(checkpoint)

        assistant_model = model
        assistant_model.generation_config.num_assistant_tokens = 5
        assistant_model.generation_config.num_assistant_tokens_schedule = "heuristic_transient"
        generation_kwargs = {
            "eos_token_id": -1,
            "max_new_tokens": 5,
            "do_sample": False,
            "assistant_model": assistant_model,
        }
        model.generate(**inputs, **generation_kwargs)
        # update_candidate_strategy is called once but assistant_model.generation_config.num_assistant_tokens should stay 5
        self.assertEqual(assistant_model.generation_config.num_assistant_tokens, 5)

    @slow
    def test_validate_assistant(self):
        # Generate a random sample:
        inputs = np.random.rand(160000)

        # Load a main encoder-decoder model:
        model_id = "openai/whisper-large-v2"
        processor = AutoProcessor.from_pretrained(model_id)
        model = AutoModelForSpeechSeq2Seq.from_pretrained(
            model_id,
            low_cpu_mem_usage=True,
            use_safetensors=True,
        )
        model.to(torch_device)

        # process the input:
        features = processor(inputs, return_tensors="pt").to(torch_device)

        # Load an encoder-decoder assistant with same encoder as the main model:
        assistant_distil_model_id = "distil-whisper/distil-large-v2"
        assistant_seq_to_seq = AutoModelForSpeechSeq2Seq.from_pretrained(
            assistant_distil_model_id,
            use_safetensors=True,
        ).to(torch_device)
        self.assertTrue(model.generate(**features, assistant_model=assistant_seq_to_seq).sum())

        # Load its decoder only version:
        assistant_causal_lm = AutoModelForCausalLM.from_pretrained(
            assistant_distil_model_id,
            low_cpu_mem_usage=True,
            use_safetensors=True,
        ).to(torch_device)
        self.assertTrue(model.generate(**features, assistant_model=assistant_causal_lm).sum())

        # Load an encoder-decoder assistant with a different encoder than the main model:
        assistant_distil_model_id = "openai/whisper-tiny"
        assistant_seq_to_seq = AutoModelForSpeechSeq2Seq.from_pretrained(
            assistant_distil_model_id,
            use_safetensors=True,
        ).to(torch_device)
        self.assertTrue(model.generate(**features, assistant_model=assistant_seq_to_seq).sum())

        # Load its decoder only version:
        assistant_causal_lm = AutoModelForCausalLM.from_pretrained(
            assistant_distil_model_id,
            low_cpu_mem_usage=True,
            use_safetensors=True,
        ).to(torch_device)
        # It will raise an error as the encoder of the main and assistant model are not compatible:
        with self.assertRaises(ValueError):
            model.generate(**features, assistant_model=assistant_causal_lm)

        # Load an encoder-decoder model with a different tokenizer than the main model:
        assistant_distil_model_id = "hf-internal-testing/tiny-random-SeamlessM4Tv2ForSpeechToText"
        assistant_seq_to_seq = AutoModelForSpeechSeq2Seq.from_pretrained(
            assistant_distil_model_id,
        ).to(torch_device)
        # This should raise an error as the main and assistant model don't use the same tokenizer:
        with self.assertRaises(ValueError):
            model.generate(**features, assistant_model=assistant_seq_to_seq)

    def test_compare_unprocessed_logit_scores(self):
        # Get unprocessed logit scores back from model generate function.
        # Assert that unprocessed logits from generate() are same as those from modal eval()

        # tell model to generate text and return unprocessed/unwarped logit scores
        tokenizer = AutoTokenizer.from_pretrained("hf-internal-testing/tiny-random-gpt2")
        text = "generate yes or no: "
        input_ids = tokenizer([text], return_tensors="pt").input_ids.to(torch_device)

        model = AutoModelForCausalLM.from_pretrained("hf-internal-testing/tiny-random-gpt2").to(torch_device)

        with torch.no_grad():
            # Get logits for the next token from fwd pass
            logits_fwd = model(input_ids).logits[:, -1, :][0]

        # Get logits for the next token from generate function
        outputs = model.generate(
            input_ids=input_ids,
            return_dict_in_generate=True,
            output_logits=True,
            max_new_tokens=1,
            do_sample=True,
        )
        logits_gen = outputs.logits[0][0]

        # assert that unprocessed logits from generate() are same as those from modal eval()
        self.assertListEqual(logits_fwd.tolist(), logits_gen.tolist())

    def test_return_unprocessed_logit_scores(self):
        # tell model to generate text and return unprocessed/unwarped logit scores
        tokenizer = AutoTokenizer.from_pretrained("hf-internal-testing/tiny-random-gpt2")
        text = "generate yes or no: "
        input_ids = tokenizer([text], return_tensors="pt").input_ids.to(torch_device)
        model = AutoModelForCausalLM.from_pretrained("hf-internal-testing/tiny-random-gpt2").to(torch_device)

        outputs = model.generate(
            input_ids=input_ids, return_dict_in_generate=True, output_logits=True, max_new_tokens=3
        )

        # perform dummy check if unpreprocessed logits make sense.
        # do preselection on high probabilities; find scores of y and n tokens
        probs_all = torch.nn.functional.softmax(outputs.logits[2][0], dim=-1)
        indices = torch.argwhere(probs_all > 0.001)
        indices = indices[:, -1]
        tokens_max = tokenizer.batch_decode(indices, skip_special_tokens=True)
        probs_max = probs_all[probs_all > 0.001]

        self.assertTrue(len(indices) >= 2)
        next_token_dict = {str(t): p for t, p in zip(tokens_max, probs_max)}
        self.assertTrue("n" in next_token_dict)
        self.assertTrue("y" in next_token_dict)
        y_prob = next_token_dict["y"]
        n_prob = next_token_dict["n"]

        self.assertTrue(y_prob > 0.001 and n_prob > 0.001)
        self.assertTrue(y_prob <= 1.0 and n_prob <= 1.0)

    @slow
    @require_torch_multi_gpu
    def test_assisted_decoding_in_different_gpu(self):
        # PT-only test: TF doesn't support assisted decoding yet.
        model = AutoModelForCausalLM.from_pretrained("hf-internal-testing/tiny-random-MistralForCausalLM").to("cuda:0")
        assistant = AutoModelForCausalLM.from_pretrained("hf-internal-testing/tiny-random-MistralForCausalLM").to(
            "cuda:1"
        )
        tokenizer = AutoTokenizer.from_pretrained("hf-internal-testing/tiny-random-MistralForCausalLM")
        model.config.pad_token_id = tokenizer.eos_token_id
        assistant.config.pad_token_id = tokenizer.eos_token_id

        text = "Hello world"
        tokenized_inputs = tokenizer([text], return_tensors="pt")
        input_ids = tokenized_inputs.input_ids.to(torch_device)
        input_length = input_ids.shape[-1]

        out = model.generate(
            input_ids,
            assistant_model=assistant,
            max_new_tokens=20,
        )
        self.assertTrue(input_length <= out.shape[-1] <= input_length + 20)

    @slow
    @require_torch_gpu
    def test_assisted_decoding_model_in_gpu_assistant_in_cpu(self):
        # PT-only test: TF doesn't support assisted decoding yet.
        model = AutoModelForCausalLM.from_pretrained("hf-internal-testing/tiny-random-MistralForCausalLM").to("cuda")
        assistant = AutoModelForCausalLM.from_pretrained("hf-internal-testing/tiny-random-MistralForCausalLM").to(
            "cpu"
        )
        tokenizer = AutoTokenizer.from_pretrained("hf-internal-testing/tiny-random-MistralForCausalLM")
        model.config.pad_token_id = tokenizer.eos_token_id
        assistant.config.pad_token_id = tokenizer.eos_token_id

        text = "Hello world"
        tokenized_inputs = tokenizer([text], return_tensors="pt")
        input_ids = tokenized_inputs.input_ids.to(torch_device)
        input_length = input_ids.shape[-1]

        out = model.generate(
            input_ids,
            assistant_model=assistant,
            max_new_tokens=20,
        )
        self.assertTrue(input_length <= out.shape[-1] <= input_length + 20)

    def test_special_tokens_fall_back_to_model_default(self):
        # PT-only test: TF doesn't support assisted decoding yet.
        model = AutoModelForCausalLM.from_pretrained("hf-internal-testing/tiny-random-MistralForCausalLM").to(
            torch_device
        )
        test_bos_id = 50

        # Sanity-check: the model has a BOS token set, and the first generated token is a BOS token
        gen_output = model.generate()
        self.assertTrue(model.generation_config.bos_token_id is not None)
        self.assertTrue(model.generation_config.bos_token_id == gen_output[0, 0])

        # If we pass a generation config **with** a BOS token, `generate` will use it
        generation_config = GenerationConfig(bos_token_id=test_bos_id)
        gen_output = model.generate(generation_config=generation_config)
        self.assertFalse(model.generation_config.bos_token_id == gen_output[0, 0])
        self.assertTrue(generation_config.bos_token_id == gen_output[0, 0])
        self.assertTrue(test_bos_id == gen_output[0, 0])

        # If we pass a generation config **without** a BOS token, `generate` will fetch the BOS token from
        # `model.generation_config`
        generation_config = GenerationConfig(bos_token_id=None)
        gen_output = model.generate(generation_config=generation_config)
        self.assertTrue(model.generation_config.bos_token_id == gen_output[0, 0])
        self.assertFalse(test_bos_id == gen_output[0, 0])
        self.assertTrue(generation_config.bos_token_id is None)

        # Changing `model.generation_config` will affect fallback behavior
        model.generation_config.bos_token_id = test_bos_id
        gen_output = model.generate(generation_config=generation_config)
        self.assertTrue(model.generation_config.bos_token_id == gen_output[0, 0])
        self.assertTrue(test_bos_id == gen_output[0, 0])
        self.assertTrue(generation_config.bos_token_id is None)

    @pytest.mark.generate
    @require_torch_multi_gpu
    def test_generate_with_static_cache_multi_gpu(self):
        """
        Tests if the static cache has been set correctly and if generate works correctly when we are using multi-gpus.
        """
        # need to split manually as auto doesn't work well with unbalanced model
        device_map = {"model.embed_tokens": 0, "model.layers.0": 0, "model.layers.1": 1, "model.norm": 1, "lm_head": 0}
        model = AutoModelForCausalLM.from_pretrained(
            "hf-internal-testing/tiny-random-MistralForCausalLM", device_map=device_map
        )
        tokenizer = AutoTokenizer.from_pretrained("hf-internal-testing/tiny-random-MistralForCausalLM")

        text = "Hello world"
        tokenized_inputs = tokenizer([text], return_tensors="pt")
        input_ids = tokenized_inputs.input_ids.to(torch_device)

        generation_kwargs = {
            "max_new_tokens": 20,
            "cache_implementation": "static",
            "return_dict_in_generate": True,  # Required to return `past_key_values`
        }

        results = model.generate(input_ids, **generation_kwargs)
        self.assertTrue(isinstance(results.past_key_values, StaticCache))

        # check device of each layer
        key_cache_0 = results.past_key_values.key_cache[0]
        value_cache_0 = results.past_key_values.value_cache[0]
        self.assertTrue(key_cache_0.device == value_cache_0.device == torch.device(0))

        key_cache_1 = results.past_key_values.key_cache[1]
        value_cache_1 = results.past_key_values.value_cache[1]
        self.assertTrue(key_cache_1.device == value_cache_1.device == torch.device(1))

    @pytest.mark.generate
    @require_torch_multi_gpu
    def test_init_static_cache_multi_gpu(self):
        """
        Tests if the static cache has been set correctly when we initialize it manually in a multi-gpu setup.
        """
        # need to split manually as auto doesn't work well with unbalanced model
        device_map = {"model.embed_tokens": 0, "model.layers.0": 0, "model.layers.1": 1, "model.norm": 1, "lm_head": 0}
        model = AutoModelForCausalLM.from_pretrained(
            "hf-internal-testing/tiny-random-MistralForCausalLM", device_map=device_map
        )
        tokenizer = AutoTokenizer.from_pretrained("hf-internal-testing/tiny-random-MistralForCausalLM")

        text = "Hello world"
        tokenized_inputs = tokenizer([text], return_tensors="pt")
        input_ids = tokenized_inputs.input_ids.to(torch_device)

        generation_kwargs = {
            "max_new_tokens": 20,
            "return_dict_in_generate": True,  # Required to return `past_key_values`
        }

        # TODO: We need to raise a warning in case the cache is not set correctly
        # with self.assertRaisesRegex(ValueError, "If you are manually initializing the cache"):
        #     past_key_values = StaticCache(
        #         config=model.config, batch_size=1, max_cache_len=30, device=torch_device, dtype=model.dtype
        #     )
        #     results = model.generate(input_ids, past_key_values=past_key_values, **generation_kwargs)

        # deduced from the device_map : layer 0 on device 0 and layer 1 on device 1
        layer_device_map = {0: 0, 1: 1}
        past_key_values = StaticCache(
            config=model.config,
            batch_size=1,
            max_cache_len=30,
            device=torch_device,
            dtype=model.dtype,
            layer_device_map=layer_device_map,
        )
        results = model.generate(input_ids, past_key_values=past_key_values, **generation_kwargs)

        # check device of each layer
        key_cache_0 = results.past_key_values.key_cache[0]
        value_cache_0 = results.past_key_values.value_cache[0]
        self.assertTrue(key_cache_0.device == value_cache_0.device == torch.device(0))

        key_cache_1 = results.past_key_values.key_cache[1]
        value_cache_1 = results.past_key_values.value_cache[1]
        self.assertTrue(key_cache_1.device == value_cache_1.device == torch.device(1))

    @slow
    def test_padding_input_contrastive_search_gpt2(self):
        # Load the pre-trained GPT-2 model and tokenizer
        model = GPT2LMHeadModel.from_pretrained("openai-community/gpt2")
        model.to(torch_device)
        tokenizer = AutoTokenizer.from_pretrained("openai-community/gpt2", clean_up_tokenization_spaces=True)

        # Set the tokenizer to left-pad the sequences
        tokenizer.padding_side = "left"

        # Define the PAD token as the EOS token
        tokenizer.pad_token = tokenizer.eos_token
        model.generation_config.pad_token_id = model.generation_config.eos_token_id

        # Define the input prompt
        prompt_text = "The whispered legends of the haunted mansion spoke"

        # Tokenize the input prompt
        encoded_prompt = tokenizer(prompt_text, return_tensors="pt", padding=True)
        input_ids = encoded_prompt.input_ids.to(torch_device)
        attention_mask = encoded_prompt.attention_mask.to(torch_device)

        # Define the contrastive search params
        penalty_alpha = 0.6
        top_k = 4

        # Define the padding length to add to the input IDs and attention mask
        padding_length = 10

        # Generate text without padding
        outputs = model.generate(
            input_ids=input_ids,
            attention_mask=attention_mask,
            do_sample=False,
            penalty_alpha=penalty_alpha,
            top_k=top_k,
            max_new_tokens=64,
        )
        generated_text_no_padding = tokenizer.decode(outputs[0], skip_special_tokens=True)

        # Pad the input IDs and attention mask on the left
        padded_input_ids = F.pad(
            input_ids, (padding_length, 0), "constant", value=model.generation_config.pad_token_id
        )
        padded_attention_mask = F.pad(attention_mask, (padding_length, 0), "constant", value=0)

        # Generate text with padded inputs
        outputs_with_padding = model.generate(
            input_ids=padded_input_ids,
            attention_mask=padded_attention_mask,
            do_sample=False,
            penalty_alpha=penalty_alpha,
            top_k=top_k,
            max_new_tokens=64,
        )
        generated_text_with_padding = tokenizer.decode(outputs_with_padding[0], skip_special_tokens=True)

        # Assert that the generated texts are identical for padded and non-padded inputs
        self.assertEqual(generated_text_no_padding, generated_text_with_padding)
        self.assertEqual(
            generated_text_with_padding,
            'The whispered legends of the haunted mansion spoke of the "souls of the dead" who were "falling '
            'out of the sky" and "falling into the sea."\n\nThe ghostly apparitions were said to have been '
            'created by the spirits of the dead, who were "falling out of the sky" and "falling into the sea',
        )

    @slow
    def test_padding_input_contrastive_search_t5(self):
        # Load the pre-trained T5 model and tokenizer
        model = T5ForConditionalGeneration.from_pretrained("google-t5/t5-small")
        model.to(torch_device)
        tokenizer = AutoTokenizer.from_pretrained("google-t5/t5-small", clean_up_tokenization_spaces=True)

        # Define the input prompt
        prompt_text = "translate English to German: I need to finish this task before the end of the day."

        # Tokenize the input prompt
        encoded_prompt = tokenizer(prompt_text, return_tensors="pt")
        input_ids = encoded_prompt.input_ids.to(torch_device)
        attention_mask = encoded_prompt.attention_mask.to(torch_device)

        # Define the decoder prompt
        decoder_prompt_text = "Ich muss diese Aufgabe"
        encoded_decoder_prompt = tokenizer(decoder_prompt_text, add_special_tokens=False, return_tensors="pt")
        decoder_input_ids = encoded_decoder_prompt.input_ids.to(torch_device)
        decoder_attention_mask = encoded_decoder_prompt.attention_mask.to(torch_device)

        # Define the contrastive search params
        penalty_alpha = 0.6
        top_k = 4

        # Generate text without padding
        outputs = model.generate(
            input_ids=input_ids,
            attention_mask=attention_mask,
            decoder_input_ids=decoder_input_ids,
            decoder_attention_mask=decoder_attention_mask,
            do_sample=False,
            penalty_alpha=penalty_alpha,
            top_k=top_k,
            max_new_tokens=64,
        )
        generated_text_no_padding = tokenizer.decode(outputs[0], skip_special_tokens=True)

        # Define the padding length to add to the input IDs and attention mask
        padding_length = 10

        # Pad the decoder input IDs and attention mask on the left
        padded_decoder_input_ids = F.pad(
            decoder_input_ids, (padding_length, 0), "constant", value=model.generation_config.pad_token_id
        )
        padded_decoder_attention_mask = F.pad(decoder_attention_mask, (padding_length, 0), "constant", value=0)
        # Since the decoder_start_token_id is the same as the pad_token_id,
        # the last padded token represents the decoder start token.
        # Set the attention mask for the decoder_start_token_id to True (1).
        padded_decoder_attention_mask[:, padding_length - 1] = 1
        # Generate text with padded inputs
        outputs_with_padding = model.generate(
            input_ids=input_ids,
            attention_mask=attention_mask,
            decoder_input_ids=padded_decoder_input_ids,
            decoder_attention_mask=padded_decoder_attention_mask,
            do_sample=False,
            penalty_alpha=penalty_alpha,
            top_k=top_k,
            max_new_tokens=64,
        )
        generated_text_with_padding = tokenizer.decode(outputs_with_padding[0], skip_special_tokens=True)

        # Assert that the generated texts are identical for padded and non-padded inputs
        self.assertEqual(generated_text_no_padding, generated_text_with_padding)
        self.assertEqual(generated_text_no_padding, "Ich muss diese Aufgabe vor Ende des Tages beenden.")


@require_torch
class TokenHealingTestCase(unittest.TestCase):
    @parameterized.expand(
        [
            (
                "square_bracket",
                'An example ["like this"] and another example [',
                'An example ["like this"] and another example ["',
            ),
            ("url", 'The link is <a href="http:', 'The link is <a href="http://'),
            # aggressive_healing: "http" shouldn't be replaced with "https"
            ("aggressive_healing", 'The link is <a href="http', 'The link is <a href="http'),
            ("trailing_whitespace", "I read a book about ", "I read a book about"),
            ("nothing_to_heal", "I read a book about", "I read a book about"),
            ("single_token", "I", "I"),
            ("empty_prompt", "", ""),
        ]
    )
    @require_auto_gptq
    def test_prompts(self, name, input, expected):
        model_name_or_path = "TheBloke/deepseek-llm-7B-base-GPTQ"
        tokenizer = AutoTokenizer.from_pretrained(model_name_or_path, use_fast=True)
        completion_model = AutoModelForCausalLM.from_pretrained(
            model_name_or_path,
            device_map="auto",
            trust_remote_code=False,
            revision="main",
            use_cache=True,
        )
        input_ids = tokenizer(input, return_tensors="pt").input_ids.to(completion_model.device)

        healed_ids = completion_model.heal_tokens(input_ids)
        predicted = tokenizer.decode(healed_ids[0], skip_special_tokens=True)

        self.assertEqual(predicted, expected)

    def test_generate_from_inputs_embeds_with_bos_token_id_is_none(self):
        article = "Today a dragon flew over Paris."
        model = AutoModelForCausalLM.from_pretrained("hf-internal-testing/tiny-random-gpt2").to(torch_device)
        tokenizer = AutoTokenizer.from_pretrained("hf-internal-testing/tiny-random-gpt2")
        input_ids = tokenizer(article, return_tensors="pt").input_ids.to(torch_device)
        inputs_embeds = model.get_input_embeddings()(input_ids)

        model.generate(inputs_embeds=inputs_embeds, max_length=20, bos_token_id=None)

        # bos_token_id is required when no input ids nor inputs_embeds is passed
        with self.assertRaises(ValueError):
            model.generate(max_length=20, bos_token_id=None)<|MERGE_RESOLUTION|>--- conflicted
+++ resolved
@@ -1941,12 +1941,8 @@
             self.assertTrue(len(results.past_key_values.key_cache) == num_hidden_layers)
             self.assertTrue(results.past_key_values.key_cache[0].shape == cache_shape)
 
-<<<<<<< HEAD
     @require_optimum_quanto
-=======
-    @require_quanto
-    @pytest.mark.generate
->>>>>>> 1dba608d
+    @pytest.mark.generate
     def test_generate_with_quant_cache(self):
         for model_class in self.all_generative_model_classes:
             if not model_class._supports_quantized_cache:
