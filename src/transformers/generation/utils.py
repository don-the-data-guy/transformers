# coding=utf-8
# Copyright 2020 The Google AI Language Team Authors, Facebook AI Research authors and The HuggingFace Inc. team.
# Copyright (c) 2020, NVIDIA CORPORATION.  All rights reserved.
#
# Licensed under the Apache License, Version 2.0 (the "License");
# you may not use this file except in compliance with the License.
# You may obtain a copy of the License at
#
#     http://www.apache.org/licenses/LICENSE-2.0
#
# Unless required by applicable law or agreed to in writing, software
# distributed under the License is distributed on an "AS IS" BASIS,
# WITHOUT WARRANTIES OR CONDITIONS OF ANY KIND, either express or implied.
# See the License for the specific language governing permissions and
# limitations under the License.

import copy
import inspect
import warnings
from dataclasses import dataclass
from typing import TYPE_CHECKING, Any, Callable, Dict, List, Optional, Tuple, Union

import torch
import torch.distributed as dist
from torch import nn

from ..cache_utils import Cache, DynamicCache, StaticCache
from ..integrations.deepspeed import is_deepspeed_zero3_enabled
from ..modeling_outputs import CausalLMOutputWithPast, Seq2SeqLMOutput
from ..models.auto import (
    MODEL_FOR_CAUSAL_IMAGE_MODELING_MAPPING,
    MODEL_FOR_CAUSAL_LM_MAPPING,
    MODEL_FOR_SEQ_TO_SEQ_CAUSAL_LM_MAPPING,
    MODEL_FOR_SPEECH_SEQ_2_SEQ_MAPPING,
    MODEL_FOR_VISION_2_SEQ_MAPPING,
)
from ..utils import ModelOutput, is_accelerate_available, is_torchdynamo_compiling, logging
from .beam_constraints import DisjunctiveConstraint, PhrasalConstraint
from .beam_search import BeamScorer, BeamSearchScorer, ConstrainedBeamSearchScorer
from .candidate_generator import (
    AssistedCandidateGenerator,
    CandidateGenerator,
    PromptLookupCandidateGenerator,
    _crop_past_key_values,
    _prepare_attention_mask,
    _prepare_token_type_ids,
)
from .configuration_utils import GenerationConfig, GenerationMode
from .logits_process import (
    EncoderNoRepeatNGramLogitsProcessor,
    EncoderRepetitionPenaltyLogitsProcessor,
    EpsilonLogitsWarper,
    EtaLogitsWarper,
    ExponentialDecayLengthPenalty,
    ForcedBOSTokenLogitsProcessor,
    ForcedEOSTokenLogitsProcessor,
    ForceTokensLogitsProcessor,
    HammingDiversityLogitsProcessor,
    InfNanRemoveLogitsProcessor,
    LogitNormalization,
    LogitsProcessorList,
    MinLengthLogitsProcessor,
    MinNewTokensLengthLogitsProcessor,
    NoBadWordsLogitsProcessor,
    NoRepeatNGramLogitsProcessor,
    PrefixConstrainedLogitsProcessor,
    RepetitionPenaltyLogitsProcessor,
    SequenceBiasLogitsProcessor,
    SuppressTokensAtBeginLogitsProcessor,
    SuppressTokensLogitsProcessor,
    TemperatureLogitsWarper,
    TopKLogitsWarper,
    TopPLogitsWarper,
    TypicalLogitsWarper,
    UnbatchedClassifierFreeGuidanceLogitsProcessor,
)
from .stopping_criteria import (
    MaxLengthCriteria,
    MaxTimeCriteria,
    StoppingCriteria,
    StoppingCriteriaList,
    validate_stopping_criteria,
)


if TYPE_CHECKING:
    from ..modeling_utils import PreTrainedModel
    from .streamers import BaseStreamer

logger = logging.get_logger(__name__)

if is_accelerate_available():
    from accelerate.hooks import AlignDevicesHook, add_hook_to_module

NEED_SETUP_CACHE_CLASSES_MAPPING = {
    "static": StaticCache,
}


@dataclass
class GenerateDecoderOnlyOutput(ModelOutput):
    """
    Outputs of decoder-only generation models, when using non-beam methods.

    Args:
        sequences (`torch.LongTensor` of shape `(batch_size, sequence_length)`):
            The generated sequences. The second dimension (sequence_length) is either equal to `max_length` or shorter
            if all batches finished early due to the `eos_token_id`.
        scores (`tuple(torch.FloatTensor)` *optional*, returned when `output_scores=True` is passed or when `config.output_scores=True`):
            Processed prediction scores of the language modeling head (scores for each vocabulary token before SoftMax)
            at each generation step. Tuple of `torch.FloatTensor` with up to `max_new_tokens` elements (one element for
            each generated token), with each tensor of shape `(batch_size, config.vocab_size)`.
        logits (`tuple(torch.FloatTensor)` *optional*, returned when `output_logits=True` is passed or when `config.output_logits=True`):
            Unprocessed prediction scores of the language modeling head (scores for each vocabulary token before SoftMax)
            at each generation step. Tuple of `torch.FloatTensor` with up to `max_new_tokens` elements (one element for
            each generated token), with each tensor of shape `(batch_size, config.vocab_size)`.
        attentions (`tuple(tuple(torch.FloatTensor))`, *optional*, returned when `output_attentions=True` is passed or `config.output_attentions=True`):
            Tuple (one element for each generated token) of tuples (one element for each layer of the decoder) of
            `torch.FloatTensor` of shape `(batch_size, num_heads, generated_length, sequence_length)`.
        hidden_states (`tuple(tuple(torch.FloatTensor))`, *optional*, returned when `output_hidden_states=True` is passed or when `config.output_hidden_states=True`):
            Tuple (one element for each generated token) of tuples (one element for each layer of the decoder) of
            `torch.FloatTensor` of shape `(batch_size, generated_length, hidden_size)`.
        past_key_values (`tuple(tuple(torch.FloatTensor)))`, *optional*, returned when `use_cache=True` is passed or when `config.use_cache=True`):
            NOTE: some models have a different `past_key_values` format, confirm with the model's documentation.
            Usually a Tuple (one element for each layer of the decoder) of tuples (two elements, key tensor and value
            tensor). The first Tuple is of length `config.n_layers`, with each tuple having 2 tensors of shape
            `(batch_size, num_heads, sequence_length, embed_size_per_head)`) and optionally if
            `config.is_encoder_decoder=True` 2 additional tensors of shape `(batch_size, num_heads,
            encoder_sequence_length, embed_size_per_head)`.
    """

    sequences: torch.LongTensor = None
    scores: Optional[Tuple[torch.FloatTensor]] = None
    logits: Optional[Tuple[torch.FloatTensor]] = None
    attentions: Optional[Tuple[Tuple[torch.FloatTensor]]] = None
    hidden_states: Optional[Tuple[Tuple[torch.FloatTensor]]] = None
    past_key_values: Optional[Tuple[Tuple[Tuple[torch.FloatTensor]]]] = None


@dataclass
class GenerateEncoderDecoderOutput(ModelOutput):
    """
    Outputs of encoder-decoder generation models, when using non-beam methods.

    Args:
        sequences (`torch.LongTensor` of shape `(batch_size*num_return_sequences, sequence_length)`):
            The generated sequences. The second dimension (sequence_length) is either equal to `max_length` or shorter
            if all batches finished early due to the `eos_token_id`.
        scores (`tuple(torch.FloatTensor)` *optional*, returned when `output_scores=True` is passed or when `config.output_scores=True`):
            Processed prediction scores of the language modeling head (scores for each vocabulary token before SoftMax)
            at each generation step. Tuple of `torch.FloatTensor` with up to `max_new_tokens` elements (one element for
            each generated token), with each tensor of shape `(batch_size, config.vocab_size)`.
        logits (`tuple(torch.FloatTensor)` *optional*, returned when `output_logits=True` is passed or when `config.output_logits=True`):
            Unprocessed prediction scores of the language modeling head (scores for each vocabulary token before SoftMax)
            at each generation step. Tuple of `torch.FloatTensor` with up to `max_new_tokens` elements (one element for
            each generated token), with each tensor of shape `(batch_size, config.vocab_size)`.
        encoder_attentions (`tuple(torch.FloatTensor)`, *optional*, returned when `output_attentions=True` is passed or `config.output_attentions=True`):
            Tuple of `torch.FloatTensor` (one for each layer of the decoder) of shape `(batch_size, num_heads,
            sequence_length, sequence_length)`.
        encoder_hidden_states (`tuple(torch.FloatTensor)`, *optional*, returned when `output_hidden_states=True` is passed or when `config.output_hidden_states=True`):
            Tuple of `torch.FloatTensor` (one for the output of the embeddings + one for the output of each layer) of
            shape `(batch_size, sequence_length, hidden_size)`.
        decoder_attentions (`tuple(tuple(torch.FloatTensor))`, *optional*, returned when `output_attentions=True` is passed or `config.output_attentions=True`):
            Tuple (one element for each generated token) of tuples (one element for each layer of the decoder) of
            `torch.FloatTensor` of shape `(batch_size, num_heads, generated_length, sequence_length)`.
        cross_attentions (`tuple(tuple(torch.FloatTensor))`, *optional*, returned when `output_attentions=True` is passed or `config.output_attentions=True`):
            Tuple (one element for each generated token) of tuples (one element for each layer of the decoder) of
            `torch.FloatTensor` of shape `(batch_size, num_heads, generated_length, sequence_length)`.
        decoder_hidden_states (`tuple(tuple(torch.FloatTensor))`, *optional*, returned when `output_hidden_states=True` is passed or when `config.output_hidden_states=True`):
            Tuple (one element for each generated token) of tuples (one element for each layer of the decoder) of
            `torch.FloatTensor` of shape `(batch_size, generated_length, hidden_size)`.
        past_key_values (`tuple(tuple(torch.FloatTensor)))`, *optional*, returned when `use_cache=True` is passed or when `config.use_cache=True`):
            NOTE: some models have a different `past_key_values` format, confirm with the model's documentation.
            Usually a Tuple (one element for each layer of the decoder) of tuples (two elements, key tensor and value
            tensor). The first Tuple is of length `config.n_layers`, with each tuple having 2 tensors of shape
            `(batch_size, num_heads, sequence_length, embed_size_per_head)`) and optionally if
            `config.is_encoder_decoder=True` 2 additional tensors of shape `(batch_size, num_heads,
            encoder_sequence_length, embed_size_per_head)`.
    """

    sequences: torch.LongTensor = None
    scores: Optional[Tuple[torch.FloatTensor]] = None
    logits: Optional[Tuple[torch.FloatTensor]] = None
    encoder_attentions: Optional[Tuple[torch.FloatTensor]] = None
    encoder_hidden_states: Optional[Tuple[torch.FloatTensor]] = None
    decoder_attentions: Optional[Tuple[Tuple[torch.FloatTensor]]] = None
    cross_attentions: Optional[Tuple[Tuple[torch.FloatTensor]]] = None
    decoder_hidden_states: Optional[Tuple[Tuple[torch.FloatTensor]]] = None
    past_key_values: Optional[Tuple[Tuple[Tuple[torch.FloatTensor]]]] = None


@dataclass
class GenerateBeamDecoderOnlyOutput(ModelOutput):
    """
    Outputs of decoder-only generation models, when using beam methods.

    Args:
        sequences (`torch.LongTensor` of shape `(batch_size*num_return_sequences, sequence_length)`):
            The generated sequences. The second dimension (sequence_length) is either equal to `max_length` or shorter
            if all batches finished early due to the `eos_token_id`.
        sequences_scores (`torch.FloatTensor` of shape `(batch_size*num_return_sequences)`, *optional*, returned when `output_scores=True` is passed or when `config.output_scores=True`):
            Final beam scores of the generated `sequences`.
        scores (`tuple(torch.FloatTensor)` *optional*, returned when `output_scores=True` is passed or when `config.output_scores=True`):
            Beam transition scores for each vocabulary token at each generation step. Beam transition scores consisting
            of log probabilities of tokens conditioned on log softmax of previously generated tokens in this beam.
            Tuple of `torch.FloatTensor` with up to `max_new_tokens` elements (one element for each generated token),
            with each tensor of shape `(batch_size*num_beams, config.vocab_size)`.
        logits (`tuple(torch.FloatTensor)` *optional*, returned when `output_logits=True` is passed or when `config.output_logits=True`):
            Unprocessed prediction scores of the language modeling head (scores for each vocabulary token before SoftMax)
            at each generation step. Tuple of `torch.FloatTensor` with up to `max_new_tokens` elements (one element for
            each generated token), with each tensor of shape `(batch_size, config.vocab_size)`.
        beam_indices (`torch.LongTensor`, *optional*, returned when `output_scores=True` is passed or when `config.output_scores=True`):
            Beam indices of generated token id at each generation step. `torch.LongTensor` of shape
            `(batch_size*num_return_sequences, sequence_length)`.
        attentions (`tuple(tuple(torch.FloatTensor))`, *optional*, returned when `output_attentions=True` is passed or `config.output_attentions=True`):
            Tuple (one element for each generated token) of tuples (one element for each layer of the decoder) of
            `torch.FloatTensor` of shape `(batch_size*num_beams, num_heads, generated_length, sequence_length)`.
        hidden_states (`tuple(tuple(torch.FloatTensor))`, *optional*, returned when `output_hidden_states=True` is passed or when `config.output_hidden_states=True`):
            Tuple (one element for each generated token) of tuples (one element for each layer of the decoder) of
            `torch.FloatTensor` of shape `(batch_size*num_beams*num_return_sequences, generated_length, hidden_size)`.
        past_key_values (`tuple(tuple(torch.FloatTensor)))`, *optional*, returned when `use_cache=True` is passed or when `config.use_cache=True`):
            NOTE: some models have a different `past_key_values` format, confirm with the model's documentation.
            Usually a Tuple (one element for each layer of the decoder) of tuples (two elements, key tensor and value
            tensor). The first Tuple is of length `config.n_layers`, with each tuple having 2 tensors of shape
            `(batch_size, num_heads, sequence_length, embed_size_per_head)`) and optionally if
            `config.is_encoder_decoder=True` 2 additional tensors of shape `(batch_size, num_heads,
            encoder_sequence_length, embed_size_per_head)`.
    """

    sequences: torch.LongTensor = None
    sequences_scores: Optional[torch.FloatTensor] = None
    scores: Optional[Tuple[torch.FloatTensor]] = None
    logits: Optional[Tuple[torch.FloatTensor]] = None
    beam_indices: Optional[torch.LongTensor] = None
    attentions: Optional[Tuple[Tuple[torch.FloatTensor]]] = None
    hidden_states: Optional[Tuple[Tuple[torch.FloatTensor]]] = None
    past_key_values: Optional[Tuple[Tuple[Tuple[torch.FloatTensor]]]] = None


@dataclass
class GenerateBeamEncoderDecoderOutput(ModelOutput):
    """
    Outputs of encoder-decoder generation models, when using beam methods.

    Args:
        sequences (`torch.LongTensor` of shape `(batch_size*num_return_sequences, sequence_length)`):
            The generated sequences. The second dimension (sequence_length) is either equal to `max_length` or shorter
            if all batches finished early due to the `eos_token_id`.
        sequences_scores (`torch.FloatTensor` of shape `(batch_size*num_return_sequences)`, *optional*, returned when `output_scores=True` is passed or when `config.output_scores=True`):
            Final beam scores of the generated `sequences`.
        scores (`tuple(torch.FloatTensor)` *optional*, returned when `output_scores=True` is passed or when `config.output_scores=True`):
            Beam transition scores for each vocabulary token at each generation step. Beam transition scores consisting
            of log probabilities of tokens conditioned on log softmax of previously generated tokens in this beam.
            Tuple of `torch.FloatTensor` with up to `max_new_tokens` elements (one element for each generated token),
            with each tensor of shape `(batch_size*num_beams, config.vocab_size)`.
        logits (`tuple(torch.FloatTensor)` *optional*, returned when `output_logits=True` is passed or when `config.output_logits=True`):
            Unprocessed prediction scores of the language modeling head (scores for each vocabulary token before SoftMax)
            at each generation step. Tuple of `torch.FloatTensor` with up to `max_new_tokens` elements (one element for
            each generated token), with each tensor of shape `(batch_size, config.vocab_size)`.
        beam_indices (`torch.LongTensor`, *optional*, returned when `output_scores=True` is passed or when `config.output_scores=True`):
            Beam indices of generated token id at each generation step. `torch.LongTensor` of shape
            `(batch_size*num_return_sequences, sequence_length)`.
        encoder_attentions (`tuple(torch.FloatTensor)`, *optional*, returned when `output_attentions=True` is passed or `config.output_attentions=True`):
            Tuple of `torch.FloatTensor` (one for each layer of the decoder) of shape `(batch_size, num_heads,
            sequence_length, sequence_length)`.
        encoder_hidden_states (`tuple(torch.FloatTensor)`, *optional*, returned when `output_hidden_states=True` is passed or when `config.output_hidden_states=True`):
            Tuple of `torch.FloatTensor` (one for the output of the embeddings + one for the output of each layer) of
            shape `(batch_size*num_beams*num_return_sequences, sequence_length, hidden_size)`.
        decoder_attentions (`tuple(tuple(torch.FloatTensor))`, *optional*, returned when `output_attentions=True` is passed or `config.output_attentions=True`):
            Tuple (one element for each generated token) of tuples (one element for each layer of the decoder) of
            `torch.FloatTensor` of shape `(batch_size*num_beams*num_return_sequences, num_heads, generated_length,
            sequence_length)`.
        cross_attentions (`tuple(tuple(torch.FloatTensor))`, *optional*, returned when `output_attentions=True` is passed or `config.output_attentions=True`):
            Tuple (one element for each generated token) of tuples (one element for each layer of the decoder) of
            `torch.FloatTensor` of shape `(batch_size, num_heads, generated_length, sequence_length)`.
        decoder_hidden_states (`tuple(tuple(torch.FloatTensor))`, *optional*, returned when `output_hidden_states=True` is passed or when `config.output_hidden_states=True`):
            Tuple (one element for each generated token) of tuples (one element for each layer of the decoder) of
            `torch.FloatTensor` of shape `(batch_size*num_beams*num_return_sequences, generated_length, hidden_size)`.
        past_key_values (`tuple(tuple(torch.FloatTensor)))`, *optional*, returned when `use_cache=True` is passed or when `config.use_cache=True`):
            NOTE: some models have a different `past_key_values` format, confirm with the model's documentation.
            Usually a Tuple (one element for each layer of the decoder) of tuples (two elements, key tensor and value
            tensor). The first Tuple is of length `config.n_layers`, with each tuple having 2 tensors of shape
            `(batch_size, num_heads, sequence_length, embed_size_per_head)`) and optionally if
            `config.is_encoder_decoder=True` 2 additional tensors of shape `(batch_size, num_heads,
            encoder_sequence_length, embed_size_per_head)`.
    """

    sequences: torch.LongTensor = None
    sequences_scores: Optional[torch.FloatTensor] = None
    scores: Optional[Tuple[torch.FloatTensor]] = None
    logits: Optional[Tuple[torch.FloatTensor]] = None
    beam_indices: Optional[torch.LongTensor] = None
    encoder_attentions: Optional[Tuple[torch.FloatTensor]] = None
    encoder_hidden_states: Optional[Tuple[torch.FloatTensor]] = None
    decoder_attentions: Optional[Tuple[Tuple[torch.FloatTensor]]] = None
    cross_attentions: Optional[Tuple[Tuple[torch.FloatTensor]]] = None
    decoder_hidden_states: Optional[Tuple[Tuple[torch.FloatTensor]]] = None
    past_key_values: Optional[Tuple[Tuple[Tuple[torch.FloatTensor]]]] = None


# Equivalent classes (kept for retrocompatibility purposes)
GreedySearchDecoderOnlyOutput = GenerateDecoderOnlyOutput
ContrastiveSearchDecoderOnlyOutput = GenerateDecoderOnlyOutput
SampleDecoderOnlyOutput = GenerateDecoderOnlyOutput

ContrastiveSearchEncoderDecoderOutput = GenerateEncoderDecoderOutput
GreedySearchEncoderDecoderOutput = GenerateEncoderDecoderOutput
SampleEncoderDecoderOutput = GenerateEncoderDecoderOutput

BeamSearchDecoderOnlyOutput = GenerateBeamDecoderOnlyOutput
BeamSampleDecoderOnlyOutput = GenerateBeamDecoderOnlyOutput

BeamSearchEncoderDecoderOutput = GenerateBeamEncoderDecoderOutput
BeamSampleEncoderDecoderOutput = GenerateBeamEncoderDecoderOutput

GreedySearchOutput = Union[GreedySearchEncoderDecoderOutput, GreedySearchDecoderOnlyOutput]
SampleOutput = Union[SampleEncoderDecoderOutput, SampleDecoderOnlyOutput]
BeamSearchOutput = Union[BeamSearchEncoderDecoderOutput, BeamSearchDecoderOnlyOutput]
BeamSampleOutput = Union[BeamSampleEncoderDecoderOutput, BeamSampleDecoderOnlyOutput]
ContrastiveSearchOutput = Union[ContrastiveSearchEncoderDecoderOutput, ContrastiveSearchDecoderOnlyOutput]

# Typing shortcuts
GenerateNonBeamOutput = Union[GenerateDecoderOnlyOutput, GenerateEncoderDecoderOutput]
GenerateBeamOutput = Union[GenerateBeamDecoderOnlyOutput, GenerateBeamEncoderDecoderOutput]
GenerateOutput = Union[GenerateNonBeamOutput, GenerateBeamOutput]


class GenerationMixin:
    """
    A class containing all functions for auto-regressive text generation, to be used as a mixin in [`PreTrainedModel`].

    The class exposes [`~generation.GenerationMixin.generate`], which can be used for:
        - *greedy decoding* by calling [`~generation.GenerationMixin._greedy_search`] if `num_beams=1` and
          `do_sample=False`
        - *contrastive search* by calling [`~generation.GenerationMixin._contrastive_search`] if `penalty_alpha>0` and
          `top_k>1`
        - *multinomial sampling* by calling [`~generation.GenerationMixin._sample`] if `num_beams=1` and
          `do_sample=True`
        - *beam-search decoding* by calling [`~generation.GenerationMixin._beam_search`] if `num_beams>1` and
          `do_sample=False`
        - *beam-search multinomial sampling* by calling [`~generation.GenerationMixin._beam_sample`] if `num_beams>1`
          and `do_sample=True`
        - *diverse beam-search decoding* by calling [`~generation.GenerationMixin._group_beam_search`], if `num_beams>1`
          and `num_beam_groups>1`
        - *constrained beam-search decoding* by calling [`~generation.GenerationMixin._constrained_beam_search`], if
          `constraints!=None` or `force_words_ids!=None`
        - *assisted decoding* by calling [`~generation.GenerationMixin._assisted_decoding`], if
            `assistant_model` or `prompt_lookup_num_tokens` is passed to `.generate()`

    You do not need to call any of the above methods directly. Pass custom parameter values to 'generate' instead. To
    learn more about decoding strategies refer to the [text generation strategies guide](../generation_strategies).
    """

    def prepare_inputs_for_generation(self, *args, **kwargs):
        raise NotImplementedError(
            "A model class needs to define a `prepare_inputs_for_generation` method in order to use `.generate()`."
        )

    def _prepare_model_inputs(
        self,
        inputs: Optional[torch.Tensor] = None,
        bos_token_id: Optional[int] = None,
        model_kwargs: Optional[Dict[str, torch.Tensor]] = None,
    ) -> Tuple[torch.Tensor, Optional[str], Dict[str, torch.Tensor]]:
        """
        This function extracts the model-specific `inputs` for generation.
        """
        # 1. retrieve all kwargs that are non-None or non-model input related.
        # some encoder-decoder models have different names for model and encoder
        if (
            self.config.is_encoder_decoder
            and hasattr(self, "encoder")
            and self.encoder.main_input_name != self.main_input_name
        ):
            input_name = self.encoder.main_input_name
        else:
            input_name = self.main_input_name

        model_kwargs = {k: v for k, v in model_kwargs.items() if v is not None or k != input_name}

        # 2. check whether model_input_name is passed as kwarg
        # if yes and `inputs` is None use kwarg inputs
        inputs_kwarg = model_kwargs.pop(input_name, None)
        if inputs_kwarg is not None and inputs is not None:
            raise ValueError(
                f"`inputs`: {inputs}` were passed alongside {input_name} which is not allowed. "
                f"Make sure to either pass {inputs} or {input_name}=..."
            )
        elif inputs_kwarg is not None:
            inputs = inputs_kwarg

        # 3. In the presence of `inputs_embeds` for text models:
        # - decoder-only models should complain if the user attempts to pass `inputs_embeds`, but the model
        # doesn't have its forwarding implemented. `inputs_embeds` is kept in `model_kwargs` and can coexist with
        # input_ids (`inputs_embeds` will be used in the 1st generation step, as opposed to `input_ids`)
        # - encoder-decoder models should complain if the user attempts to pass `inputs_embeds` and `input_ids`, and
        # pull the former to inputs. It will be used in place of `input_ids` to get the encoder hidden states.
        if input_name == "input_ids" and "inputs_embeds" in model_kwargs:
            if not self.config.is_encoder_decoder:
                has_inputs_embeds_forwarding = "inputs_embeds" in set(
                    inspect.signature(self.prepare_inputs_for_generation).parameters.keys()
                )
                if not has_inputs_embeds_forwarding:
                    raise ValueError(
                        f"You passed `inputs_embeds` to `.generate()`, but the model class {self.__class__.__name__} "
                        "doesn't have its forwarding implemented. See the GPT2 implementation for an example "
                        "(https://github.com/huggingface/transformers/pull/21405), and feel free to open a PR with it!"
                    )
                # In this case, `input_ids` is moved to the `model_kwargs`, so a few automations (like the creation of
                # the attention mask) can rely on the actual model input.
                model_kwargs["input_ids"] = self._maybe_initialize_input_ids_for_generation(
                    inputs, bos_token_id, model_kwargs=model_kwargs
                )
            else:
                if inputs is not None:
                    raise ValueError("You passed `inputs_embeds` and `input_ids` to `.generate()`. Please pick one.")
            inputs, input_name = model_kwargs["inputs_embeds"], "inputs_embeds"

        # 4. if `inputs` is still None, try to create `input_ids` from BOS token
        inputs = self._maybe_initialize_input_ids_for_generation(inputs, bos_token_id, model_kwargs)
        return inputs, input_name, model_kwargs

    def _maybe_initialize_input_ids_for_generation(
        self,
        inputs: Optional[torch.Tensor] = None,
        bos_token_id: Optional[int] = None,
        model_kwargs: Optional[Dict[str, torch.Tensor]] = None,
    ) -> torch.LongTensor:
        """Initializes input ids for generation, if necessary."""
        if inputs is not None:
            return inputs

        encoder_outputs = model_kwargs.get("encoder_outputs")
        if self.config.is_encoder_decoder and encoder_outputs is not None:
            # make dummy input_ids with value -100, as a sanity check ensuring that they won't be used for encoding
            shape = encoder_outputs.last_hidden_state.size()[:-1]
            return torch.ones(shape, dtype=torch.long, device=self.device) * -100

        if bos_token_id is None:
            raise ValueError("`bos_token_id` has to be defined when no `input_ids` are provided.")

        # If there is some tensor in `model_kwargs`, we can infer the batch size from it. This is helpful with
        # soft-prompting or in multimodal implementations built on top of decoder-only language models.
        batch_size = 1
        for value in model_kwargs.values():
            if isinstance(value, torch.Tensor):
                batch_size = value.shape[0]
                break

        if "inputs_embeds" in model_kwargs:
            return torch.ones((batch_size, 0), dtype=torch.long, device=self.device)
        return torch.ones((batch_size, 1), dtype=torch.long, device=self.device) * bos_token_id

    def _prepare_attention_mask_for_generation(
        self,
        inputs: torch.Tensor,
        pad_token_id: Optional[int],
        eos_token_id: Optional[Union[int, List[int]]],
    ) -> torch.LongTensor:
        is_input_ids = len(inputs.shape) == 2 and inputs.dtype in [torch.int, torch.long]
        is_pad_token_in_inputs = (pad_token_id is not None) and (pad_token_id in inputs)
        if isinstance(eos_token_id, int):
            eos_token_id = [eos_token_id]
        is_pad_token_not_equal_to_eos_token_id = (eos_token_id is None) or (pad_token_id not in eos_token_id)

        # Check if input is input_ids and padded -> only then is attention_mask defined
        if is_input_ids and is_pad_token_in_inputs and is_pad_token_not_equal_to_eos_token_id:
            return inputs.ne(pad_token_id).long()
        else:
            return torch.ones(inputs.shape[:2], dtype=torch.long, device=inputs.device)

    def _prepare_encoder_decoder_kwargs_for_generation(
        self, inputs_tensor: torch.Tensor, model_kwargs, model_input_name: Optional[str] = None
    ) -> Dict[str, Any]:
        # 1. get encoder
        encoder = self.get_encoder()
        # Compatibility with Accelerate big model inference: we need the encoder to outputs stuff on the same device
        # as the inputs.
        if hasattr(self, "hf_device_map"):
            if hasattr(encoder, "_hf_hook"):
                encoder._hf_hook.io_same_device = True
            else:
                add_hook_to_module(encoder, AlignDevicesHook(io_same_device=True))

        # 2. Prepare encoder args and encoder kwargs from model kwargs.
        irrelevant_prefix = ["decoder_", "cross_attn", "use_cache"]
        encoder_kwargs = {
            argument: value
            for argument, value in model_kwargs.items()
            if not any(argument.startswith(p) for p in irrelevant_prefix)
        }
        encoder_signature = set(inspect.signature(encoder.forward).parameters)
        encoder_accepts_wildcard = "kwargs" in encoder_signature or "model_kwargs" in encoder_signature
        if not encoder_accepts_wildcard:
            encoder_kwargs = {
                argument: value for argument, value in encoder_kwargs.items() if argument in encoder_signature
            }

        # 3. make sure that encoder returns `ModelOutput`
        model_input_name = model_input_name if model_input_name is not None else self.main_input_name
        encoder_kwargs["return_dict"] = True
        encoder_kwargs[model_input_name] = inputs_tensor
        model_kwargs["encoder_outputs"]: ModelOutput = encoder(**encoder_kwargs)

        return model_kwargs

    def _prepare_decoder_input_ids_for_generation(
        self,
        batch_size: int,
        model_input_name: str,
        model_kwargs: Dict[str, torch.Tensor],
        decoder_start_token_id: Union[int, List[int]] = None,
        bos_token_id: int = None,
        device: torch.device = None,
    ) -> Tuple[torch.LongTensor, Dict[str, torch.Tensor]]:
        """Prepares `decoder_input_ids` for generation with encoder-decoder models"""
        # 1. Check whether the user has defined `decoder_input_ids` manually. To facilitate in terms of input naming,
        # we also allow the user to pass it under `input_ids`, if the encoder does not use it as the main input.
        if model_kwargs is not None and "decoder_input_ids" in model_kwargs:
            decoder_input_ids = model_kwargs.pop("decoder_input_ids")
        elif "input_ids" in model_kwargs and model_input_name != "input_ids":
            decoder_input_ids = model_kwargs.pop("input_ids")
        else:
            decoder_input_ids = None

        # 2. Encoder-decoder models expect the `decoder_input_ids` to start with a special token. Let's ensure that.
        decoder_start_token_id = self._get_decoder_start_token_id(decoder_start_token_id, bos_token_id)
        if device is None:
            device = self.device
        if isinstance(decoder_start_token_id, list):
            if len(decoder_start_token_id) != batch_size:
                raise ValueError(
                    f"`decoder_start_token_id` expcted to have length {batch_size} but got {len(decoder_start_token_id)}"
                )
            decoder_input_ids_start = torch.tensor(decoder_start_token_id, dtype=torch.long, device=device)
            decoder_input_ids_start = decoder_input_ids_start.view(-1, 1)
        else:
            decoder_input_ids_start = (
                torch.ones((batch_size, 1), dtype=torch.long, device=device) * decoder_start_token_id
            )

        # no user input -> use decoder_start_token_id as decoder_input_ids
        if decoder_input_ids is None:
            decoder_input_ids = decoder_input_ids_start
        # exception: Donut checkpoints have task-specific decoder starts and don't expect a BOS token
        elif self.config.model_type == "vision-encoder-decoder" and "donut" in self.name_or_path.lower():
            pass
        elif self.config.model_type in ["whisper"]:
            pass
        # user input but doesn't start with decoder_start_token_id -> prepend decoder_start_token_id (and adjust
        # decoder_attention_mask if provided)
        elif (
            isinstance(decoder_start_token_id, int)
            and (decoder_input_ids[:, 0] != decoder_start_token_id).all().item()
        ) or (
            isinstance(decoder_start_token_id, torch.Tensor)
            and (decoder_input_ids[:, 0] != decoder_start_token_id[:, 0]).all().item()
        ):
            decoder_input_ids = torch.cat([decoder_input_ids_start, decoder_input_ids], dim=-1)
            if "decoder_attention_mask" in model_kwargs:
                decoder_attention_mask = model_kwargs["decoder_attention_mask"]
                decoder_attention_mask = torch.cat(
                    (torch.ones_like(decoder_attention_mask)[:, :1], decoder_attention_mask),
                    dim=-1,
                )
                model_kwargs["decoder_attention_mask"] = decoder_attention_mask

        return decoder_input_ids, model_kwargs

    def _get_decoder_start_token_id(
        self, decoder_start_token_id: Union[int, List[int]] = None, bos_token_id: int = None
    ) -> int:
        decoder_start_token_id = (
            decoder_start_token_id
            if decoder_start_token_id is not None
            else self.generation_config.decoder_start_token_id
        )
        bos_token_id = bos_token_id if bos_token_id is not None else self.generation_config.bos_token_id

        if decoder_start_token_id is not None:
            return decoder_start_token_id
        elif bos_token_id is not None:
            return bos_token_id
        raise ValueError(
            "`decoder_start_token_id` or `bos_token_id` has to be defined for encoder-decoder generation."
        )

    @staticmethod
    def _expand_inputs_for_generation(
        expand_size: int = 1,
        is_encoder_decoder: bool = False,
        input_ids: Optional[torch.LongTensor] = None,
        **model_kwargs,
    ) -> Tuple[torch.LongTensor, Dict[str, Any]]:
        """Expands tensors from [batch_size, ...] to [batch_size * expand_size, ...]"""

        def _expand_dict_for_generation(dict_to_expand):
            for key in dict_to_expand:
                if dict_to_expand[key] is not None and isinstance(dict_to_expand[key], torch.Tensor):
                    dict_to_expand[key] = dict_to_expand[key].repeat_interleave(expand_size, dim=0)
            return dict_to_expand

        if input_ids is not None:
            input_ids = input_ids.repeat_interleave(expand_size, dim=0)

        model_kwargs = _expand_dict_for_generation(model_kwargs)

        if is_encoder_decoder:
            if model_kwargs.get("encoder_outputs") is None:
                raise ValueError("If `is_encoder_decoder` is True, make sure that `encoder_outputs` is defined.")
            model_kwargs["encoder_outputs"] = _expand_dict_for_generation(model_kwargs["encoder_outputs"])

        return input_ids, model_kwargs

    def _extract_past_from_model_output(self, outputs: ModelOutput, standardize_cache_format: bool = False):
        past_key_values = None
        if "past_key_values" in outputs:
            past_key_values = outputs.past_key_values
        elif "mems" in outputs:
            past_key_values = outputs.mems
        elif "past_buckets_states" in outputs:
            past_key_values = outputs.past_buckets_states

        # Bloom fix: standardizes the cache format when requested
        if standardize_cache_format and hasattr(self, "_convert_to_standard_cache"):
            batch_size = outputs.logits.shape[0]
            past_key_values = self._convert_to_standard_cache(past_key_values, batch_size=batch_size)
        return past_key_values

    def _update_model_kwargs_for_generation(
        self,
        outputs: ModelOutput,
        model_kwargs: Dict[str, Any],
        is_encoder_decoder: bool = False,
        standardize_cache_format: bool = False,
    ) -> Dict[str, Any]:
        # update past_key_values
        model_kwargs["past_key_values"] = self._extract_past_from_model_output(
            outputs, standardize_cache_format=standardize_cache_format
        )
        if getattr(outputs, "state", None) is not None:
            model_kwargs["state"] = outputs.state

        # update token_type_ids with last value
        if "token_type_ids" in model_kwargs:
            token_type_ids = model_kwargs["token_type_ids"]
            model_kwargs["token_type_ids"] = torch.cat([token_type_ids, token_type_ids[:, -1].unsqueeze(-1)], dim=-1)

        if not is_encoder_decoder:
            # update attention mask
            if "attention_mask" in model_kwargs:
                attention_mask = model_kwargs["attention_mask"]
                model_kwargs["attention_mask"] = torch.cat(
                    [attention_mask, attention_mask.new_ones((attention_mask.shape[0], 1))], dim=-1
                )
        else:
            # update decoder attention mask
            if "decoder_attention_mask" in model_kwargs:
                decoder_attention_mask = model_kwargs["decoder_attention_mask"]
                model_kwargs["decoder_attention_mask"] = torch.cat(
                    [decoder_attention_mask, decoder_attention_mask.new_ones((decoder_attention_mask.shape[0], 1))],
                    dim=-1,
                )

        if "cache_position" in model_kwargs and model_kwargs["cache_position"] is not None:
            model_kwargs["cache_position"] = model_kwargs["cache_position"][-1:] + 1

        return model_kwargs

    def _reorder_cache(self, past_key_values, beam_idx):
        raise NotImplementedError(
            f"Make sure that a `_reorder_cache` function is correctly implemented in {self.__class__.__module__} to"
            f" enable beam search for {self.__class__}"
        )

    def _get_candidate_generator(
        self,
        generation_config: GenerationConfig,
        input_ids: torch.LongTensor,
        inputs_tensor: torch.Tensor,
        assistant_model: "PreTrainedModel",
        logits_processor: LogitsProcessorList,
        model_kwargs: Dict,
    ) -> CandidateGenerator:
        """
        Returns the candidate generator to be used in `assisted_generation`
        """
        if generation_config.prompt_lookup_num_tokens is not None:
            candidate_generator = PromptLookupCandidateGenerator(
                num_output_tokens=generation_config.prompt_lookup_num_tokens,
                max_matching_ngram_size=generation_config.max_matching_ngram_size,
            )
        else:
            candidate_generator = AssistedCandidateGenerator(
                input_ids=input_ids,
                assistant_model=assistant_model,
                generation_config=generation_config,
                logits_processor=logits_processor,
                model_kwargs=model_kwargs,
                inputs_tensor=inputs_tensor,
            )
        return candidate_generator

    def _get_logits_warper(
        self,
        generation_config: GenerationConfig,
    ) -> LogitsProcessorList:
        """
        This class returns a [`LogitsProcessorList`] list object that contains all relevant [`LogitsWarper`] instances
        used for multinomial sampling.
        """

        # instantiate warpers list
        warpers = LogitsProcessorList()

        # In beam methods, we need to keep at least one non-eos token to explore continuations that might have a
        # better score (i.e. keep len(list(generation_config.eos_token_id)) + 1)
        if generation_config.num_beams > 1:
            if isinstance(generation_config.eos_token_id, list):
                min_tokens_to_keep = len(generation_config.eos_token_id) + 1
            else:
                min_tokens_to_keep = 2
        else:
            min_tokens_to_keep = 1

        # the following idea is largely copied from this PR: https://github.com/huggingface/transformers/pull/5420/files
        # all samplers can be found in `generation_utils_samplers.py`
        if generation_config.temperature is not None and generation_config.temperature != 1.0:
            warpers.append(TemperatureLogitsWarper(generation_config.temperature))
        if generation_config.top_k is not None and generation_config.top_k != 0:
            warpers.append(TopKLogitsWarper(top_k=generation_config.top_k, min_tokens_to_keep=min_tokens_to_keep))
        if generation_config.top_p is not None and generation_config.top_p < 1.0:
            warpers.append(TopPLogitsWarper(top_p=generation_config.top_p, min_tokens_to_keep=min_tokens_to_keep))
        if generation_config.typical_p is not None and generation_config.typical_p < 1.0:
            warpers.append(
                TypicalLogitsWarper(mass=generation_config.typical_p, min_tokens_to_keep=min_tokens_to_keep)
            )
        if generation_config.epsilon_cutoff is not None and 0.0 < generation_config.epsilon_cutoff < 1.0:
            warpers.append(
                EpsilonLogitsWarper(epsilon=generation_config.epsilon_cutoff, min_tokens_to_keep=min_tokens_to_keep)
            )
        if generation_config.eta_cutoff is not None and 0.0 < generation_config.eta_cutoff < 1.0:
            warpers.append(
                EtaLogitsWarper(epsilon=generation_config.eta_cutoff, min_tokens_to_keep=min_tokens_to_keep)
            )
        # `LogitNormalization` should always be the last logit processor, when present
        if generation_config.renormalize_logits is True:
            warpers.append(LogitNormalization())
        return warpers

    def _get_logits_processor(
        self,
        generation_config: GenerationConfig,
        input_ids_seq_length: int,
        encoder_input_ids: torch.LongTensor,
        prefix_allowed_tokens_fn: Callable[[int, torch.Tensor], List[int]],
        logits_processor: Optional[LogitsProcessorList],
        model_kwargs: Optional[Dict[str, Any]] = None,
        negative_prompt_ids: Optional[torch.Tensor] = None,
        negative_prompt_attention_mask: Optional[torch.Tensor] = None,
    ) -> LogitsProcessorList:
        """
        This class returns a [`LogitsProcessorList`] list object that contains all relevant [`LogitsProcessor`]
        instances used to modify the scores of the language model head.
        """
        # instantiate processors list
        processors = LogitsProcessorList()

        if generation_config.guidance_scale is not None and generation_config.guidance_scale != 1:
            processors.append(
                UnbatchedClassifierFreeGuidanceLogitsProcessor(
                    generation_config.guidance_scale,
                    self,
                    unconditional_ids=negative_prompt_ids,
                    unconditional_attention_mask=negative_prompt_attention_mask,
                    use_cache=model_kwargs["use_cache"],
                )
            )
        if generation_config.sequence_bias is not None:
            processors.append(SequenceBiasLogitsProcessor(sequence_bias=generation_config.sequence_bias))

        if generation_config.diversity_penalty is not None and generation_config.diversity_penalty > 0.0:
            processors.append(
                HammingDiversityLogitsProcessor(
                    diversity_penalty=generation_config.diversity_penalty,
                    num_beams=generation_config.num_beams,
                    num_beam_groups=generation_config.num_beam_groups,
                )
            )
        if (
            generation_config.encoder_repetition_penalty is not None
            and generation_config.encoder_repetition_penalty != 1.0
        ):
            processors.append(
                EncoderRepetitionPenaltyLogitsProcessor(
                    penalty=generation_config.encoder_repetition_penalty, encoder_input_ids=encoder_input_ids
                )
            )
        if generation_config.repetition_penalty is not None and generation_config.repetition_penalty != 1.0:
            processors.append(RepetitionPenaltyLogitsProcessor(penalty=generation_config.repetition_penalty))
        if generation_config.no_repeat_ngram_size is not None and generation_config.no_repeat_ngram_size > 0:
            processors.append(NoRepeatNGramLogitsProcessor(generation_config.no_repeat_ngram_size))
        if (
            generation_config.encoder_no_repeat_ngram_size is not None
            and generation_config.encoder_no_repeat_ngram_size > 0
        ):
            processors.append(
                EncoderNoRepeatNGramLogitsProcessor(generation_config.encoder_no_repeat_ngram_size, encoder_input_ids)
            )
        if generation_config.bad_words_ids is not None:
            processors.append(
                NoBadWordsLogitsProcessor(generation_config.bad_words_ids, generation_config.eos_token_id)
            )
        if (
            generation_config.min_length is not None
            and generation_config.eos_token_id is not None
            and generation_config.min_length > 0
        ):
            processors.append(MinLengthLogitsProcessor(generation_config.min_length, generation_config.eos_token_id))
        if (
            generation_config.min_new_tokens is not None
            and generation_config.eos_token_id is not None
            and generation_config.min_new_tokens > 0
        ):
            processors.append(
                MinNewTokensLengthLogitsProcessor(
                    input_ids_seq_length, generation_config.min_new_tokens, generation_config.eos_token_id
                )
            )
        if prefix_allowed_tokens_fn is not None:
            processors.append(
                PrefixConstrainedLogitsProcessor(
                    prefix_allowed_tokens_fn, generation_config.num_beams // generation_config.num_beam_groups
                )
            )
        if generation_config.forced_bos_token_id is not None:
            processors.append(ForcedBOSTokenLogitsProcessor(generation_config.forced_bos_token_id))
        if generation_config.forced_eos_token_id is not None:
            processors.append(
                ForcedEOSTokenLogitsProcessor(generation_config.max_length, generation_config.forced_eos_token_id)
            )
        if generation_config.remove_invalid_values is True:
            processors.append(InfNanRemoveLogitsProcessor())
        if generation_config.exponential_decay_length_penalty is not None:
            processors.append(
                ExponentialDecayLengthPenalty(
                    generation_config.exponential_decay_length_penalty,
                    generation_config.eos_token_id,
                    input_ids_seq_length,
                )
            )
        if generation_config.suppress_tokens is not None:
            processors.append(SuppressTokensLogitsProcessor(generation_config.suppress_tokens))
        if generation_config.begin_suppress_tokens is not None:
            begin_index = input_ids_seq_length
            begin_index = (
                begin_index
                if (input_ids_seq_length > 1 or generation_config.forced_bos_token_id is None)
                else begin_index + 1
            )
            if generation_config.forced_decoder_ids is not None:
                # generation starts after the last token that is forced
                begin_index += generation_config.forced_decoder_ids[-1][0]
            processors.append(
                SuppressTokensAtBeginLogitsProcessor(generation_config.begin_suppress_tokens, begin_index)
            )
        if generation_config.forced_decoder_ids is not None:
            # TODO(Sanchit): deprecate in v4.40 by removing this logic
            warnings.warn(
                "You have explicitly specified `forced_decoder_ids`. This functionality has been deprecated and will throw an error in v4.40. Please remove the `forced_decoder_ids` argument in favour of `input_ids` or `decoder_input_ids` respectively.",
                FutureWarning,
            )
            processors.append(ForceTokensLogitsProcessor(generation_config.forced_decoder_ids, _has_warned=True))
        processors = self._merge_criteria_processor_list(processors, logits_processor)
        # `LogitNormalization` should always be the last logit processor, when present
        if generation_config.renormalize_logits is True:
            processors.append(LogitNormalization())
        return processors

    def _get_stopping_criteria(
        self, generation_config: GenerationConfig, stopping_criteria: Optional[StoppingCriteriaList]
    ) -> StoppingCriteriaList:
        criteria = StoppingCriteriaList()
        if generation_config.max_length is not None:
            max_position_embeddings = getattr(self.config, "max_position_embeddings", None)
            criteria.append(
                MaxLengthCriteria(
                    max_length=generation_config.max_length,
                    max_position_embeddings=max_position_embeddings,
                )
            )
        if generation_config.max_time is not None:
            criteria.append(MaxTimeCriteria(max_time=generation_config.max_time))
        criteria = self._merge_criteria_processor_list(criteria, stopping_criteria)
        return criteria

    def _merge_criteria_processor_list(
        self,
        default_list: Union[LogitsProcessorList, StoppingCriteriaList],
        custom_list: Union[LogitsProcessorList, StoppingCriteriaList],
    ) -> Union[LogitsProcessorList, StoppingCriteriaList]:
        if len(custom_list) == 0:
            return default_list
        for default in default_list:
            for custom in custom_list:
                if type(custom) is type(default):
                    object_type = "stopping criteria" if isinstance(custom, StoppingCriteria) else "logits processor"
                    raise ValueError(
                        f"A custom {object_type} of type {type(custom)} with values {custom} has been passed to"
                        f" `.generate()`, but it has already been created with the values {default}. {default} has been"
                        " created by passing the corresponding arguments to generate or by the model's config default"
                        f" values. If you just want to change the default values of {object_type} consider passing"
                        f" them as arguments to `.generate()` instead of using a custom {object_type}."
                    )
        default_list.extend(custom_list)
        return default_list

    def compute_transition_scores(
        self,
        sequences: torch.Tensor,
        scores: Tuple[torch.Tensor],
        beam_indices: Optional[torch.Tensor] = None,
        normalize_logits: bool = False,
    ) -> torch.Tensor:
        """
        Computes the transition scores of sequences given the generation scores (and beam indices, if beam search was
        used). This is a convenient method to quicky obtain the scores of the selected tokens at generation time.

        Parameters:
            sequences (`torch.LongTensor`):
                The generated sequences. The second dimension (sequence_length) is either equal to `max_length` or
                shorter if all batches finished early due to the `eos_token_id`.
            scores (`tuple(torch.FloatTensor)`):
                Transition scores for each vocabulary token at each generation step. Beam transition scores consisting
                of log probabilities of tokens conditioned on log softmax of previously generated tokens in this beam.
                Tuple of `torch.FloatTensor` with up to `max_new_tokens` elements (one element for each generated token),
                with each tensor of shape `(batch_size*num_beams, config.vocab_size)`.
            beam_indices (`torch.LongTensor`, *optional*):
                Beam indices of generated token id at each generation step. `torch.LongTensor` of shape
                `(batch_size*num_return_sequences, sequence_length)`. Only required if a `num_beams>1` at
                generate-time.
            normalize_logits (`bool`, *optional*, defaults to `False`):
                Whether to normalize the logits (which, for legacy reasons, may be unnormalized).

        Return:
            `torch.Tensor`: A `torch.Tensor` of shape `(batch_size*num_return_sequences, sequence_length)` containing
                the transition scores (logits)

        Examples:

        ```python
        >>> from transformers import GPT2Tokenizer, AutoModelForCausalLM
        >>> import numpy as np

        >>> tokenizer = GPT2Tokenizer.from_pretrained("gpt2")
        >>> model = AutoModelForCausalLM.from_pretrained("openai-community/gpt2")
        >>> tokenizer.pad_token_id = tokenizer.eos_token_id
        >>> inputs = tokenizer(["Today is"], return_tensors="pt")

        >>> # Example 1: Print the scores for each token generated with Greedy Search
        >>> outputs = model.generate(**inputs, max_new_tokens=5, return_dict_in_generate=True, output_scores=True)
        >>> transition_scores = model.compute_transition_scores(
        ...     outputs.sequences, outputs.scores, normalize_logits=True
        ... )
        >>> # input_length is the length of the input prompt for decoder-only models, like the GPT family, and 1 for
        >>> # encoder-decoder models, like BART or T5.
        >>> input_length = 1 if model.config.is_encoder_decoder else inputs.input_ids.shape[1]
        >>> generated_tokens = outputs.sequences[:, input_length:]
        >>> for tok, score in zip(generated_tokens[0], transition_scores[0]):
        ...     # | token | token string | log probability | probability
        ...     print(f"| {tok:5d} | {tokenizer.decode(tok):8s} | {score.numpy():.3f} | {np.exp(score.numpy()):.2%}")
        |   262 |  the     | -1.414 | 24.33%
        |  1110 |  day     | -2.609 | 7.36%
        |   618 |  when    | -2.010 | 13.40%
        |   356 |  we      | -1.859 | 15.58%
        |   460 |  can     | -2.508 | 8.14%

        >>> # Example 2: Reconstruct the sequence scores from Beam Search
        >>> outputs = model.generate(
        ...     **inputs,
        ...     max_new_tokens=5,
        ...     num_beams=4,
        ...     num_return_sequences=4,
        ...     return_dict_in_generate=True,
        ...     output_scores=True,
        ... )
        >>> transition_scores = model.compute_transition_scores(
        ...     outputs.sequences, outputs.scores, outputs.beam_indices, normalize_logits=False
        ... )
        >>> # If you sum the generated tokens' scores and apply the length penalty, you'll get the sequence scores.
        >>> # Tip 1: recomputing the scores is only guaranteed to match with `normalize_logits=False`. Depending on the
        >>> # use case, you might want to recompute it with `normalize_logits=True`.
        >>> # Tip 2: the output length does NOT include the input length
        >>> output_length = np.sum(transition_scores.numpy() < 0, axis=1)
        >>> length_penalty = model.generation_config.length_penalty
        >>> reconstructed_scores = transition_scores.sum(axis=1) / (output_length**length_penalty)
        >>> print(np.allclose(outputs.sequences_scores, reconstructed_scores))
        True
        ```"""
        # 1. In absence of `beam_indices`, we can assume that we come from e.g. greedy search, which is equivalent
        # to a beam search approach were the first (and only) beam is always selected
        if beam_indices is None:
            beam_indices = torch.arange(scores[0].shape[0]).view(-1, 1).to(sequences.device)
            beam_indices = beam_indices.expand(-1, len(scores))

        # 2. reshape scores as [batch_size*vocab_size, # generation steps] with # generation steps being
        # seq_len - input_length
        scores = torch.stack(scores).reshape(len(scores), -1).transpose(0, 1)

        # 3. Optionally normalize the logits (across the vocab dimension)
        if normalize_logits:
            scores = scores.reshape(-1, self.config.vocab_size, scores.shape[-1])
            scores = torch.nn.functional.log_softmax(scores, dim=1)
            scores = scores.reshape(-1, scores.shape[-1])

        # 4. cut beam_indices to longest beam length
        beam_indices_mask = beam_indices < 0
        max_beam_length = (1 - beam_indices_mask.long()).sum(-1).max()
        beam_indices = beam_indices.clone()[:, :max_beam_length]
        beam_indices_mask = beam_indices_mask[:, :max_beam_length]

        # 5. Set indices of beams that finished early to 0; such indices will be masked correctly afterwards
        beam_indices[beam_indices_mask] = 0

        # 6. multiply beam_indices with vocab size to gather correctly from scores
        beam_sequence_indices = beam_indices * self.config.vocab_size

        # 7. Define which indices contributed to scores
        cut_idx = sequences.shape[-1] - max_beam_length
        indices = sequences[:, cut_idx:] + beam_sequence_indices

        # 8. Compute scores
        transition_scores = scores.gather(0, indices)

        # 9. Mask out transition_scores of beams that stopped early
        transition_scores[beam_indices_mask] = 0

        return transition_scores

    def _validate_model_class(self):
        """
        Confirms that the model class is compatible with generation. If not, raises an exception that points to the
        right class to use.
        """
        if not self.can_generate():
            generate_compatible_mappings = [
                MODEL_FOR_CAUSAL_LM_MAPPING,
                MODEL_FOR_CAUSAL_IMAGE_MODELING_MAPPING,
                MODEL_FOR_VISION_2_SEQ_MAPPING,
                MODEL_FOR_SEQ_TO_SEQ_CAUSAL_LM_MAPPING,
                MODEL_FOR_SPEECH_SEQ_2_SEQ_MAPPING,
            ]
            generate_compatible_classes = set()
            for model_mapping in generate_compatible_mappings:
                supported_models = model_mapping.get(type(self.config), default=None)
                if supported_models is not None:
                    generate_compatible_classes.add(supported_models.__name__)
            exception_message = (
                f"The current model class ({self.__class__.__name__}) is not compatible with `.generate()`, as "
                "it doesn't have a language model head."
            )
            if generate_compatible_classes:
                exception_message += f" Please use one of the following classes instead: {generate_compatible_classes}"
            raise TypeError(exception_message)

    def _validate_model_kwargs(self, model_kwargs: Dict[str, Any]):
        """Validates model kwargs for generation. Generate argument typos will also be caught here."""
        # If a `Cache` instance is passed, checks whether the model is compatible with it
        if isinstance(model_kwargs.get("past_key_values", None), Cache) and not self._supports_cache_class:
            raise ValueError(
                f"{self.__class__.__name__} does not support an instance of `Cache` as `past_key_values`. Please "
                "check the model documentation for supported cache formats."
            )

        # Excludes arguments that are handled before calling any model function
        if self.config.is_encoder_decoder:
            for key in ["decoder_input_ids"]:
                model_kwargs.pop(key, None)

        unused_model_args = []
        model_args = set(inspect.signature(self.prepare_inputs_for_generation).parameters)
        # `kwargs`/`model_kwargs` is often used to handle optional forward pass inputs like `attention_mask`. If
        # `prepare_inputs_for_generation` doesn't accept them, then a stricter check can be made ;)
        if "kwargs" in model_args or "model_kwargs" in model_args:
            model_args |= set(inspect.signature(self.forward).parameters)

        # Encoder-Decoder models may also need Encoder arguments from `model_kwargs`
        if self.config.is_encoder_decoder:
            base_model = getattr(self, self.base_model_prefix, None)

            # allow encoder kwargs
            encoder = getattr(self, "encoder", None)
            # `MusicgenForConditionalGeneration` has `text_encoder` and `audio_encoder`.
            # Also, it has `base_model_prefix = "encoder_decoder"` but there is no `self.encoder_decoder`
            # TODO: A better way to handle this.
            if encoder is None and base_model is not None:
                encoder = getattr(base_model, "encoder", None)

            if encoder is not None:
                encoder_model_args = set(inspect.signature(encoder.forward).parameters)
                model_args |= encoder_model_args

            # allow decoder kwargs
            decoder = getattr(self, "decoder", None)
            if decoder is None and base_model is not None:
                decoder = getattr(base_model, "decoder", None)

            if decoder is not None:
                decoder_model_args = set(inspect.signature(decoder.forward).parameters)
                model_args |= {f"decoder_{x}" for x in decoder_model_args}

            # allow assistant_encoder_outputs to be passed if we're doing assisted generating
            if "assistant_encoder_outputs" in model_kwargs:
                model_args |= {"assistant_encoder_outputs"}

        for key, value in model_kwargs.items():
            if value is not None and key not in model_args:
                unused_model_args.append(key)

        if unused_model_args:
            raise ValueError(
                f"The following `model_kwargs` are not used by the model: {unused_model_args} (note: typos in the"
                " generate arguments will also show up in this list)"
            )

    def _validate_generated_length(self, generation_config, input_ids_length, has_default_max_length):
        """Performs validation related to the resulting generated length"""

        # 1. Max length warnings related to poor parameterization
        if has_default_max_length and generation_config.max_new_tokens is None and generation_config.max_length == 20:
            # 20 is the default max_length of the generation config
            warnings.warn(
                f"Using the model-agnostic default `max_length` (={generation_config.max_length}) to control the "
                "generation length. We recommend setting `max_new_tokens` to control the maximum length of the "
                "generation.",
                UserWarning,
            )
        if input_ids_length >= generation_config.max_length:
            input_ids_string = "decoder_input_ids" if self.config.is_encoder_decoder else "input_ids"
            raise ValueError(
                f"Input length of {input_ids_string} is {input_ids_length}, but `max_length` is set to"
                f" {generation_config.max_length}. This can lead to unexpected behavior. You should consider"
                " increasing `max_length` or, better yet, setting `max_new_tokens`."
            )

        # 2. Min length warnings due to unfeasible parameter combinations
        min_length_error_suffix = (
            " Generation will stop at the defined maximum length. You should decrease the minimum length and/or "
            "increase the maximum length."
        )
        if has_default_max_length:
            min_length_error_suffix += (
                f" Note that `max_length` is set to {generation_config.max_length}, its default value."
            )
        if generation_config.min_length is not None and generation_config.min_length > generation_config.max_length:
            warnings.warn(
                f"Unfeasible length constraints: `min_length` ({generation_config.min_length}) is larger than"
                f" the maximum possible length ({generation_config.max_length})." + min_length_error_suffix,
                UserWarning,
            )
        if generation_config.min_new_tokens is not None:
            min_length = generation_config.min_new_tokens + input_ids_length
            if min_length > generation_config.max_length:
                warnings.warn(
                    f"Unfeasible length constraints: `min_new_tokens` ({generation_config.min_new_tokens}), when "
                    f"added to the prompt length ({input_ids_length}), is larger than"
                    f" the maximum possible length ({generation_config.max_length})." + min_length_error_suffix,
                    UserWarning,
                )

    def _prepare_generation_config(
        self, generation_config: GenerationConfig, **kwargs: Dict
    ) -> Tuple[GenerationConfig, Dict]:
        """
        Prepares the base generation config, then applies any generation configuration options from kwargs.
        """
        # TODO joao: when we can detect `fullgraph=True` in `torch.compile` (https://github.com/pytorch/pytorch/pull/120400)
        # replace `is_torchdynamo_compiling` by the corresponding check. As it is, we are being too restrictive with
        # the parameterization in `fullgraph=False` so as to enable `fullgraph=True`.

        # priority: `generation_config` argument > `model.generation_config` (the default generation config)
        if generation_config is None:
            # legacy: users may modify the model configuration to control generation. To trigger this legacy behavior,
            # three conditions must be met
            # 1) the generation config must have been created from the model config (`_from_model_config` field);
            # 2) the generation config must have seen no modification since its creation (the hash is the same);
            # 3) the user must have set generation parameters in the model config.
            # NOTE: `torch.compile` can't compile `hash`, this legacy support is disabled with compilation.
            if (
                not is_torchdynamo_compiling()
                and self.generation_config._from_model_config
                and self.generation_config._original_object_hash == hash(self.generation_config)
                and self.config._has_non_default_generation_parameters()
            ):
                new_generation_config = GenerationConfig.from_model_config(self.config)
                if new_generation_config != self.generation_config:
                    warnings.warn(
                        "You have modified the pretrained model configuration to control generation. This is a"
                        " deprecated strategy to control generation and will be removed soon, in a future version."
                        " Please use and modify the model generation configuration (see"
                        " https://huggingface.co/docs/transformers/generation_strategies#default-text-generation-configuration )"
                    )
                    self.generation_config = new_generation_config
            generation_config = self.generation_config

        # `torch.compile` can't compile `copy.deepcopy`, arguments in `kwargs` that are part of `generation_config`
        # will mutate the object with `.update`. As such, passing these arguments through `kwargs` is disabled.
        if is_torchdynamo_compiling():
            model_kwargs = kwargs
            generate_attributes_in_kwargs = [
                key for key, value in kwargs.items() if getattr(generation_config, key, None) != value
            ]
            if len(generate_attributes_in_kwargs) > 0:
                raise ValueError(
                    "`torch.compile` exception: all generation configuration attributes must be passed within a "
                    f"`generation_config` instance passed to `generate` (found: {generate_attributes_in_kwargs})."
                )
        else:
            generation_config = copy.deepcopy(generation_config)
            model_kwargs = generation_config.update(**kwargs)

        return generation_config, model_kwargs

    @torch.no_grad()
    def generate(
        self,
        inputs: Optional[torch.Tensor] = None,
        generation_config: Optional[GenerationConfig] = None,
        logits_processor: Optional[LogitsProcessorList] = None,
        stopping_criteria: Optional[StoppingCriteriaList] = None,
        prefix_allowed_tokens_fn: Optional[Callable[[int, torch.Tensor], List[int]]] = None,
        synced_gpus: Optional[bool] = None,
        assistant_model: Optional["PreTrainedModel"] = None,
        streamer: Optional["BaseStreamer"] = None,
        negative_prompt_ids: Optional[torch.Tensor] = None,
        negative_prompt_attention_mask: Optional[torch.Tensor] = None,
        **kwargs,
    ) -> Union[GenerateOutput, torch.LongTensor]:
        r"""

        Generates sequences of token ids for models with a language modeling head.

        <Tip warning={true}>

        Most generation-controlling parameters are set in `generation_config` which, if not passed, will be set to the
        model's default generation configuration. You can override any `generation_config` by passing the corresponding
        parameters to generate(), e.g. `.generate(inputs, num_beams=4, do_sample=True)`.

        For an overview of generation strategies and code examples, check out the [following
        guide](../generation_strategies).

        </Tip>

        Parameters:
            inputs (`torch.Tensor` of varying shape depending on the modality, *optional*):
                The sequence used as a prompt for the generation or as model inputs to the encoder. If `None` the
                method initializes it with `bos_token_id` and a batch size of 1. For decoder-only models `inputs`
                should be in the format of `input_ids`. For encoder-decoder models *inputs* can represent any of
                `input_ids`, `input_values`, `input_features`, or `pixel_values`.
            generation_config (`~generation.GenerationConfig`, *optional*):
                The generation configuration to be used as base parametrization for the generation call. `**kwargs`
                passed to generate matching the attributes of `generation_config` will override them. If
                `generation_config` is not provided, the default will be used, which has the following loading
                priority: 1) from the `generation_config.json` model file, if it exists; 2) from the model
                configuration. Please note that unspecified parameters will inherit [`~generation.GenerationConfig`]'s
                default values, whose documentation should be checked to parameterize generation.
            logits_processor (`LogitsProcessorList`, *optional*):
                Custom logits processors that complement the default logits processors built from arguments and
                generation config. If a logit processor is passed that is already created with the arguments or a
                generation config an error is thrown. This feature is intended for advanced users.
            stopping_criteria (`StoppingCriteriaList`, *optional*):
                Custom stopping criteria that complements the default stopping criteria built from arguments and a
                generation config. If a stopping criteria is passed that is already created with the arguments or a
                generation config an error is thrown. If your stopping criteria depends on the `scores` input, make
                sure you pass `return_dict_in_generate=True, output_scores=True` to `generate`. This feature is
                intended for advanced users.
            prefix_allowed_tokens_fn (`Callable[[int, torch.Tensor], List[int]]`, *optional*):
                If provided, this function constraints the beam search to allowed tokens only at each step. If not
                provided no constraint is applied. This function takes 2 arguments: the batch ID `batch_id` and
                `input_ids`. It has to return a list with the allowed tokens for the next generation step conditioned
                on the batch ID `batch_id` and the previously generated tokens `inputs_ids`. This argument is useful
                for constrained generation conditioned on the prefix, as described in [Autoregressive Entity
                Retrieval](https://arxiv.org/abs/2010.00904).
            synced_gpus (`bool`, *optional*):
                Whether to continue running the while loop until max_length. Unless overridden this flag will be set to
                `True` under DeepSpeed ZeRO Stage 3 multiple GPUs environment to avoid hanging if one GPU finished
                generating before other GPUs. Otherwise it'll be set to `False`.
            assistant_model (`PreTrainedModel`, *optional*):
                An assistant model that can be used to accelerate generation. The assistant model must have the exact
                same tokenizer. The acceleration is achieved when forecasting candidate tokens with the assistent model
                is much faster than running generation with the model you're calling generate from. As such, the
                assistant model should be much smaller.
            streamer (`BaseStreamer`, *optional*):
                Streamer object that will be used to stream the generated sequences. Generated tokens are passed
                through `streamer.put(token_ids)` and the streamer is responsible for any further processing.
            negative_prompt_ids (`torch.LongTensor` of shape `(batch_size, sequence_length)`, *optional*):
                The negative prompt needed for some processors such as CFG. The batch size must match the input batch
                size. This is an experimental feature, subject to breaking API changes in future versions.
            negative_prompt_attention_mask (`torch.LongTensor` of shape `(batch_size, sequence_length)`, *optional*):
                Attention_mask for `negative_prompt_ids`.
            kwargs (`Dict[str, Any]`, *optional*):
                Ad hoc parametrization of `generation_config` and/or additional model-specific kwargs that will be
                forwarded to the `forward` function of the model. If the model is an encoder-decoder model, encoder
                specific kwargs should not be prefixed and decoder specific kwargs should be prefixed with *decoder_*.

        Return:
            [`~utils.ModelOutput`] or `torch.LongTensor`: A [`~utils.ModelOutput`] (if `return_dict_in_generate=True`
            or when `config.return_dict_in_generate=True`) or a `torch.FloatTensor`.

                If the model is *not* an encoder-decoder model (`model.config.is_encoder_decoder=False`), the possible
                [`~utils.ModelOutput`] types are:

                    - [`~generation.GenerateDecoderOnlyOutput`],
                    - [`~generation.GenerateBeamDecoderOnlyOutput`]

                If the model is an encoder-decoder model (`model.config.is_encoder_decoder=True`), the possible
                [`~utils.ModelOutput`] types are:

                    - [`~generation.GenerateEncoderDecoderOutput`],
                    - [`~generation.GenerateBeamEncoderDecoderOutput`]
        """
        # 1. Handle `generation_config` and kwargs that might update it, and validate the `.generate()` call
        self._validate_model_class()
        generation_config, model_kwargs = self._prepare_generation_config(generation_config, **kwargs)
        self._validate_model_kwargs(model_kwargs.copy())

        # 2. Set generation parameters if not already defined
        if synced_gpus is None:
            if is_deepspeed_zero3_enabled() and dist.get_world_size() > 1:
                synced_gpus = True
            else:
                synced_gpus = False
        logits_processor = logits_processor if logits_processor is not None else LogitsProcessorList()
        stopping_criteria = stopping_criteria if stopping_criteria is not None else StoppingCriteriaList()

        if generation_config.pad_token_id is None and generation_config.eos_token_id is not None:
            if model_kwargs.get("attention_mask", None) is None:
                logger.warning(
                    "The attention mask and the pad token id were not set. As a consequence, you may observe "
                    "unexpected behavior. Please pass your input's `attention_mask` to obtain reliable results."
                )
            eos_token_id = generation_config.eos_token_id
            if isinstance(eos_token_id, list):
                eos_token_id = eos_token_id[0]
            logger.warning(f"Setting `pad_token_id` to `eos_token_id`:{eos_token_id} for open-end generation.")
            generation_config.pad_token_id = eos_token_id

        # 3. Define model inputs
        # inputs_tensor has to be defined
        # model_input_name is defined if model-specific keyword input is passed
        # otherwise model_input_name is None
        # all model-specific keyword inputs are removed from `model_kwargs`
        inputs_tensor, model_input_name, model_kwargs = self._prepare_model_inputs(
            inputs, generation_config.bos_token_id, model_kwargs
        )
        batch_size = inputs_tensor.shape[0]

        # 4. Define other model kwargs
        model_kwargs["output_attentions"] = generation_config.output_attentions
        model_kwargs["output_hidden_states"] = generation_config.output_hidden_states
        # decoder-only models with inputs_embeds forwarding must use caching (otherwise we can't detect whether we are
        # generating the first new token or not, and we only want to use the embeddings for the first new token)
        if not self.config.is_encoder_decoder and model_input_name == "inputs_embeds":
            model_kwargs["use_cache"] = True
        else:
            model_kwargs["use_cache"] = generation_config.use_cache

        accepts_attention_mask = "attention_mask" in set(inspect.signature(self.forward).parameters.keys())
        requires_attention_mask = "encoder_outputs" not in model_kwargs

        if model_kwargs.get("attention_mask", None) is None and requires_attention_mask and accepts_attention_mask:
            model_kwargs["attention_mask"] = self._prepare_attention_mask_for_generation(
                inputs_tensor, generation_config.pad_token_id, generation_config.eos_token_id
            )

        # decoder-only models should use left-padding for generation
        if not self.config.is_encoder_decoder:
            # If `input_ids` was given, check if the last id in any sequence is `pad_token_id`
            # Note: If using, `inputs_embeds` this check does not work, because we want to be more hands-off.
            if (
                generation_config.pad_token_id is not None
                and len(inputs_tensor.shape) == 2
                and torch.sum(inputs_tensor[:, -1] == generation_config.pad_token_id) > 0
            ):
                logger.warning(
                    "A decoder-only architecture is being used, but right-padding was detected! For correct "
                    "generation results, please set `padding_side='left'` when initializing the tokenizer."
                )

        if self.config.is_encoder_decoder and "encoder_outputs" not in model_kwargs:
            # if model is encoder decoder encoder_outputs are created
            # and added to `model_kwargs`
            model_kwargs = self._prepare_encoder_decoder_kwargs_for_generation(
                inputs_tensor, model_kwargs, model_input_name
            )

        # 5. Prepare `input_ids` which will be used for auto-regressive generation
        if self.config.is_encoder_decoder:
            input_ids, model_kwargs = self._prepare_decoder_input_ids_for_generation(
                batch_size=batch_size,
                model_input_name=model_input_name,
                model_kwargs=model_kwargs,
                decoder_start_token_id=generation_config.decoder_start_token_id,
                bos_token_id=generation_config.bos_token_id,
                device=inputs_tensor.device,
            )
        else:
            input_ids = inputs_tensor if model_input_name == "input_ids" else model_kwargs.pop("input_ids")

        if streamer is not None:
            streamer.put(input_ids.cpu())

        # 6. Prepare `max_length` depending on other stopping criteria.
        input_ids_length = input_ids.shape[-1]
        has_default_max_length = kwargs.get("max_length") is None and generation_config.max_length is not None
        if generation_config.max_new_tokens is not None:
            if not has_default_max_length and generation_config.max_length is not None:
                logger.warning(
                    f"Both `max_new_tokens` (={generation_config.max_new_tokens}) and `max_length`(="
                    f"{generation_config.max_length}) seem to have been set. `max_new_tokens` will take precedence. "
                    "Please refer to the documentation for more information. "
                    "(https://huggingface.co/docs/transformers/main/en/main_classes/text_generation)"
                )
            generation_config.max_length = generation_config.max_new_tokens + input_ids_length

        # otherwise the total length [inputs-embeds-len + new-tokens-len] will go beyond indicated `max_length``
        elif (
            model_input_name == "inputs_embeds"
            and inputs_tensor.shape[:-1] != input_ids.shape
            and not self.config.is_encoder_decoder
        ):
            generation_config.max_length -= inputs_tensor.shape[1]
            generation_config.min_length = max(generation_config.min_length - inputs_tensor.shape[1], 0)

        if generation_config.cache_implementation in NEED_SETUP_CACHE_CLASSES_MAPPING:
            if generation_config.cache_implementation == "static":
                if model_kwargs.get("past_key_values", False) is not False:
                    raise ValueError(
                        "Using `past_key_values` argument with `generate()` when using a static KV cache is not supported. Please open an issue in Transformers GitHub repository."
                    )
                cache_cls = NEED_SETUP_CACHE_CLASSES_MAPPING["static"]
                if not callable(getattr(self, "_setup_cache", None)):
                    raise ValueError(
                        "The `generation_config` defines a `cache_implementation` that is not compatible with this model."
                        " Make sure it has a `_setup_cache` function."
                    )
                self._setup_cache(cache_cls, max_batch_size=batch_size, max_cache_len=generation_config.max_length)

        self._validate_generated_length(generation_config, input_ids_length, has_default_max_length)

        # 7. determine generation mode
        generation_mode = generation_config.get_generation_mode(assistant_model)

        if streamer is not None and (generation_config.num_beams > 1):
            raise ValueError(
                "`streamer` cannot be used with beam search (yet!). Make sure that `num_beams` is set to 1."
            )

        if self.device.type != input_ids.device.type:
            warnings.warn(
                "You are calling .generate() with the `input_ids` being on a device type different"
                f" than your model's device. `input_ids` is on {input_ids.device.type}, whereas the model"
                f" is on {self.device.type}. You may experience unexpected behaviors or slower generation."
                " Please make sure that you have put `input_ids` to the"
                f" correct device by calling for example input_ids = input_ids.to('{self.device.type}') before"
                " running `.generate()`.",
                UserWarning,
            )

        # 8. prepare distribution pre_processing samplers
        prepared_logits_processor = self._get_logits_processor(
            generation_config=generation_config,
            input_ids_seq_length=input_ids_length,
            encoder_input_ids=inputs_tensor,
            prefix_allowed_tokens_fn=prefix_allowed_tokens_fn,
            logits_processor=logits_processor,
            model_kwargs=model_kwargs,
            negative_prompt_ids=negative_prompt_ids,
            negative_prompt_attention_mask=negative_prompt_attention_mask,
        )

        # 9. prepare stopping criteria
        prepared_stopping_criteria = self._get_stopping_criteria(
            generation_config=generation_config, stopping_criteria=stopping_criteria
        )
        # 10. go into different generation modes
        if generation_mode == GenerationMode.ASSISTED_GENERATION:
            if generation_config.num_return_sequences > 1:
                raise ValueError(
                    "num_return_sequences has to be 1 when doing assisted generate, "
                    f"but is {generation_config.num_return_sequences}."
                )
            if batch_size > 1:
                raise ValueError("assisted generate is only supported for batch_size = 1")
            if not model_kwargs["use_cache"]:
                raise ValueError("assisted generate requires `use_cache=True`")

            # 11. Get the candidate generator, given the parameterization
            candidate_generator = self._get_candidate_generator(
                generation_config=generation_config,
                input_ids=input_ids,
                inputs_tensor=inputs_tensor,
                assistant_model=assistant_model,
                logits_processor=logits_processor,
                model_kwargs=model_kwargs,
            )

            # 12. run assisted generate
            result = self.assisted_decoding(
                input_ids,
                candidate_generator=candidate_generator,
                do_sample=generation_config.do_sample,
                logits_processor=prepared_logits_processor,
                logits_warper=self._get_logits_warper(generation_config) if generation_config.do_sample else None,
                stopping_criteria=prepared_stopping_criteria,
                pad_token_id=generation_config.pad_token_id,
                eos_token_id=generation_config.eos_token_id,
                output_scores=generation_config.output_scores,
                output_logits=generation_config.output_logits,
                return_dict_in_generate=generation_config.return_dict_in_generate,
                synced_gpus=synced_gpus,
                streamer=streamer,
                **model_kwargs,
            )
        if generation_mode == GenerationMode.GREEDY_SEARCH:
            # 11. run greedy search
            result = self._greedy_search(
                input_ids,
                logits_processor=prepared_logits_processor,
                stopping_criteria=prepared_stopping_criteria,
                pad_token_id=generation_config.pad_token_id,
                eos_token_id=generation_config.eos_token_id,
                output_scores=generation_config.output_scores,
                output_logits=generation_config.output_logits,
                return_dict_in_generate=generation_config.return_dict_in_generate,
                synced_gpus=synced_gpus,
                streamer=streamer,
                **model_kwargs,
            )

        elif generation_mode == GenerationMode.CONTRASTIVE_SEARCH:
            if not model_kwargs["use_cache"]:
                raise ValueError("Contrastive search requires `use_cache=True`")

            result = self._contrastive_search(
                input_ids,
                top_k=generation_config.top_k,
                penalty_alpha=generation_config.penalty_alpha,
                logits_processor=prepared_logits_processor,
                stopping_criteria=prepared_stopping_criteria,
                pad_token_id=generation_config.pad_token_id,
                eos_token_id=generation_config.eos_token_id,
                output_scores=generation_config.output_scores,
                output_logits=generation_config.output_logits,
                return_dict_in_generate=generation_config.return_dict_in_generate,
                synced_gpus=synced_gpus,
                streamer=streamer,
                sequential=generation_config.low_memory,
                **model_kwargs,
            )

        elif generation_mode == GenerationMode.SAMPLE:
            # 11. prepare logits warper
            logits_warper = self._get_logits_warper(generation_config)

            # 12. expand input_ids with `num_return_sequences` additional sequences per batch
            input_ids, model_kwargs = self._expand_inputs_for_generation(
                input_ids=input_ids,
                expand_size=generation_config.num_return_sequences,
                is_encoder_decoder=self.config.is_encoder_decoder,
                **model_kwargs,
            )

            # 13. run sample
            result = self._sample(
                input_ids,
                logits_processor=prepared_logits_processor,
                logits_warper=logits_warper,
                stopping_criteria=prepared_stopping_criteria,
                pad_token_id=generation_config.pad_token_id,
                eos_token_id=generation_config.eos_token_id,
                output_scores=generation_config.output_scores,
                output_logits=generation_config.output_logits,
                return_dict_in_generate=generation_config.return_dict_in_generate,
                synced_gpus=synced_gpus,
                streamer=streamer,
                **model_kwargs,
            )

        elif generation_mode == GenerationMode.BEAM_SEARCH:
            # 11. prepare beam search scorer
            beam_scorer = BeamSearchScorer(
                batch_size=batch_size,
                num_beams=generation_config.num_beams,
                device=inputs_tensor.device,
                length_penalty=generation_config.length_penalty,
                do_early_stopping=generation_config.early_stopping,
                num_beam_hyps_to_keep=generation_config.num_return_sequences,
                max_length=generation_config.max_length,
            )
            # 12. interleave input_ids with `num_beams` additional sequences per batch
            input_ids, model_kwargs = self._expand_inputs_for_generation(
                input_ids=input_ids,
                expand_size=generation_config.num_beams,
                is_encoder_decoder=self.config.is_encoder_decoder,
                **model_kwargs,
            )
            # 13. run beam search
            result = self._beam_search(
                input_ids,
                beam_scorer,
                logits_processor=prepared_logits_processor,
                stopping_criteria=prepared_stopping_criteria,
                pad_token_id=generation_config.pad_token_id,
                eos_token_id=generation_config.eos_token_id,
                output_scores=generation_config.output_scores,
                output_logits=generation_config.output_logits,
                return_dict_in_generate=generation_config.return_dict_in_generate,
                synced_gpus=synced_gpus,
                sequential=generation_config.low_memory,
                **model_kwargs,
            )

        elif generation_mode == GenerationMode.BEAM_SAMPLE:
            # 11. prepare logits warper
            logits_warper = self._get_logits_warper(generation_config)

            # 12. prepare beam search scorer
            beam_scorer = BeamSearchScorer(
                batch_size=batch_size,
                num_beams=generation_config.num_beams,
                device=inputs_tensor.device,
                length_penalty=generation_config.length_penalty,
                do_early_stopping=generation_config.early_stopping,
                num_beam_hyps_to_keep=generation_config.num_return_sequences,
                max_length=generation_config.max_length,
            )

            # 13. interleave input_ids with `num_beams` additional sequences per batch
            input_ids, model_kwargs = self._expand_inputs_for_generation(
                input_ids=input_ids,
                expand_size=generation_config.num_beams,
                is_encoder_decoder=self.config.is_encoder_decoder,
                **model_kwargs,
            )

            # 14. run beam sample
            result = self._beam_sample(
                input_ids,
                beam_scorer,
                logits_processor=prepared_logits_processor,
                logits_warper=logits_warper,
                stopping_criteria=prepared_stopping_criteria,
                pad_token_id=generation_config.pad_token_id,
                eos_token_id=generation_config.eos_token_id,
                output_scores=generation_config.output_scores,
                output_logits=generation_config.output_logits,
                return_dict_in_generate=generation_config.return_dict_in_generate,
                synced_gpus=synced_gpus,
                **model_kwargs,
            )

        elif generation_mode == GenerationMode.GROUP_BEAM_SEARCH:
            # 11. prepare beam search scorer
            beam_scorer = BeamSearchScorer(
                batch_size=batch_size,
                num_beams=generation_config.num_beams,
                device=inputs_tensor.device,
                length_penalty=generation_config.length_penalty,
                do_early_stopping=generation_config.early_stopping,
                num_beam_hyps_to_keep=generation_config.num_return_sequences,
                num_beam_groups=generation_config.num_beam_groups,
                max_length=generation_config.max_length,
            )
            # 12. interleave input_ids with `num_beams` additional sequences per batch
            input_ids, model_kwargs = self._expand_inputs_for_generation(
                input_ids=input_ids,
                expand_size=generation_config.num_beams,
                is_encoder_decoder=self.config.is_encoder_decoder,
                **model_kwargs,
            )
            # 13. run beam search
            result = self._group_beam_search(
                input_ids,
                beam_scorer,
                logits_processor=prepared_logits_processor,
                stopping_criteria=prepared_stopping_criteria,
                pad_token_id=generation_config.pad_token_id,
                eos_token_id=generation_config.eos_token_id,
                output_scores=generation_config.output_scores,
                output_logits=generation_config.output_logits,
                return_dict_in_generate=generation_config.return_dict_in_generate,
                synced_gpus=synced_gpus,
                **model_kwargs,
            )

        elif generation_mode == GenerationMode.CONSTRAINED_BEAM_SEARCH:
            final_constraints = []
            if generation_config.constraints is not None:
                final_constraints = generation_config.constraints

            if generation_config.force_words_ids is not None:

                def typeerror():
                    raise ValueError(
                        "`force_words_ids` has to either be a `List[List[List[int]]]` or `List[List[int]]` "
                        f"of positive integers, but is {generation_config.force_words_ids}."
                    )

                if (
                    not isinstance(generation_config.force_words_ids, list)
                    or len(generation_config.force_words_ids) == 0
                ):
                    typeerror()

                for word_ids in generation_config.force_words_ids:
                    if isinstance(word_ids[0], list):
                        if not isinstance(word_ids, list) or len(word_ids) == 0:
                            typeerror()
                        if any(not isinstance(token_ids, list) for token_ids in word_ids):
                            typeerror()
                        if any(
                            any((not isinstance(token_id, int) or token_id < 0) for token_id in token_ids)
                            for token_ids in word_ids
                        ):
                            typeerror()

                        constraint = DisjunctiveConstraint(word_ids)
                    else:
                        if not isinstance(word_ids, list) or len(word_ids) == 0:
                            typeerror()
                        if any((not isinstance(token_id, int) or token_id < 0) for token_id in word_ids):
                            typeerror()

                        constraint = PhrasalConstraint(word_ids)
                    final_constraints.append(constraint)

            # 11. prepare beam search scorer
            constrained_beam_scorer = ConstrainedBeamSearchScorer(
                constraints=final_constraints,
                batch_size=batch_size,
                num_beams=generation_config.num_beams,
                device=inputs_tensor.device,
                length_penalty=generation_config.length_penalty,
                do_early_stopping=generation_config.early_stopping,
                num_beam_hyps_to_keep=generation_config.num_return_sequences,
                max_length=generation_config.max_length,
            )
            # 12. interleave input_ids with `num_beams` additional sequences per batch
            input_ids, model_kwargs = self._expand_inputs_for_generation(
                input_ids=input_ids,
                expand_size=generation_config.num_beams,
                is_encoder_decoder=self.config.is_encoder_decoder,
                **model_kwargs,
            )
            # 13. run beam search
            result = self._constrained_beam_search(
                input_ids,
                constrained_beam_scorer=constrained_beam_scorer,
                logits_processor=prepared_logits_processor,
                stopping_criteria=prepared_stopping_criteria,
                pad_token_id=generation_config.pad_token_id,
                eos_token_id=generation_config.eos_token_id,
                output_scores=generation_config.output_scores,
                output_logits=generation_config.output_logits,
                return_dict_in_generate=generation_config.return_dict_in_generate,
                synced_gpus=synced_gpus,
                **model_kwargs,
            )

        if generation_config.cache_implementation in NEED_SETUP_CACHE_CLASSES_MAPPING:
            if not callable(getattr(self, "_reset_cache", None)):
                raise ValueError(
                    "A `static_cache` was used to generate but there was a failure when trying to  release the cache. "
                    " Make sure this model implements a `_reset_cache` function."
                )
            self._reset_cache()

        return result

    def _has_unfinished_sequences(self, this_peer_finished: bool, synced_gpus: bool, device: torch.device) -> bool:
        """
        Returns whether there are still unfinished sequences in the device. The existence of unfinished sequences is
        fed through `this_peer_finished`. ZeRO stage 3-friendly.
        """
        if synced_gpus:
            # Under synced_gpus the `forward` call must continue until all gpus complete their sequence.
            # The following logic allows an early break if all peers finished generating their sequence
            this_peer_finished_flag = torch.tensor(0.0 if this_peer_finished else 1.0).to(device)
            # send 0.0 if we finished, 1.0 otherwise
            dist.all_reduce(this_peer_finished_flag, op=dist.ReduceOp.SUM)
            # did all peers finish? the reduced sum will be 0.0 then
            if this_peer_finished_flag.item() == 0.0:
                return False
        else:
            if this_peer_finished:
                return False
        return True

    def contrastive_search(self, *args, **kwargs):
        logger.warning_once(
            "Calling `contrastive_search` directly is deprecated and will be removed in v4.41. Use `generate` or a "
            "custom generation loop instead.",
        )
        return self._contrastive_search(*args, **kwargs)

    @torch.no_grad()
    def _contrastive_search(
        self,
        input_ids: torch.LongTensor,
        top_k: Optional[int] = 1,
        penalty_alpha: Optional[float] = 0,
        logits_processor: Optional[LogitsProcessorList] = None,
        logits_warper: Optional[LogitsProcessorList] = None,
        stopping_criteria: Optional[StoppingCriteriaList] = None,
        pad_token_id: Optional[int] = None,
        eos_token_id: Optional[Union[int, List[int]]] = None,
        output_attentions: Optional[bool] = None,
        output_hidden_states: Optional[bool] = None,
        output_scores: Optional[bool] = None,
        output_logits: Optional[bool] = None,
        return_dict_in_generate: Optional[bool] = None,
        synced_gpus: bool = False,
        streamer: Optional["BaseStreamer"] = None,
        sequential: Optional[bool] = None,
        **model_kwargs,
    ) -> Union[GenerateNonBeamOutput, torch.LongTensor]:
        r"""
        Generates sequences of token ids for models with a language modeling head using **contrastive search** and can
        be used for text-decoder, text-to-text, speech-to-text, and vision-to-text models.

        <Tip warning={true}>

        In most cases, you do not need to call [`~generation.GenerationMixin._contrastive_search`] directly. Use
        generate() instead. For an overview of generation strategies and code examples, check the [following
        guide](../generation_strategies).

        </Tip>

        Parameters:
            input_ids (`torch.LongTensor` of shape `(batch_size, sequence_length)`):
                The sequence used as a prompt for the generation.
            top_k (`int`, *optional*, defaults to 1):
                The size of the candidate set that is used to re-rank for contrastive search
            penalty_alpha (`float`, *optional*, defaults to 0):
                The degeneration penalty for contrastive search; activate when it is larger than 0
            logits_processor (`LogitsProcessorList`, *optional*):
                An instance of [`LogitsProcessorList`]. List of instances of class derived from [`LogitsProcessor`]
                used to modify the prediction scores of the language modeling head applied at each generation step.
            logits_warper (`LogitsProcessorList`, *optional*):
                An instance of [`LogitsProcessorList`]. List of instances of class derived from [`LogitsWarper`] used
                to warp the prediction score distribution of the language modeling head applied before multinomial
                sampling at each generation step.
            stopping_criteria (`StoppingCriteriaList`, *optional*):
                An instance of [`StoppingCriteriaList`]. List of instances of class derived from [`StoppingCriteria`]
                used to tell if the generation loop should stop.
            pad_token_id (`int`, *optional*):
                The id of the *padding* token.
            eos_token_id (`Union[int, List[int]]`, *optional*):
                The id of the *end-of-sequence* token. Optionally, use a list to set multiple *end-of-sequence* tokens.
            output_attentions (`bool`, *optional*, defaults to `False`):
                Whether or not to return the attentions tensors of all attention layers. See `attentions` under
                returned tensors for more details.
            output_hidden_states (`bool`, *optional*, defaults to `False`):
                Whether or not to return the hidden states of all layers. See `hidden_states` under returned tensors
                for more details.
            output_scores (`bool`, *optional*, defaults to `False`):
                Whether or not to return the prediction scores. See `scores` under returned tensors for more details.
            output_logits (`bool`, *optional*, defaults to `False`):
                Whether or not to return the raw prediction logit scores. See `logits` under returned tensors
                for more details.
            return_dict_in_generate (`bool`, *optional*, defaults to `False`):
                Whether or not to return a [`~utils.ModelOutput`] instead of a plain tuple.
            synced_gpus (`bool`, *optional*, defaults to `False`):
                Whether to continue running the while loop until max_length (needed for ZeRO stage 3)
            streamer (`BaseStreamer`, *optional*):
                Streamer object that will be used to stream the generated sequences. Generated tokens are passed
                through `streamer.put(token_ids)` and the streamer is responsible for any further processing.
            sequential (`bool`, *optional*):
                Switches topk hidden state computation from parallel to sequential to reduce memory if True.
            model_kwargs:
                Additional model specific keyword arguments will be forwarded to the `forward` function of the model.
                If model is an encoder-decoder model the kwargs should include `encoder_outputs`.

        Return:
            [`~generation.GenerateDecoderOnlyOutput`], [`~generation.GenerateEncoderDecoderOutput`]
            or `torch.LongTensor`: A `torch.LongTensor` containing the generated tokens (default behaviour) or a
            [`~generation.GenerateDecoderOnlyOutput`] if `model.config.is_encoder_decoder=False` and
            `return_dict_in_generate=True` or a [`~generation.GenerateEncoderDecoderOutput`] if
            `model.config.is_encoder_decoder=True`.

        Examples:
        ```python
        >>> from transformers import (
        ...     AutoTokenizer,
        ...     AutoModelForCausalLM,
        ...     StoppingCriteriaList,
        ...     MaxLengthCriteria,
        ... )

        >>> tokenizer = AutoTokenizer.from_pretrained("facebook/opt-125m")
        >>> model = AutoModelForCausalLM.from_pretrained("facebook/opt-125m")
        >>> # set pad_token_id to eos_token_id because OPT does not have a PAD token
        >>> model.config.pad_token_id = model.config.eos_token_id
        >>> input_prompt = "DeepMind Company is"
        >>> input_ids = tokenizer(input_prompt, return_tensors="pt")
        >>> stopping_criteria = StoppingCriteriaList([MaxLengthCriteria(max_length=64)])
        >>> outputs = model._contrastive_search(
        ...     **input_ids, penalty_alpha=0.6, top_k=4, stopping_criteria=stopping_criteria
        ... )
        >>> tokenizer.batch_decode(outputs, skip_special_tokens=True)
        ['DeepMind Company is a company that focuses on the development and commercialization of artificial intelligence (AI). DeepMind’s mission is to help people understand and solve problems that are difficult to solve in the world today.\n\nIn this post, we talk about the benefits of deep learning in business and how it']
        ```"""
        # init values
        logits_processor = logits_processor if logits_processor is not None else LogitsProcessorList()
        logits_warper = logits_warper if logits_warper is not None else LogitsProcessorList()
        stopping_criteria = stopping_criteria if stopping_criteria is not None else StoppingCriteriaList()
        pad_token_id = pad_token_id if pad_token_id is not None else self.generation_config.pad_token_id
        eos_token_id = eos_token_id if eos_token_id is not None else self.generation_config.eos_token_id
        sequential = sequential if sequential is not None else self.generation_config.low_memory
        if isinstance(eos_token_id, int):
            eos_token_id = [eos_token_id]
        eos_token_id_tensor = torch.tensor(eos_token_id).to(input_ids.device) if eos_token_id is not None else None
        output_scores = output_scores if output_scores is not None else self.generation_config.output_scores
        output_logits = output_logits if output_logits is not None else self.generation_config.output_logits
        output_attentions = (
            output_attentions if output_attentions is not None else self.generation_config.output_attentions
        )
        output_hidden_states = (
            output_hidden_states if output_hidden_states is not None else self.generation_config.output_hidden_states
        )
        return_dict_in_generate = (
            return_dict_in_generate
            if return_dict_in_generate is not None
            else self.generation_config.return_dict_in_generate
        )

        # init attention / hidden states / scores tuples
        raw_logits = () if (return_dict_in_generate and output_logits) else None
        scores = () if (return_dict_in_generate and output_scores) else None
        decoder_attentions = () if (return_dict_in_generate and output_attentions) else None
        cross_attentions = () if (return_dict_in_generate and output_attentions) else None
        decoder_hidden_states = () if (return_dict_in_generate and output_hidden_states) else None

        # if model is an encoder-decoder, retrieve encoder attention weights and hidden states
        if return_dict_in_generate and self.config.is_encoder_decoder:
            encoder_attentions = model_kwargs["encoder_outputs"].get("attentions") if output_attentions else None
            encoder_hidden_states = (
                model_kwargs["encoder_outputs"].get("hidden_states") if output_hidden_states else None
            )

        # keep track of which sequences are already finished
<<<<<<< HEAD
        unfinished_sequences = torch.ones(input_ids.shape[0], dtype=torch.long, device=input_ids.device)
        this_peer_finished = False
        batch_size = input_ids.shape[0]
=======
        batch_size, cur_len = (
            model_kwargs["attention_mask"].shape
            if model_kwargs.get("attention_mask", None) is not None
            else input_ids.shape
        )
        unfinished_sequences = torch.ones(batch_size, dtype=torch.long, device=input_ids.device)
        model_kwargs["cache_position"] = torch.arange(cur_len, device=input_ids.device)

        this_peer_finished = False  # used by synced_gpus only
>>>>>>> 48fbab73

        while self._has_unfinished_sequences(this_peer_finished, synced_gpus, device=input_ids.device):
            # if the first step in the loop, encode all the prefix and obtain: (1) past_key_values;
            # (2) last_hidden_states; (3) logit_for_next_step; (4) update model kwargs for the next step
            if model_kwargs.get("past_key_values") is None:
                # prepare inputs
                model_kwargs["use_cache"] = True
                model_inputs = self.prepare_inputs_for_generation(input_ids, **model_kwargs)

                # encode the given prefix and prepare model inputs; encoder-decoder model process the prefix and save
                # the `encoder_outputs`
                outputs = self(
                    **model_inputs, return_dict=True, output_hidden_states=True, output_attentions=output_attentions
                )

                # last decoder hidden states will be used to compute the degeneration penalty (cosine similarity with
                # previous tokens)
                if self.config.is_encoder_decoder:
                    last_hidden_states = outputs.decoder_hidden_states[-1]
                else:
                    last_hidden_states = outputs.hidden_states[-1]

                # next logit for contrastive search to select top-k candidate tokens
                logit_for_next_step = outputs.logits[:, -1, :]

                model_kwargs = self._update_model_kwargs_for_generation(
                    outputs,
                    model_kwargs,
                    is_encoder_decoder=self.config.is_encoder_decoder,
                    standardize_cache_format=True,
                )
                if not sequential:
                    # Expands model inputs top_k times, for batched forward passes (akin to beam search).
                    _, model_kwargs = self._expand_inputs_for_generation(
                        expand_size=top_k, is_encoder_decoder=self.config.is_encoder_decoder, **model_kwargs
                    )

                past_key_values = model_kwargs.get("past_key_values")
                if past_key_values is None:
                    raise ValueError(
                        f"{self.__class__.__name__} does not support caching and therefore **can't** be used "
                        "for contrastive search."
                    )
                elif (
                    not isinstance(past_key_values[0], (tuple, torch.Tensor))
                    or past_key_values[0][0].shape[0] != batch_size
                ):
                    raise ValueError(
                        f"{self.__class__.__name__} does not have a standard cache format and therefore **can't** be "
                        "used for contrastive search without further modifications."
                    )

            # contrastive_search main logic start:
            # contrastive search decoding consists of two steps: (1) candidate tokens recall; (2) candidate re-rank by
            # degeneration penalty
            processed_logit_for_next_step = logits_processor(input_ids, logit_for_next_step)
            processed_logit_for_next_step = logits_warper(input_ids, processed_logit_for_next_step)
            next_probs = nn.functional.softmax(processed_logit_for_next_step, dim=-1)

            top_k_probs, top_k_ids = torch.topk(next_probs, dim=-1, k=top_k)

            # Store scores, attentions and hidden_states when required
            if return_dict_in_generate:
                if output_logits:
                    raw_logits += (logit_for_next_step,)
                if output_scores:
                    scores += (processed_logit_for_next_step,)
                if output_attentions:
                    decoder_attentions += (
                        (outputs.decoder_attentions,) if self.config.is_encoder_decoder else (outputs.attentions,)
                    )
                    if self.config.is_encoder_decoder:
                        cross_attentions += (outputs.cross_attentions,)

                if output_hidden_states:
                    decoder_hidden_states += (
                        (outputs.decoder_hidden_states,)
                        if self.config.is_encoder_decoder
                        else (outputs.hidden_states,)
                    )

            # Replicates the new past_key_values to match the `top_k` candidates
            new_key_values = []
            for layer in model_kwargs["past_key_values"]:
                items = []
                # item is either the key or the value matrix
                for item in layer:
                    if sequential:
                        items.append(item.repeat_interleave(1, dim=0))
                    else:
                        items.append(item.repeat_interleave(top_k, dim=0))
                new_key_values.append(tuple(items))
            model_kwargs["past_key_values"] = tuple(new_key_values)

            if sequential:
                all_outputs = []
                for i in range(top_k):
                    # compute the candidate tokens by the language model and collect their hidden_states
                    next_model_inputs = self.prepare_inputs_for_generation(top_k_ids[:, i].view(-1, 1), **model_kwargs)

                    outputs = self(
                        **next_model_inputs,
                        return_dict=True,
                        output_hidden_states=True,
                        output_attentions=output_attentions,
                    )
                    all_outputs.append(outputs)
                outputs = stack_model_outputs(all_outputs)

            else:
                # compute the candidate tokens by the language model and collect their hidden_states
                # assembles top_k_ids into batch of size k
                next_model_inputs = self.prepare_inputs_for_generation(top_k_ids.view(-1, 1), **model_kwargs)

                outputs = self(
                    **next_model_inputs,
                    return_dict=True,
                    output_hidden_states=True,
                    output_attentions=output_attentions,
                )
            # name is different for encoder-decoder and decoder-only models
            if self.config.is_encoder_decoder:
                next_hidden = outputs.decoder_hidden_states[-1]
                full_hidden_states = outputs.decoder_hidden_states
            else:
                next_hidden = outputs.hidden_states[-1]
                full_hidden_states = outputs.hidden_states

            logits = outputs.logits[:, -1, :]

            context_hidden = last_hidden_states.repeat_interleave(top_k, dim=0)

            # compute the degeneration penalty and re-rank the candidates based on the degeneration penalty and the
            # model confidence. Keeping `selected_idx` on CPU enables multi-device contrastive search and doesn't
            # introduce (noticeable) slowdowns on single-device runs.
            selected_idx = _ranking_fast(context_hidden, next_hidden, top_k_probs, penalty_alpha, top_k)
            selected_idx = selected_idx.to("cpu")

            # prepare for the next step: (1) next token_id; (2) past_key_values; (3) last_hidden_states for computing
            # the degeneration penalty; (4) logits for selecting next top-k candidates; (5) selected tokens scores
            # (model confidence minus degeneration penalty); (6) decoder hidden_states
            next_tokens = top_k_ids[range(len(top_k_ids)), selected_idx]
            next_hidden = torch.stack(torch.split(next_hidden.squeeze(dim=1), top_k))
            next_hidden = next_hidden[range(batch_size), selected_idx, :]
            last_hidden_states = torch.cat([last_hidden_states, next_hidden.unsqueeze(1)], dim=1)

            next_decoder_hidden_states = ()
            for layer in full_hidden_states:
                layer = torch.stack(torch.split(layer, top_k))[range(batch_size), selected_idx, :]
                next_decoder_hidden_states += (layer,)

            # generate past_key_values cache of only the selected token
            if sequential:
                next_model_input = self.prepare_inputs_for_generation(
                    top_k_ids[:, selected_idx].view(-1, 1), **model_kwargs
                )

                selected_outputs = self(
                    **next_model_input,
                    return_dict=True,
                    output_hidden_states=False,
                    output_attentions=False,
                )
                next_past_key_values = selected_outputs["past_key_values"]

            else:
                next_past_key_values = self._extract_past_from_model_output(outputs, standardize_cache_format=True)
                new_key_values = ()
                for layer in next_past_key_values:
                    items = ()
                    # item is either the key or the value matrix
                    for item in layer:
                        item = torch.stack(torch.split(item, top_k, dim=0))  # [B, K, num_head, seq_len, esz]
                        item = item[range(batch_size), selected_idx, ...]  # [B, num_head, seq_len, esz]
                        items += (item,)
                    new_key_values += (items,)
                next_past_key_values = new_key_values

            logit_for_next_step = torch.stack(torch.split(logits, top_k))[range(batch_size), selected_idx, :]

            # Rebuilds the relevant parts of the model output for the selected token, for use in the next iteration
            if self.config.is_encoder_decoder:
                next_step_cross_attentions = ()
                next_step_decoder_attentions = ()
                if output_attentions:
                    for layer in outputs.cross_attentions:
                        layer = torch.stack(torch.split(layer, top_k, dim=0))[range(batch_size), selected_idx, ...]
                        next_step_cross_attentions += (layer,)
                    for layer in outputs.decoder_attentions:
                        layer = torch.stack(torch.split(layer, top_k, dim=0))[range(batch_size), selected_idx, ...]
                        next_step_decoder_attentions += (layer,)
                outputs = Seq2SeqLMOutput(
                    past_key_values=next_past_key_values,
                    decoder_hidden_states=next_decoder_hidden_states,
                    decoder_attentions=next_step_decoder_attentions or None,
                    cross_attentions=next_step_cross_attentions or None,
                )
            else:
                next_step_attentions = ()
                if output_attentions:
                    for layer in outputs.attentions:
                        layer = torch.stack(torch.split(layer, top_k, dim=0))[range(batch_size), selected_idx, ...]
                        next_step_attentions += (layer,)
                outputs = CausalLMOutputWithPast(
                    past_key_values=next_past_key_values,
                    hidden_states=next_decoder_hidden_states,
                    attentions=next_step_attentions or None,
                )
            # contrastive_search main logic end

            if synced_gpus and this_peer_finished:
                continue  # don't waste resources running the code we don't need

            # finished sentences should have their next token be a padding token
            if eos_token_id is not None:
                if pad_token_id is None:
                    raise ValueError("If `eos_token_id` is defined, make sure that `pad_token_id` is defined.")
                next_tokens = next_tokens * unfinished_sequences + pad_token_id * (1 - unfinished_sequences)

            # update generated ids, model inputs, and length for next step
            input_ids = torch.cat([input_ids, next_tokens[:, None]], dim=-1)
            if streamer is not None:
                streamer.put(next_tokens.cpu())
            model_kwargs = self._update_model_kwargs_for_generation(
                outputs,
                model_kwargs,
                is_encoder_decoder=self.config.is_encoder_decoder,
            )

            # if eos_token was found in one sentence, set sentence to finished
            if eos_token_id_tensor is not None:
                unfinished_sequences = unfinished_sequences.mul(
                    next_tokens.tile(eos_token_id_tensor.shape[0], 1).ne(eos_token_id_tensor.unsqueeze(1)).prod(dim=0)
                )

            # stop when each sentence is finished
            unfinished_sequences = unfinished_sequences & ~stopping_criteria(input_ids, scores)
            this_peer_finished = unfinished_sequences.max() == 0

        if streamer is not None:
            streamer.end()

        if return_dict_in_generate:
            # Contrastive search works by forward looking at the next token, so we need to exclude it from
            # `past_key_values` to be consistent with the other decoding methods
            if model_kwargs.get("past_key_values") is not None:
                past_key_values = []
                for layer in model_kwargs["past_key_values"]:
                    layer_past_key_values = []
                    for item in layer:
                        layer_past_key_values.append(item[..., :-1, :])
                    past_key_values.append(tuple(layer_past_key_values))
                model_kwargs["past_key_values"] = tuple(past_key_values)

            if self.config.is_encoder_decoder:
                return GenerateEncoderDecoderOutput(
                    sequences=input_ids,
                    scores=scores,
                    logits=raw_logits,
                    encoder_attentions=encoder_attentions,
                    encoder_hidden_states=encoder_hidden_states,
                    decoder_attentions=decoder_attentions,
                    cross_attentions=cross_attentions,
                    decoder_hidden_states=decoder_hidden_states,
                    past_key_values=model_kwargs.get("past_key_values"),
                )
            else:
                return GenerateDecoderOnlyOutput(
                    sequences=input_ids,
                    scores=scores,
                    logits=raw_logits,
                    attentions=decoder_attentions,
                    hidden_states=decoder_hidden_states,
                    past_key_values=model_kwargs.get("past_key_values"),
                )
        else:
            return input_ids

    def greedy_search(self, *args, **kwargs):
        logger.warning_once(
            "Calling `greedy_search` directly is deprecated and will be removed in v4.41. Use `generate` or a "
            "custom generation loop instead.",
        )
        return self._greedy_search(*args, **kwargs)

    def _greedy_search(
        self,
        input_ids: torch.LongTensor,
        logits_processor: Optional[LogitsProcessorList] = None,
        stopping_criteria: Optional[StoppingCriteriaList] = None,
        max_length: Optional[int] = None,
        pad_token_id: Optional[int] = None,
        eos_token_id: Optional[Union[int, List[int]]] = None,
        output_attentions: Optional[bool] = None,
        output_hidden_states: Optional[bool] = None,
        output_scores: Optional[bool] = None,
        output_logits: Optional[bool] = None,
        return_dict_in_generate: Optional[bool] = None,
        synced_gpus: bool = False,
        streamer: Optional["BaseStreamer"] = None,
        **model_kwargs,
    ) -> Union[GenerateNonBeamOutput, torch.LongTensor]:
        r"""
        Generates sequences of token ids for models with a language modeling head using **greedy decoding** and can be
        used for text-decoder, text-to-text, speech-to-text, and vision-to-text models.

        <Tip warning={true}>

        In most cases, you do not need to call [`~generation.GenerationMixin._greedy_search`] directly. Use generate()
        instead. For an overview of generation strategies and code examples, check the [following
        guide](../generation_strategies).

        </Tip>


        Parameters:
            input_ids (`torch.LongTensor` of shape `(batch_size, sequence_length)`):
                The sequence used as a prompt for the generation.
            logits_processor (`LogitsProcessorList`, *optional*):
                An instance of [`LogitsProcessorList`]. List of instances of class derived from [`LogitsProcessor`]
                used to modify the prediction scores of the language modeling head applied at each generation step.
            stopping_criteria (`StoppingCriteriaList`, *optional*):
                An instance of [`StoppingCriteriaList`]. List of instances of class derived from [`StoppingCriteria`]
                used to tell if the generation loop should stop.

            max_length (`int`, *optional*, defaults to 20):
                **DEPRECATED**. Use `logits_processor` or `stopping_criteria` directly to cap the number of generated
                tokens. The maximum length of the sequence to be generated.
            pad_token_id (`int`, *optional*):
                The id of the *padding* token.
            eos_token_id (`Union[int, List[int]]`, *optional*):
                The id of the *end-of-sequence* token. Optionally, use a list to set multiple *end-of-sequence* tokens.
            output_attentions (`bool`, *optional*, defaults to `False`):
                Whether or not to return the attentions tensors of all attention layers. See `attentions` under
                returned tensors for more details.
            output_hidden_states (`bool`, *optional*, defaults to `False`):
                Whether or not to return the hidden states of all layers. See `hidden_states` under returned tensors
                for more details.
            output_scores (`bool`, *optional*, defaults to `False`):
                Whether or not to return the prediction scores. See `scores` under returned tensors for more details.
            output_logits (`bool`, *optional*, defaults to `False`):
                Whether or not to return the raw prediction logit scores. See `logits` under returned tensors
                for more details.
            return_dict_in_generate (`bool`, *optional*, defaults to `False`):
                Whether or not to return a [`~utils.ModelOutput`] instead of a plain tuple.
            synced_gpus (`bool`, *optional*, defaults to `False`):
                Whether to continue running the while loop until max_length (needed for ZeRO stage 3)
            streamer (`BaseStreamer`, *optional*):
                Streamer object that will be used to stream the generated sequences. Generated tokens are passed
                through `streamer.put(token_ids)` and the streamer is responsible for any further processing.
            model_kwargs:
                Additional model specific keyword arguments will be forwarded to the `forward` function of the model.
                If model is an encoder-decoder model the kwargs should include `encoder_outputs`.

        Return:
            [`~generation.GenerateDecoderOnlyOutput`], [`~generation.GenerateEncoderDecoderOutput`] or
            `torch.LongTensor`: A `torch.LongTensor` containing the generated tokens (default behaviour) or a
            [`~generation.GenerateDecoderOnlyOutput`] if `model.config.is_encoder_decoder=False` and
            `return_dict_in_generate=True` or a [`~generation.GenerateEncoderDecoderOutput`] if
            `model.config.is_encoder_decoder=True`.

        Examples:

        ```python
        >>> from transformers import (
        ...     AutoTokenizer,
        ...     AutoModelForCausalLM,
        ...     LogitsProcessorList,
        ...     MinLengthLogitsProcessor,
        ...     StoppingCriteriaList,
        ...     MaxLengthCriteria,
        ... )

        >>> tokenizer = AutoTokenizer.from_pretrained("openai-community/gpt2")
        >>> model = AutoModelForCausalLM.from_pretrained("openai-community/gpt2")

        >>> # set pad_token_id to eos_token_id because GPT2 does not have a PAD token
        >>> model.generation_config.pad_token_id = model.generation_config.eos_token_id

        >>> input_prompt = "It might be possible to"
        >>> input_ids = tokenizer(input_prompt, return_tensors="pt").input_ids

        >>> # instantiate logits processors
        >>> logits_processor = LogitsProcessorList(
        ...     [
        ...         MinLengthLogitsProcessor(10, eos_token_id=model.generation_config.eos_token_id),
        ...     ]
        ... )
        >>> stopping_criteria = StoppingCriteriaList([MaxLengthCriteria(max_length=20)])

        >>> outputs = model._greedy_search(
        ...     input_ids, logits_processor=logits_processor, stopping_criteria=stopping_criteria
        ... )

        >>> tokenizer.batch_decode(outputs, skip_special_tokens=True)
        ["It might be possible to get a better understanding of the nature of the problem, but it's not"]
        ```"""
        # init values
        logits_processor = logits_processor if logits_processor is not None else LogitsProcessorList()
        stopping_criteria = stopping_criteria if stopping_criteria is not None else StoppingCriteriaList()
        if max_length is not None:
            warnings.warn(
                "`max_length` is deprecated in this function, use"
                " `stopping_criteria=StoppingCriteriaList([MaxLengthCriteria(max_length=max_length)])` instead.",
                UserWarning,
            )
            stopping_criteria = validate_stopping_criteria(stopping_criteria, max_length)
        pad_token_id = pad_token_id if pad_token_id is not None else self.generation_config.pad_token_id
        eos_token_id = eos_token_id if eos_token_id is not None else self.generation_config.eos_token_id
        if isinstance(eos_token_id, int):
            eos_token_id = [eos_token_id]
        eos_token_id_tensor = torch.tensor(eos_token_id).to(input_ids.device) if eos_token_id is not None else None
        output_scores = output_scores if output_scores is not None else self.generation_config.output_scores
        output_attentions = (
            output_attentions if output_attentions is not None else self.generation_config.output_attentions
        )
        output_hidden_states = (
            output_hidden_states if output_hidden_states is not None else self.generation_config.output_hidden_states
        )
        return_dict_in_generate = (
            return_dict_in_generate
            if return_dict_in_generate is not None
            else self.generation_config.return_dict_in_generate
        )

        # init attention / hidden states / scores tuples
        raw_logits = () if (return_dict_in_generate and output_logits) else None
        scores = () if (return_dict_in_generate and output_scores) else None
        decoder_attentions = () if (return_dict_in_generate and output_attentions) else None
        cross_attentions = () if (return_dict_in_generate and output_attentions) else None
        decoder_hidden_states = () if (return_dict_in_generate and output_hidden_states) else None

        # if model is an encoder-decoder, retrieve encoder attention weights and hidden states
        if return_dict_in_generate and self.config.is_encoder_decoder:
            encoder_attentions = model_kwargs["encoder_outputs"].get("attentions") if output_attentions else None
            encoder_hidden_states = (
                model_kwargs["encoder_outputs"].get("hidden_states") if output_hidden_states else None
            )

        # keep track of which sequences are already finished
<<<<<<< HEAD
        unfinished_sequences = torch.ones(input_ids.shape[0], dtype=torch.long, device=input_ids.device)
        this_peer_finished = False
=======
        batch_size, cur_len = (
            model_kwargs["attention_mask"].shape
            if model_kwargs.get("attention_mask", None) is not None
            else input_ids.shape
        )
        unfinished_sequences = torch.ones(batch_size, dtype=torch.long, device=input_ids.device)
        model_kwargs["cache_position"] = torch.arange(cur_len, device=input_ids.device)
>>>>>>> 48fbab73

        while self._has_unfinished_sequences(this_peer_finished, synced_gpus, device=input_ids.device):
            # prepare model inputs
            model_inputs = self.prepare_inputs_for_generation(input_ids, **model_kwargs)

            # forward pass to get next token
            outputs = self(
                **model_inputs,
                return_dict=True,
                output_attentions=output_attentions,
                output_hidden_states=output_hidden_states,
            )

            if synced_gpus and this_peer_finished:
                continue  # don't waste resources running the code we don't need

            next_token_logits = outputs.logits[:, -1, :]

            # pre-process distribution
            next_tokens_scores = logits_processor(input_ids, next_token_logits)

            # Store scores, attentions and hidden_states when required
            if return_dict_in_generate:
                if output_scores:
                    scores += (next_tokens_scores,)
                if output_logits:
                    raw_logits += (next_token_logits,)
                if output_attentions:
                    decoder_attentions += (
                        (outputs.decoder_attentions,) if self.config.is_encoder_decoder else (outputs.attentions,)
                    )
                    if self.config.is_encoder_decoder:
                        cross_attentions += (outputs.cross_attentions,)

                if output_hidden_states:
                    decoder_hidden_states += (
                        (outputs.decoder_hidden_states,)
                        if self.config.is_encoder_decoder
                        else (outputs.hidden_states,)
                    )

            # argmax
            next_tokens = torch.argmax(next_tokens_scores, dim=-1)

            # finished sentences should have their next token be a padding token
            if eos_token_id is not None:
                if pad_token_id is None:
                    raise ValueError("If `eos_token_id` is defined, make sure that `pad_token_id` is defined.")
                next_tokens = next_tokens * unfinished_sequences + pad_token_id * (1 - unfinished_sequences)

            # update generated ids, model inputs, and length for next step
            input_ids = torch.cat([input_ids, next_tokens[:, None]], dim=-1)
            if streamer is not None:
                streamer.put(next_tokens.cpu())
            model_kwargs = self._update_model_kwargs_for_generation(
                outputs,
                model_kwargs,
                is_encoder_decoder=self.config.is_encoder_decoder,
            )

            # if eos_token was found in one sentence, set sentence to finished
            if eos_token_id_tensor is not None:
                unfinished_sequences = unfinished_sequences.mul(
                    next_tokens.tile(eos_token_id_tensor.shape[0], 1).ne(eos_token_id_tensor.unsqueeze(1)).prod(dim=0)
                )

            unfinished_sequences = unfinished_sequences & ~stopping_criteria(input_ids, scores)
            this_peer_finished = unfinished_sequences.max() == 0

        if streamer is not None:
            streamer.end()

        if return_dict_in_generate:
            if self.config.is_encoder_decoder:
                return GenerateEncoderDecoderOutput(
                    sequences=input_ids,
                    scores=scores,
                    logits=raw_logits,
                    encoder_attentions=encoder_attentions,
                    encoder_hidden_states=encoder_hidden_states,
                    decoder_attentions=decoder_attentions,
                    cross_attentions=cross_attentions,
                    decoder_hidden_states=decoder_hidden_states,
                    past_key_values=model_kwargs.get("past_key_values"),
                )
            else:
                return GenerateDecoderOnlyOutput(
                    sequences=input_ids,
                    scores=scores,
                    logits=raw_logits,
                    attentions=decoder_attentions,
                    hidden_states=decoder_hidden_states,
                    past_key_values=model_kwargs.get("past_key_values"),
                )
        else:
            return input_ids

    def sample(self, *args, **kwargs):
        logger.warning_once(
            "Calling `sample` directly is deprecated and will be removed in v4.41. Use `generate` or a "
            "custom generation loop instead.",
        )
        return self._sample(*args, **kwargs)

    def _sample(
        self,
        input_ids: torch.LongTensor,
        logits_processor: Optional[LogitsProcessorList] = None,
        stopping_criteria: Optional[StoppingCriteriaList] = None,
        logits_warper: Optional[LogitsProcessorList] = None,
        max_length: Optional[int] = None,
        pad_token_id: Optional[int] = None,
        eos_token_id: Optional[Union[int, List[int]]] = None,
        output_attentions: Optional[bool] = None,
        output_hidden_states: Optional[bool] = None,
        output_scores: Optional[bool] = None,
        output_logits: Optional[bool] = None,
        return_dict_in_generate: Optional[bool] = None,
        synced_gpus: bool = False,
        streamer: Optional["BaseStreamer"] = None,
        **model_kwargs,
    ) -> Union[GenerateNonBeamOutput, torch.LongTensor]:
        r"""
        Generates sequences of token ids for models with a language modeling head using **multinomial sampling** and
        can be used for text-decoder, text-to-text, speech-to-text, and vision-to-text models.

        <Tip warning={true}>

        In most cases, you do not need to call [`~generation.GenerationMixin._sample`] directly. Use generate() instead.
        For an overview of generation strategies and code examples, check the [following
        guide](../generation_strategies).

        </Tip>

        Parameters:
            input_ids (`torch.LongTensor` of shape `(batch_size, sequence_length)`):
                The sequence used as a prompt for the generation.
            logits_processor (`LogitsProcessorList`, *optional*):
                An instance of [`LogitsProcessorList`]. List of instances of class derived from [`LogitsProcessor`]
                used to modify the prediction scores of the language modeling head applied at each generation step.
            stopping_criteria (`StoppingCriteriaList`, *optional*):
                An instance of [`StoppingCriteriaList`]. List of instances of class derived from [`StoppingCriteria`]
                used to tell if the generation loop should stop.
            logits_warper (`LogitsProcessorList`, *optional*):
                An instance of [`LogitsProcessorList`]. List of instances of class derived from [`LogitsWarper`] used
                to warp the prediction score distribution of the language modeling head applied before multinomial
                sampling at each generation step.
            max_length (`int`, *optional*, defaults to 20):
                **DEPRECATED**. Use `logits_processor` or `stopping_criteria` directly to cap the number of generated
                tokens. The maximum length of the sequence to be generated.
            pad_token_id (`int`, *optional*):
                The id of the *padding* token.
            eos_token_id (`Union[int, List[int]]`, *optional*):
                The id of the *end-of-sequence* token. Optionally, use a list to set multiple *end-of-sequence* tokens.
            output_attentions (`bool`, *optional*, defaults to `False`):
                Whether or not to return the attentions tensors of all attention layers. See `attentions` under
                returned tensors for more details.
            output_hidden_states (`bool`, *optional*, defaults to `False`):
                Whether or not to return the hidden states of all layers. See `hidden_states` under returned tensors
                for more details.
            output_scores (`bool`, *optional*, defaults to `False`):
                Whether or not to return the prediction scores. See `scores` under returned tensors for more details.
            output_logits (`bool`, *optional*, defaults to `False`):
                Whether or not to return the raw prediction logit scores. See `logits` under returned tensors for
                more details.
            return_dict_in_generate (`bool`, *optional*, defaults to `False`):
                Whether or not to return a [`~utils.ModelOutput`] instead of a plain tuple.
            synced_gpus (`bool`, *optional*, defaults to `False`):
                Whether to continue running the while loop until max_length (needed for ZeRO stage 3)
            streamer (`BaseStreamer`, *optional*):
                Streamer object that will be used to stream the generated sequences. Generated tokens are passed
                through `streamer.put(token_ids)` and the streamer is responsible for any further processing.
            model_kwargs:
                Additional model specific kwargs will be forwarded to the `forward` function of the model. If model is
                an encoder-decoder model the kwargs should include `encoder_outputs`.

        Return:
            [`~generation.GenerateDecoderOnlyOutput`], [`~generation.GenerateEncoderDecoderOutput`] or `torch.LongTensor`:
            A `torch.LongTensor` containing the generated tokens (default behaviour) or a
            [`~generation.GenerateDecoderOnlyOutput`] if `model.config.is_encoder_decoder=False` and
            `return_dict_in_generate=True` or a [`~generation.GenerateEncoderDecoderOutput`] if
            `model.config.is_encoder_decoder=True`.

        Examples:

        ```python
        >>> from transformers import (
        ...     AutoTokenizer,
        ...     AutoModelForCausalLM,
        ...     LogitsProcessorList,
        ...     MinLengthLogitsProcessor,
        ...     TopKLogitsWarper,
        ...     TemperatureLogitsWarper,
        ...     StoppingCriteriaList,
        ...     MaxLengthCriteria,
        ... )
        >>> import torch

        >>> tokenizer = AutoTokenizer.from_pretrained("openai-community/gpt2")
        >>> model = AutoModelForCausalLM.from_pretrained("openai-community/gpt2")

        >>> # set pad_token_id to eos_token_id because GPT2 does not have a EOS token
        >>> model.config.pad_token_id = model.config.eos_token_id
        >>> model.generation_config.pad_token_id = model.config.eos_token_id

        >>> input_prompt = "Today is a beautiful day, and"
        >>> input_ids = tokenizer(input_prompt, return_tensors="pt").input_ids

        >>> # instantiate logits processors
        >>> logits_processor = LogitsProcessorList(
        ...     [
        ...         MinLengthLogitsProcessor(15, eos_token_id=model.generation_config.eos_token_id),
        ...     ]
        ... )
        >>> # instantiate logits processors
        >>> logits_warper = LogitsProcessorList(
        ...     [
        ...         TopKLogitsWarper(50),
        ...         TemperatureLogitsWarper(0.7),
        ...     ]
        ... )

        >>> stopping_criteria = StoppingCriteriaList([MaxLengthCriteria(max_length=20)])

        >>> torch.manual_seed(0)  # doctest: +IGNORE_RESULT
        >>> outputs = model._sample(
        ...     input_ids,
        ...     logits_processor=logits_processor,
        ...     logits_warper=logits_warper,
        ...     stopping_criteria=stopping_criteria,
        ... )

        >>> tokenizer.batch_decode(outputs, skip_special_tokens=True)
        ['Today is a beautiful day, and we must do everything possible to make it a day of celebration.']
        ```"""
        # init values
        logits_processor = logits_processor if logits_processor is not None else LogitsProcessorList()
        stopping_criteria = stopping_criteria if stopping_criteria is not None else StoppingCriteriaList()
        if max_length is not None:
            warnings.warn(
                "`max_length` is deprecated in this function, use"
                " `stopping_criteria=StoppingCriteriaList([MaxLengthCriteria(max_length=max_length)])` instead.",
                UserWarning,
            )
            stopping_criteria = validate_stopping_criteria(stopping_criteria, max_length)
        logits_warper = logits_warper if logits_warper is not None else LogitsProcessorList()
        pad_token_id = pad_token_id if pad_token_id is not None else self.generation_config.pad_token_id
        eos_token_id = eos_token_id if eos_token_id is not None else self.generation_config.eos_token_id
        if isinstance(eos_token_id, int):
            eos_token_id = [eos_token_id]
        eos_token_id_tensor = torch.tensor(eos_token_id).to(input_ids.device) if eos_token_id is not None else None
        output_scores = output_scores if output_scores is not None else self.generation_config.output_scores
        output_logits = output_logits if output_logits is not None else self.generation_config.output_logits
        output_attentions = (
            output_attentions if output_attentions is not None else self.generation_config.output_attentions
        )
        output_hidden_states = (
            output_hidden_states if output_hidden_states is not None else self.generation_config.output_hidden_states
        )
        return_dict_in_generate = (
            return_dict_in_generate
            if return_dict_in_generate is not None
            else self.generation_config.return_dict_in_generate
        )

        # init attention / hidden states / scores tuples
        scores = () if (return_dict_in_generate and output_scores) else None
        raw_logits = () if (return_dict_in_generate and output_logits) else None
        decoder_attentions = () if (return_dict_in_generate and output_attentions) else None
        cross_attentions = () if (return_dict_in_generate and output_attentions) else None
        decoder_hidden_states = () if (return_dict_in_generate and output_hidden_states) else None

        # if model is an encoder-decoder, retrieve encoder attention weights and hidden states
        if return_dict_in_generate and self.config.is_encoder_decoder:
            encoder_attentions = model_kwargs["encoder_outputs"].get("attentions") if output_attentions else None
            encoder_hidden_states = (
                model_kwargs["encoder_outputs"].get("hidden_states") if output_hidden_states else None
            )

        # keep track of which sequences are already finished
<<<<<<< HEAD
        unfinished_sequences = torch.ones(input_ids.shape[0], dtype=torch.long, device=input_ids.device)
        this_peer_finished = False
=======
        batch_size, cur_len = (
            model_kwargs["attention_mask"].shape
            if model_kwargs.get("attention_mask", None) is not None
            else input_ids.shape
        )
        unfinished_sequences = torch.ones(batch_size, dtype=torch.long, device=input_ids.device)
        model_kwargs["cache_position"] = torch.arange(cur_len, device=input_ids.device)
>>>>>>> 48fbab73

        while self._has_unfinished_sequences(this_peer_finished, synced_gpus, device=input_ids.device):
            # prepare model inputs
            model_inputs = self.prepare_inputs_for_generation(input_ids, **model_kwargs)

            # forward pass to get next token
            outputs = self(
                **model_inputs,
                return_dict=True,
                output_attentions=output_attentions,
                output_hidden_states=output_hidden_states,
            )

            if synced_gpus and this_peer_finished:
                continue  # don't waste resources running the code we don't need

            next_token_logits = outputs.logits[:, -1, :]

            # pre-process distribution
            next_token_scores = logits_processor(input_ids, next_token_logits)
            next_token_scores = logits_warper(input_ids, next_token_scores)

            # Store scores, attentions and hidden_states when required
            if return_dict_in_generate:
                if output_scores:
                    scores += (next_token_scores,)
                if output_logits:
                    raw_logits += (next_token_logits,)
                if output_attentions:
                    decoder_attentions += (
                        (outputs.decoder_attentions,) if self.config.is_encoder_decoder else (outputs.attentions,)
                    )
                    if self.config.is_encoder_decoder:
                        cross_attentions += (outputs.cross_attentions,)

                if output_hidden_states:
                    decoder_hidden_states += (
                        (outputs.decoder_hidden_states,)
                        if self.config.is_encoder_decoder
                        else (outputs.hidden_states,)
                    )

            # sample
            probs = nn.functional.softmax(next_token_scores, dim=-1)
            next_tokens = torch.multinomial(probs, num_samples=1).squeeze(1)

            # finished sentences should have their next token be a padding token
            if eos_token_id is not None:
                if pad_token_id is None:
                    raise ValueError("If `eos_token_id` is defined, make sure that `pad_token_id` is defined.")
                next_tokens = next_tokens * unfinished_sequences + pad_token_id * (1 - unfinished_sequences)

            # update generated ids, model inputs, and length for next step
            input_ids = torch.cat([input_ids, next_tokens[:, None]], dim=-1)
            if streamer is not None:
                streamer.put(next_tokens.cpu())
            model_kwargs = self._update_model_kwargs_for_generation(
                outputs,
                model_kwargs,
                is_encoder_decoder=self.config.is_encoder_decoder,
            )

            # if eos_token was found in one sentence, set sentence to finished
            if eos_token_id_tensor is not None:
                unfinished_sequences = unfinished_sequences.mul(
                    next_tokens.tile(eos_token_id_tensor.shape[0], 1).ne(eos_token_id_tensor.unsqueeze(1)).prod(dim=0)
                )

            unfinished_sequences = unfinished_sequences & ~stopping_criteria(input_ids, scores)
            this_peer_finished = unfinished_sequences.max() == 0

        if streamer is not None:
            streamer.end()

        if return_dict_in_generate:
            if self.config.is_encoder_decoder:
                return GenerateEncoderDecoderOutput(
                    sequences=input_ids,
                    scores=scores,
                    logits=raw_logits,
                    encoder_attentions=encoder_attentions,
                    encoder_hidden_states=encoder_hidden_states,
                    decoder_attentions=decoder_attentions,
                    cross_attentions=cross_attentions,
                    decoder_hidden_states=decoder_hidden_states,
                    past_key_values=model_kwargs.get("past_key_values"),
                )
            else:
                return GenerateDecoderOnlyOutput(
                    sequences=input_ids,
                    scores=scores,
                    logits=raw_logits,
                    attentions=decoder_attentions,
                    hidden_states=decoder_hidden_states,
                    past_key_values=model_kwargs.get("past_key_values"),
                )
        else:
            return input_ids

    def _temporary_reorder_cache(self, past_key_values, beam_idx):
        """
        Temporary function to handle the different types of cache reordering processes while we roll out `Cache`.

        TODO: standardize cache formats and make all models compatible with `Cache`. It would remove the need
        for this function, with `Cache.reorder_cache` being the sole remaining code path
        """
        model_class = self.__class__.__name__.lower()
        # Exception 1: code path for models using the legacy cache format
        if isinstance(past_key_values, (tuple, list)):
            past_key_values = self._reorder_cache(past_key_values, beam_idx)
        # Exception 2: models with different cache formats. These are limited to `DynamicCache` until their
        # cache format is standardized, to avoid adding complexity to the codebase.
        elif "bloom" in model_class or "gptbigcode" in model_class:
            if not isinstance(past_key_values, DynamicCache):
                raise ValueError(
                    f"Using an unsupported cache format with {model_class}. Currently, it only supports the "
                    "legacy tuple format or `DynamicCache`"
                )
            past_key_values = self._reorder_cache(past_key_values, beam_idx)
            past_key_values = DynamicCache.from_legacy_cache(past_key_values)
        # Standard code path: use the `Cache.reorder_cache`
        else:
            past_key_values.reorder_cache(beam_idx)
        return past_key_values

    def beam_search(self, *args, **kwargs):
        logger.warning_once(
            "Calling `beam_search` directly is deprecated and will be removed in v4.41. Use `generate` or a "
            "custom generation loop instead.",
        )
        return self._beam_search(*args, **kwargs)

    def _beam_search(
        self,
        input_ids: torch.LongTensor,
        beam_scorer: BeamScorer,
        logits_processor: Optional[LogitsProcessorList] = None,
        stopping_criteria: Optional[StoppingCriteriaList] = None,
        max_length: Optional[int] = None,
        pad_token_id: Optional[int] = None,
        eos_token_id: Optional[Union[int, List[int]]] = None,
        output_attentions: Optional[bool] = None,
        output_hidden_states: Optional[bool] = None,
        output_scores: Optional[bool] = None,
        output_logits: Optional[bool] = None,
        return_dict_in_generate: Optional[bool] = None,
        synced_gpus: bool = False,
        sequential: Optional[bool] = None,
        **model_kwargs,
    ) -> Union[GenerateBeamOutput, torch.LongTensor]:
        r"""
        Generates sequences of token ids for models with a language modeling head using **beam search decoding** and
        can be used for text-decoder, text-to-text, speech-to-text, and vision-to-text models.

        <Tip warning={true}>

        In most cases, you do not need to call [`~generation.GenerationMixin._beam_search`] directly. Use generate()
        instead. For an overview of generation strategies and code examples, check the [following
        guide](../generation_strategies).

        </Tip>

        Parameters:
            input_ids (`torch.LongTensor` of shape `(batch_size, sequence_length)`):
                The sequence used as a prompt for the generation.
            beam_scorer (`BeamScorer`):
                An derived instance of [`BeamScorer`] that defines how beam hypotheses are constructed, stored and
                sorted during generation. For more information, the documentation of [`BeamScorer`] should be read.
            logits_processor (`LogitsProcessorList`, *optional*):
                An instance of [`LogitsProcessorList`]. List of instances of class derived from [`LogitsProcessor`]
                used to modify the prediction scores of the language modeling head applied at each generation step.
            stopping_criteria (`StoppingCriteriaList`, *optional*):
                An instance of [`StoppingCriteriaList`]. List of instances of class derived from [`StoppingCriteria`]
                used to tell if the generation loop should stop.
            max_length (`int`, *optional*, defaults to 20):
                **DEPRECATED**. Use `logits_processor` or `stopping_criteria` directly to cap the number of generated
                tokens. The maximum length of the sequence to be generated.
            pad_token_id (`int`, *optional*):
                The id of the *padding* token.
            eos_token_id (`Union[int, List[int]]`, *optional*):
                The id of the *end-of-sequence* token. Optionally, use a list to set multiple *end-of-sequence* tokens.
            output_attentions (`bool`, *optional*, defaults to `False`):
                Whether or not to return the attentions tensors of all attention layers. See `attentions` under
                returned tensors for more details.
            output_hidden_states (`bool`, *optional*, defaults to `False`):
                Whether or not to return the hidden states of all layers. See `hidden_states` under returned tensors
                for more details.
            output_logits (`bool`, *optional*, defaults to `False`):
                Whether or not to return the raw prediction logit scores. See `logits` under returned tensors for
                more details.
            output_scores (`bool`, *optional*, defaults to `False`):
                Whether or not to return the prediction scores. See `scores` under returned tensors for more details.
            return_dict_in_generate (`bool`, *optional*, defaults to `False`):
                Whether or not to return a [`~utils.ModelOutput`] instead of a plain tuple.
            synced_gpus (`bool`, *optional*, defaults to `False`):
                Whether to continue running the while loop until max_length (needed for ZeRO stage 3)
            sequential (`bool`, defaults to `False`):
                By default, beam search has `batch_size * num_beams` as effective batch size (see `beam_search()` for
                more details). This flag will avoid parallelizing the beam search and will instead run beam search
                sequentially.
            model_kwargs:
                Additional model specific kwargs will be forwarded to the `forward` function of the model. If model is
                an encoder-decoder model the kwargs should include `encoder_outputs`.

        Return:
            [`generation.GenerateBeamDecoderOnlyOutput`], [`~generation.GenerateBeamEncoderDecoderOutput`] or
            `torch.LongTensor`: A `torch.LongTensor` containing the generated tokens (default behaviour) or a
            [`~generation.GenerateBeamDecoderOnlyOutput`] if `model.config.is_encoder_decoder=False` and
            `return_dict_in_generate=True` or a [`~generation.GenerateBeamEncoderDecoderOutput`] if
            `model.config.is_encoder_decoder=True`.


        Examples:

        ```python
        >>> from transformers import (
        ...     AutoTokenizer,
        ...     AutoModelForSeq2SeqLM,
        ...     LogitsProcessorList,
        ...     MinLengthLogitsProcessor,
        ...     BeamSearchScorer,
        ... )
        >>> import torch

        >>> tokenizer = AutoTokenizer.from_pretrained("google-t5/t5-base")
        >>> model = AutoModelForSeq2SeqLM.from_pretrained("google-t5/t5-base")

        >>> encoder_input_str = "translate English to German: How old are you?"
        >>> encoder_input_ids = tokenizer(encoder_input_str, return_tensors="pt").input_ids


        >>> # lets run beam search using 3 beams
        >>> num_beams = 3
        >>> # define decoder start token ids
        >>> input_ids = torch.ones((num_beams, 1), device=model.device, dtype=torch.long)
        >>> input_ids = input_ids * model.config.decoder_start_token_id

        >>> # add encoder_outputs to model keyword arguments
        >>> model_kwargs = {
        ...     "encoder_outputs": model.get_encoder()(
        ...         encoder_input_ids.repeat_interleave(num_beams, dim=0), return_dict=True
        ...     )
        ... }

        >>> # instantiate beam scorer
        >>> beam_scorer = BeamSearchScorer(
        ...     batch_size=1,
        ...     num_beams=num_beams,
        ...     device=model.device,
        ... )

        >>> # instantiate logits processors
        >>> logits_processor = LogitsProcessorList(
        ...     [
        ...         MinLengthLogitsProcessor(5, eos_token_id=model.config.eos_token_id),
        ...     ]
        ... )

        >>> outputs = model._beam_search(input_ids, beam_scorer, logits_processor=logits_processor, **model_kwargs)

        >>> tokenizer.batch_decode(outputs, skip_special_tokens=True)
        ['Wie alt bist du?']
        ```"""
        # init values
        logits_processor = logits_processor if logits_processor is not None else LogitsProcessorList()
        stopping_criteria = stopping_criteria if stopping_criteria is not None else StoppingCriteriaList()
        sequential = sequential if sequential is not None else self.generation_config.low_memory
        if max_length is not None:
            warnings.warn(
                "`max_length` is deprecated in this function, use"
                " `stopping_criteria=StoppingCriteriaList([MaxLengthCriteria(max_length=max_length)])` instead.",
                UserWarning,
            )
            stopping_criteria = validate_stopping_criteria(stopping_criteria, max_length)
        if len(stopping_criteria) == 0:
            warnings.warn("You don't have defined any stopping_criteria, this will likely loop forever", UserWarning)
        pad_token_id = pad_token_id if pad_token_id is not None else self.generation_config.pad_token_id
        eos_token_id = eos_token_id if eos_token_id is not None else self.generation_config.eos_token_id
        if isinstance(eos_token_id, int):
            eos_token_id = [eos_token_id]
        output_scores = output_scores if output_scores is not None else self.generation_config.output_scores
        output_logits = output_logits if output_logits is not None else self.generation_config.output_logits
        output_attentions = (
            output_attentions if output_attentions is not None else self.generation_config.output_attentions
        )
        output_hidden_states = (
            output_hidden_states if output_hidden_states is not None else self.generation_config.output_hidden_states
        )
        return_dict_in_generate = (
            return_dict_in_generate
            if return_dict_in_generate is not None
            else self.generation_config.return_dict_in_generate
        )

        batch_size = len(beam_scorer._beam_hyps)
        num_beams = beam_scorer.num_beams

        batch_beam_size, cur_len = input_ids.shape
        model_kwargs["cache_position"] = torch.arange(cur_len, device=input_ids.device)

        if num_beams * batch_size != batch_beam_size:
            raise ValueError(
                f"Batch dimension of `input_ids` should be {num_beams * batch_size}, but is {batch_beam_size}."
            )

        # init attention / hidden states / scores tuples
        scores = () if (return_dict_in_generate and output_scores) else None
        raw_logits = () if (return_dict_in_generate and output_logits) else None
        beam_indices = (
            tuple(() for _ in range(batch_beam_size)) if (return_dict_in_generate and output_scores) else None
        )
        decoder_attentions = () if (return_dict_in_generate and output_attentions) else None
        cross_attentions = () if (return_dict_in_generate and output_attentions) else None
        decoder_hidden_states = () if (return_dict_in_generate and output_hidden_states) else None

        # if model is an encoder-decoder, retrieve encoder attention weights and hidden states
        if return_dict_in_generate and self.config.is_encoder_decoder:
            encoder_attentions = model_kwargs["encoder_outputs"].get("attentions") if output_attentions else None
            encoder_hidden_states = (
                model_kwargs["encoder_outputs"].get("hidden_states") if output_hidden_states else None
            )

        # initialise score of first beam with 0 and the rest with -1e9. This makes sure that only tokens
        # of the first beam are considered to avoid sampling the exact same tokens across all beams.
        beam_scores = torch.zeros((batch_size, num_beams), dtype=torch.float, device=input_ids.device)
        beam_scores[:, 1:] = -1e9
        beam_scores = beam_scores.view((batch_size * num_beams,))

        this_peer_finished = False

        decoder_prompt_len = input_ids.shape[-1]  # record the prompt length of decoder

        while self._has_unfinished_sequences(this_peer_finished, synced_gpus, device=input_ids.device):
            model_inputs = self.prepare_inputs_for_generation(input_ids, **model_kwargs)

            # if sequential is True, split the input to batches of batch_size and run sequentially
            if sequential:
                if any(
                    model_name in self.__class__.__name__.lower()
                    for model_name in [
                        "fsmt",
                        "reformer",
                        "bloom",
                        "ctrl",
                        "gpt_bigcode",
                        "transo_xl",
                        "xlnet",
                        "cpm",
                    ]
                ):
                    raise RuntimeError(
                        f"Currently generation for {self.__class__.__name__} is not supported "
                        f"for `low_memory beam_search`. Please open an issue on GitHub if you need this feature."
                    )

                inputs_per_sub_batches = _split_model_inputs(
                    model_inputs, split_size=batch_size, full_batch_size=batch_beam_size
                )
                outputs_per_sub_batch = [
                    self(
                        **inputs_per_sub_batch,
                        return_dict=True,
                        output_attentions=output_attentions,
                        output_hidden_states=output_hidden_states,
                    )
                    for inputs_per_sub_batch in inputs_per_sub_batches
                ]

                outputs = stack_model_outputs(outputs_per_sub_batch)

            else:  # Unchanged original behavior
                outputs = self(
                    **model_inputs,
                    return_dict=True,
                    output_attentions=output_attentions,
                    output_hidden_states=output_hidden_states,
                )

            if synced_gpus and this_peer_finished:
                cur_len = cur_len + 1
                continue  # don't waste resources running the code we don't need

            next_token_logits = outputs.logits[:, -1, :]
            next_token_scores = nn.functional.log_softmax(
                next_token_logits, dim=-1
            )  # (batch_size * num_beams, vocab_size)

            next_token_scores_processed = logits_processor(input_ids, next_token_scores)
            next_token_scores = next_token_scores_processed + beam_scores[:, None].expand_as(
                next_token_scores_processed
            )

            # Store scores, attentions and hidden_states when required
            if return_dict_in_generate:
                if output_scores:
                    scores += (next_token_scores_processed,)
                if output_logits:
                    raw_logits += (next_token_logits,)
                if output_attentions:
                    decoder_attentions += (
                        (outputs.decoder_attentions,) if self.config.is_encoder_decoder else (outputs.attentions,)
                    )
                    if self.config.is_encoder_decoder:
                        cross_attentions += (outputs.cross_attentions,)
                if output_hidden_states:
                    decoder_hidden_states += (
                        (outputs.decoder_hidden_states,)
                        if self.config.is_encoder_decoder
                        else (outputs.hidden_states,)
                    )

            # reshape for beam search
            vocab_size = next_token_scores.shape[-1]
            next_token_scores = next_token_scores.view(batch_size, num_beams * vocab_size)

            # Sample 1 + len(eos_token_id) next tokens for each beam so we have at least 1 non eos token per beam.
            n_eos_tokens = len(eos_token_id) if eos_token_id else 0
            next_token_scores, next_tokens = torch.topk(
                next_token_scores, max(2, 1 + n_eos_tokens) * num_beams, dim=1, largest=True, sorted=True
            )

            next_indices = torch.div(next_tokens, vocab_size, rounding_mode="floor")
            next_tokens = next_tokens % vocab_size

            # stateless
            beam_outputs = beam_scorer.process(
                input_ids,
                next_token_scores,
                next_tokens,
                next_indices,
                pad_token_id=pad_token_id,
                eos_token_id=eos_token_id,
                beam_indices=beam_indices,
                decoder_prompt_len=decoder_prompt_len,
            )

            beam_scores = beam_outputs["next_beam_scores"]
            beam_next_tokens = beam_outputs["next_beam_tokens"]
            beam_idx = beam_outputs["next_beam_indices"]

            input_ids = torch.cat([input_ids[beam_idx, :], beam_next_tokens.unsqueeze(-1)], dim=-1)

            model_kwargs = self._update_model_kwargs_for_generation(
                outputs,
                model_kwargs,
                is_encoder_decoder=self.config.is_encoder_decoder,
            )
            if model_kwargs.get("past_key_values", None) is not None:
                model_kwargs["past_key_values"] = self._temporary_reorder_cache(
                    model_kwargs["past_key_values"], beam_idx
                )

            if return_dict_in_generate and output_scores:
                beam_indices = tuple((beam_indices[beam_idx[i]] + (beam_idx[i],) for i in range(len(beam_indices))))

            # increase cur_len
            cur_len = cur_len + 1

            if beam_scorer.is_done or all(stopping_criteria(input_ids, scores)):
                this_peer_finished = True

        sequence_outputs = beam_scorer.finalize(
            input_ids,
            beam_scores,
            next_tokens,
            next_indices,
            pad_token_id=pad_token_id,
            eos_token_id=eos_token_id,
            max_length=stopping_criteria.max_length,
            beam_indices=beam_indices,
            decoder_prompt_len=decoder_prompt_len,
        )

        if return_dict_in_generate:
            if not output_scores:
                sequence_outputs["sequence_scores"] = None

            if self.config.is_encoder_decoder:
                return GenerateBeamEncoderDecoderOutput(
                    sequences=sequence_outputs["sequences"],
                    sequences_scores=sequence_outputs["sequence_scores"],
                    scores=scores,
                    logits=raw_logits,
                    beam_indices=sequence_outputs["beam_indices"],
                    encoder_attentions=encoder_attentions,
                    encoder_hidden_states=encoder_hidden_states,
                    decoder_attentions=decoder_attentions,
                    cross_attentions=cross_attentions,
                    decoder_hidden_states=decoder_hidden_states,
                    past_key_values=model_kwargs.get("past_key_values"),
                )
            else:
                return GenerateBeamDecoderOnlyOutput(
                    sequences=sequence_outputs["sequences"],
                    sequences_scores=sequence_outputs["sequence_scores"],
                    scores=scores,
                    logits=raw_logits,
                    beam_indices=sequence_outputs["beam_indices"],
                    attentions=decoder_attentions,
                    hidden_states=decoder_hidden_states,
                    past_key_values=model_kwargs.get("past_key_values"),
                )
        else:
            return sequence_outputs["sequences"]

    def beam_sample(self, *args, **kwargs):
        logger.warning_once(
            "Calling `beam_sample` directly is deprecated and will be removed in v4.41. Use `generate` or a "
            "custom generation loop instead.",
        )
        return self._beam_sample(*args, **kwargs)

    def _beam_sample(
        self,
        input_ids: torch.LongTensor,
        beam_scorer: BeamScorer,
        logits_processor: Optional[LogitsProcessorList] = None,
        stopping_criteria: Optional[StoppingCriteriaList] = None,
        logits_warper: Optional[LogitsProcessorList] = None,
        max_length: Optional[int] = None,
        pad_token_id: Optional[int] = None,
        eos_token_id: Optional[Union[int, List[int]]] = None,
        output_attentions: Optional[bool] = None,
        output_hidden_states: Optional[bool] = None,
        output_scores: Optional[bool] = None,
        output_logits: Optional[bool] = None,
        return_dict_in_generate: Optional[bool] = None,
        synced_gpus: bool = False,
        **model_kwargs,
    ) -> Union[GenerateBeamOutput, torch.LongTensor]:
        r"""
        Generates sequences of token ids for models with a language modeling head using **beam search multinomial
        sampling** and can be used for text-decoder, text-to-text, speech-to-text, and vision-to-text models.

        <Tip warning={true}>

        In most cases, you do not need to call [`~generation.GenerationMixin._beam_sample`] directly. Use generate()
        instead. For an overview of generation strategies and code examples, check the [following
        guide](../generation_strategies).

        </Tip>

        Parameters:
            input_ids (`torch.LongTensor` of shape `(batch_size, sequence_length)`):
                The sequence used as a prompt for the generation.
            beam_scorer (`BeamScorer`):
                A derived instance of [`BeamScorer`] that defines how beam hypotheses are constructed, stored and
                sorted during generation. For more information, the documentation of [`BeamScorer`] should be read.
            logits_processor (`LogitsProcessorList`, *optional*):
                An instance of [`LogitsProcessorList`]. List of instances of class derived from [`LogitsProcessor`]
                used to modify the prediction scores of the language modeling head applied at each generation step.
            stopping_criteria (`StoppingCriteriaList`, *optional*):
                An instance of [`StoppingCriteriaList`]. List of instances of class derived from [`StoppingCriteria`]
                used to tell if the generation loop should stop.
            logits_warper (`LogitsProcessorList`, *optional*):
                An instance of [`LogitsProcessorList`]. List of instances of class derived from [`LogitsWarper`] used
                to warp the prediction score distribution of the language modeling head applied before multinomial
                sampling at each generation step.
            max_length (`int`, *optional*, defaults to 20):
                **DEPRECATED**. Use `logits_processor` or `stopping_criteria` directly to cap the number of generated
                tokens. The maximum length of the sequence to be generated.
            pad_token_id (`int`, *optional*):
                The id of the *padding* token.
            eos_token_id (`Union[int, List[int]]`, *optional*):
                The id of the *end-of-sequence* token. Optionally, use a list to set multiple *end-of-sequence* tokens.
            output_attentions (`bool`, *optional*, defaults to `False`):
                Whether or not to return the attentions tensors of all attention layers. See `attentions` under
                returned tensors for more details.
            output_hidden_states (`bool`, *optional*, defaults to `False`):
                Whether or not to return the hidden states of all layers. See `hidden_states` under returned tensors
                for more details.
            output_scores (`bool`, *optional*, defaults to `False`):
                Whether or not to return the prediction scores. See `scores` under returned tensors for more details.
            output_logits (`bool`, *optional*, defaults to `False`):
                Whether or not to return the raw prediction logit scores. See `logits` under returned tensors for
                more details.
            return_dict_in_generate (`bool`, *optional*, defaults to `False`):
                Whether or not to return a [`~utils.ModelOutput`] instead of a plain tuple.
            synced_gpus (`bool`, *optional*, defaults to `False`):
                Whether to continue running the while loop until max_length (needed for ZeRO stage 3)
            model_kwargs:
                Additional model specific kwargs will be forwarded to the `forward` function of the model. If model is
                an encoder-decoder model the kwargs should include `encoder_outputs`.

        Return:
            [`~generation.GenerateBeamDecoderOnlyOutput`], [`~generation.GenerateBeamEncoderDecoderOutput`] or
            `torch.LongTensor`: A `torch.LongTensor` containing the generated tokens (default behaviour) or a
            [`~generation.GenerateBeamDecoderOnlyOutput`] if `model.config.is_encoder_decoder=False` and
            `return_dict_in_generate=True` or a [`~generation.GenerateBeamEncoderDecoderOutput`] if
            `model.config.is_encoder_decoder=True`.

        Examples:

        ```python
        >>> from transformers import (
        ...     AutoTokenizer,
        ...     AutoModelForSeq2SeqLM,
        ...     LogitsProcessorList,
        ...     MinLengthLogitsProcessor,
        ...     TopKLogitsWarper,
        ...     TemperatureLogitsWarper,
        ...     BeamSearchScorer,
        ... )
        >>> import torch

        >>> tokenizer = AutoTokenizer.from_pretrained("google-t5/t5-base")
        >>> model = AutoModelForSeq2SeqLM.from_pretrained("google-t5/t5-base")

        >>> encoder_input_str = "translate English to German: How old are you?"
        >>> encoder_input_ids = tokenizer(encoder_input_str, return_tensors="pt").input_ids

        >>> # lets run beam search using 3 beams
        >>> num_beams = 3
        >>> # define decoder start token ids
        >>> input_ids = torch.ones((num_beams, 1), device=model.device, dtype=torch.long)
        >>> input_ids = input_ids * model.config.decoder_start_token_id

        >>> # add encoder_outputs to model keyword arguments
        >>> model_kwargs = {
        ...     "encoder_outputs": model.get_encoder()(
        ...         encoder_input_ids.repeat_interleave(num_beams, dim=0), return_dict=True
        ...     )
        ... }

        >>> # instantiate beam scorer
        >>> beam_scorer = BeamSearchScorer(
        ...     batch_size=1,
        ...     max_length=model.config.max_length,
        ...     num_beams=num_beams,
        ...     device=model.device,
        ... )

        >>> # instantiate logits processors
        >>> logits_processor = LogitsProcessorList(
        ...     [MinLengthLogitsProcessor(5, eos_token_id=model.config.eos_token_id)]
        ... )
        >>> # instantiate logits processors
        >>> logits_warper = LogitsProcessorList(
        ...     [
        ...         TopKLogitsWarper(50),
        ...         TemperatureLogitsWarper(0.7),
        ...     ]
        ... )

        >>> outputs = model._beam_sample(
        ...     input_ids, beam_scorer, logits_processor=logits_processor, logits_warper=logits_warper, **model_kwargs
        ... )

        >>> tokenizer.batch_decode(outputs, skip_special_tokens=True)
        ['Wie alt bist du?']
        ```"""
        # init values
        logits_processor = logits_processor if logits_processor is not None else LogitsProcessorList()
        stopping_criteria = stopping_criteria if stopping_criteria is not None else StoppingCriteriaList()
        if max_length is not None:
            warnings.warn(
                "`max_length` is deprecated in this function, use"
                " `stopping_criteria=StoppingCriteriaList([MaxLengthCriteria(max_length=max_length)])` instead.",
                UserWarning,
            )
            stopping_criteria = validate_stopping_criteria(stopping_criteria, max_length)
        pad_token_id = pad_token_id if pad_token_id is not None else self.generation_config.pad_token_id
        eos_token_id = eos_token_id if eos_token_id is not None else self.generation_config.eos_token_id
        if isinstance(eos_token_id, int):
            eos_token_id = [eos_token_id]
        output_scores = output_scores if output_scores is not None else self.generation_config.output_scores
        output_logits = output_logits if output_logits is not None else self.generation_config.output_logits
        output_attentions = (
            output_attentions if output_attentions is not None else self.generation_config.output_attentions
        )
        output_hidden_states = (
            output_hidden_states if output_hidden_states is not None else self.generation_config.output_hidden_states
        )
        return_dict_in_generate = (
            return_dict_in_generate
            if return_dict_in_generate is not None
            else self.generation_config.return_dict_in_generate
        )

        batch_size = len(beam_scorer._beam_hyps)
        num_beams = beam_scorer.num_beams

        batch_beam_size, cur_len = input_ids.shape
        model_kwargs["cache_position"] = torch.arange(cur_len, device=input_ids.device)

        # init attention / hidden states / scores tuples
        scores = () if (return_dict_in_generate and output_scores) else None
        raw_logits = () if (return_dict_in_generate and output_logits) else None
        beam_indices = (
            tuple(() for _ in range(batch_beam_size)) if (return_dict_in_generate and output_scores) else None
        )
        decoder_attentions = () if (return_dict_in_generate and output_attentions) else None
        cross_attentions = () if (return_dict_in_generate and output_attentions) else None
        decoder_hidden_states = () if (return_dict_in_generate and output_hidden_states) else None

        # if model is an encoder-decoder, retrieve encoder attention weights and hidden states
        if return_dict_in_generate and self.config.is_encoder_decoder:
            encoder_attentions = model_kwargs["encoder_outputs"].get("attentions") if output_attentions else None
            encoder_hidden_states = (
                model_kwargs["encoder_outputs"].get("hidden_states") if output_hidden_states else None
            )

        beam_scores = torch.zeros((batch_size, num_beams), dtype=torch.float, device=input_ids.device)
        beam_scores = beam_scores.view((batch_size * num_beams,))

        this_peer_finished = False

        decoder_prompt_len = input_ids.shape[-1]  # record the prompt length of decoder
        while self._has_unfinished_sequences(this_peer_finished, synced_gpus, device=input_ids.device):
            model_inputs = self.prepare_inputs_for_generation(input_ids, **model_kwargs)

            outputs = self(
                **model_inputs,
                return_dict=True,
                output_attentions=output_attentions,
                output_hidden_states=output_hidden_states,
            )

            if synced_gpus and this_peer_finished:
                cur_len = cur_len + 1
                continue  # don't waste resources running the code we don't need

            next_token_logits = outputs.logits[:, -1, :]

            next_token_scores = nn.functional.log_softmax(
                next_token_logits, dim=-1
            )  # (batch_size * num_beams, vocab_size)

            next_token_scores_processed = logits_processor(input_ids, next_token_scores)
            next_token_scores_processed = logits_warper(input_ids, next_token_scores_processed)
            next_token_scores = next_token_scores_processed + beam_scores[:, None].expand_as(
                next_token_scores_processed
            )

            # Store scores, attentions and hidden_states when required
            if return_dict_in_generate:
                if output_scores:
                    scores += (next_token_scores_processed,)
                if output_logits:
                    raw_logits += (next_token_logits,)
                if output_attentions:
                    decoder_attentions += (
                        (outputs.decoder_attentions,) if self.config.is_encoder_decoder else (outputs.attentions,)
                    )
                    if self.config.is_encoder_decoder:
                        cross_attentions += (outputs.cross_attentions,)

                if output_hidden_states:
                    decoder_hidden_states += (
                        (outputs.decoder_hidden_states,)
                        if self.config.is_encoder_decoder
                        else (outputs.hidden_states,)
                    )

            # reshape for beam search
            vocab_size = next_token_scores.shape[-1]
            next_token_scores = next_token_scores.view(batch_size, num_beams * vocab_size)

            probs = nn.functional.softmax(next_token_scores, dim=-1)

            next_tokens = torch.multinomial(probs, num_samples=2 * num_beams)
            next_token_scores = torch.gather(next_token_scores, -1, next_tokens)

            next_token_scores, _indices = torch.sort(next_token_scores, descending=True, dim=1)
            next_tokens = torch.gather(next_tokens, -1, _indices)

            next_indices = torch.div(next_tokens, vocab_size, rounding_mode="floor")
            next_tokens = next_tokens % vocab_size

            # stateless
            beam_outputs = beam_scorer.process(
                input_ids,
                next_token_scores,
                next_tokens,
                next_indices,
                pad_token_id=pad_token_id,
                eos_token_id=eos_token_id,
                beam_indices=beam_indices,
                decoder_prompt_len=decoder_prompt_len,
            )
            beam_scores = beam_outputs["next_beam_scores"]
            beam_next_tokens = beam_outputs["next_beam_tokens"]
            beam_idx = beam_outputs["next_beam_indices"]

            input_ids = torch.cat([input_ids[beam_idx, :], beam_next_tokens.unsqueeze(-1)], dim=-1)

            model_kwargs = self._update_model_kwargs_for_generation(
                outputs,
                model_kwargs,
                is_encoder_decoder=self.config.is_encoder_decoder,
            )
            if model_kwargs.get("past_key_values", None) is not None:
                model_kwargs["past_key_values"] = self._temporary_reorder_cache(
                    model_kwargs["past_key_values"], beam_idx
                )

            if return_dict_in_generate and output_scores:
                beam_indices = tuple((beam_indices[beam_idx[i]] + (beam_idx[i],) for i in range(len(beam_indices))))

            # increase cur_len
            cur_len = cur_len + 1

            if beam_scorer.is_done or all(stopping_criteria(input_ids, scores)):
                this_peer_finished = True

        sequence_outputs = beam_scorer.finalize(
            input_ids,
            beam_scores,
            next_tokens,
            next_indices,
            pad_token_id=pad_token_id,
            eos_token_id=eos_token_id,
            max_length=stopping_criteria.max_length,
            beam_indices=beam_indices,
            decoder_prompt_len=decoder_prompt_len,
        )

        if return_dict_in_generate:
            if not output_scores:
                sequence_outputs["sequence_scores"] = None

            if self.config.is_encoder_decoder:
                return GenerateBeamEncoderDecoderOutput(
                    sequences=sequence_outputs["sequences"],
                    sequences_scores=sequence_outputs["sequence_scores"],
                    scores=scores,
                    logits=raw_logits,
                    beam_indices=sequence_outputs["beam_indices"],
                    encoder_attentions=encoder_attentions,
                    encoder_hidden_states=encoder_hidden_states,
                    decoder_attentions=decoder_attentions,
                    cross_attentions=cross_attentions,
                    decoder_hidden_states=decoder_hidden_states,
                    past_key_values=model_kwargs.get("past_key_values"),
                )
            else:
                return GenerateBeamDecoderOnlyOutput(
                    sequences=sequence_outputs["sequences"],
                    sequences_scores=sequence_outputs["sequence_scores"],
                    scores=scores,
                    logits=raw_logits,
                    beam_indices=sequence_outputs["beam_indices"],
                    attentions=decoder_attentions,
                    hidden_states=decoder_hidden_states,
                    past_key_values=model_kwargs.get("past_key_values"),
                )
        else:
            return sequence_outputs["sequences"]

    def group_beam_search(self, *args, **kwargs):
        logger.warning_once(
            "Calling `group_beam_search` directly is deprecated and will be removed in v4.41. Use `generate` or a "
            "custom generation loop instead.",
        )
        return self._group_beam_search(*args, **kwargs)

    def _group_beam_search(
        self,
        input_ids: torch.LongTensor,
        beam_scorer: BeamScorer,
        logits_processor: Optional[LogitsProcessorList] = None,
        stopping_criteria: Optional[StoppingCriteriaList] = None,
        max_length: Optional[int] = None,
        pad_token_id: Optional[int] = None,
        eos_token_id: Optional[Union[int, List[int]]] = None,
        output_attentions: Optional[bool] = None,
        output_hidden_states: Optional[bool] = None,
        output_scores: Optional[bool] = None,
        output_logits: Optional[bool] = None,
        return_dict_in_generate: Optional[bool] = None,
        synced_gpus: bool = False,
        **model_kwargs,
    ):
        r"""
        Generates sequences of token ids for models with a language modeling head using **diverse beam search
        decoding** and can be used for text-decoder, text-to-text, speech-to-text, and vision-to-text models.

        <Tip warning={true}>

        In most cases, you do not need to call [`~generation.GenerationMixin._group_beam_search`] directly. Use
        generate() instead. For an overview of generation strategies and code examples, check the [following
        guide](../generation_strategies).

        </Tip>

        Parameters:
            input_ids (`torch.LongTensor` of shape `(batch_size, sequence_length)`):
                The sequence used as a prompt for the generation.
            beam_scorer (`BeamScorer`):
                An derived instance of [`BeamScorer`] that defines how beam hypotheses are constructed, stored and
                sorted during generation. For more information, the documentation of [`BeamScorer`] should be read.
            logits_processor (`LogitsProcessorList`, *optional*):
                An instance of [`LogitsProcessorList`]. List of instances of class derived from [`LogitsProcessor`]
                used to modify the prediction scores of the language modeling head applied at each generation step.
            stopping_criteria (`StoppingCriteriaList`, *optional*):
                An instance of [`StoppingCriteriaList`]. List of instances of class derived from [`StoppingCriteria`]
                used to tell if the generation loop should stop.
            max_length (`int`, *optional*, defaults to 20):
                **DEPRECATED**. Use `logits_processor` or `stopping_criteria` directly to cap the number of generated
                tokens. The maximum length of the sequence to be generated.
            pad_token_id (`int`, *optional*):
                The id of the *padding* token.
            eos_token_id (`Union[int, List[int]]`, *optional*):
                The id of the *end-of-sequence* token. Optionally, use a list to set multiple *end-of-sequence* tokens.
            output_attentions (`bool`, *optional*, defaults to `False`):
                Whether or not to return the attentions tensors of all attention layers. See `attentions` under
                returned tensors for more details.
            output_hidden_states (`bool`, *optional*, defaults to `False`):
                Whether or not to return the hidden states of all layers. See `hidden_states` under returned tensors
                for more details.
            output_scores (`bool`, *optional*, defaults to `False`):
                Whether or not to return the prediction scores. See `scores` under returned tensors for more details.
            output_logits (`bool`, *optional*, defaults to `False`):
                Whether or not to return the raw prediction logit scores. See `logits` under returned tensors for
                more details.
            return_dict_in_generate (`bool`, *optional*, defaults to `False`):
                Whether or not to return a [`~utils.ModelOutput`] instead of a plain tuple.
            synced_gpus (`bool`, *optional*, defaults to `False`):
                Whether to continue running the while loop until max_length (needed for ZeRO stage 3)

            model_kwargs:
                Additional model specific kwargs that will be forwarded to the `forward` function of the model. If
                model is an encoder-decoder model the kwargs should include `encoder_outputs`.

        Return:
            [`~generation.GenerateBeamDecoderOnlyOutput`], [`~generation.GenerateBeamEncoderDecoderOutput`] or
            `torch.LongTensor`: A `torch.LongTensor` containing the generated tokens (default behaviour) or a
            [`~generation.GenerateBeamDecoderOnlyOutput`] if `model.config.is_encoder_decoder=False` and
            `return_dict_in_generate=True` or a [`~generation.GenerateBeamEncoderDecoderOutput`] if
            `model.config.is_encoder_decoder=True`.

        Examples:

        ```python
        >>> from transformers import (
        ...     AutoTokenizer,
        ...     AutoModelForSeq2SeqLM,
        ...     LogitsProcessorList,
        ...     MinLengthLogitsProcessor,
        ...     HammingDiversityLogitsProcessor,
        ...     BeamSearchScorer,
        ... )
        >>> import torch

        >>> tokenizer = AutoTokenizer.from_pretrained("google-t5/t5-base")
        >>> model = AutoModelForSeq2SeqLM.from_pretrained("google-t5/t5-base")

        >>> encoder_input_str = "translate English to German: How old are you?"
        >>> encoder_input_ids = tokenizer(encoder_input_str, return_tensors="pt").input_ids


        >>> # lets run diverse beam search using 6 beams
        >>> num_beams = 6
        >>> # define decoder start token ids
        >>> input_ids = torch.ones((num_beams, 1), device=model.device, dtype=torch.long)
        >>> input_ids = input_ids * model.config.decoder_start_token_id

        >>> # add encoder_outputs to model keyword arguments
        >>> model_kwargs = {
        ...     "encoder_outputs": model.get_encoder()(
        ...         encoder_input_ids.repeat_interleave(num_beams, dim=0), return_dict=True
        ...     )
        ... }

        >>> # instantiate beam scorer
        >>> beam_scorer = BeamSearchScorer(
        ...     batch_size=1,
        ...     max_length=model.config.max_length,
        ...     num_beams=num_beams,
        ...     device=model.device,
        ...     num_beam_groups=3,
        ... )

        >>> # instantiate logits processors
        >>> logits_processor = LogitsProcessorList(
        ...     [
        ...         HammingDiversityLogitsProcessor(5.5, num_beams=6, num_beam_groups=3),
        ...         MinLengthLogitsProcessor(5, eos_token_id=model.config.eos_token_id),
        ...     ]
        ... )

        >>> outputs = model._group_beam_search(
        ...     input_ids, beam_scorer, logits_processor=logits_processor, **model_kwargs
        ... )

        >>> tokenizer.batch_decode(outputs, skip_special_tokens=True)
        ['Wie alt bist du?']
        ```"""
        # init values
        logits_processor = logits_processor if logits_processor is not None else LogitsProcessorList()
        stopping_criteria = stopping_criteria if stopping_criteria is not None else StoppingCriteriaList()
        if max_length is not None:
            warnings.warn(
                "`max_length` is deprecated in this function, use"
                " `stopping_criteria=StoppingCriteriaList([MaxLengthCriteria(max_length=max_length)])` instead.",
                UserWarning,
            )
            stopping_criteria = validate_stopping_criteria(stopping_criteria, max_length)
        pad_token_id = pad_token_id if pad_token_id is not None else self.generation_config.pad_token_id
        eos_token_id = eos_token_id if eos_token_id is not None else self.generation_config.eos_token_id
        if isinstance(eos_token_id, int):
            eos_token_id = [eos_token_id]
        output_scores = output_scores if output_scores is not None else self.generation_config.output_scores
        output_logits = output_logits if output_logits is not None else self.generation_config.output_logits
        output_attentions = (
            output_attentions if output_attentions is not None else self.generation_config.output_attentions
        )
        output_hidden_states = (
            output_hidden_states if output_hidden_states is not None else self.generation_config.output_hidden_states
        )
        return_dict_in_generate = (
            return_dict_in_generate
            if return_dict_in_generate is not None
            else self.generation_config.return_dict_in_generate
        )

        num_beams = beam_scorer.num_beams
        num_beam_groups = beam_scorer.num_beam_groups
        num_sub_beams = num_beams // num_beam_groups
        batch_size = len(beam_scorer._beam_hyps) // num_beam_groups
        device = input_ids.device

        batch_beam_size, cur_len = input_ids.shape
        model_kwargs["cache_position"] = torch.arange(cur_len, device=input_ids.device)

        if return_dict_in_generate and output_scores:
            beam_indices = [tuple(() for _ in range(num_sub_beams * batch_size)) for _ in range(num_beam_groups)]
        else:
            beam_indices = None

        if num_beams * batch_size != batch_beam_size:
            raise ValueError(
                f"Batch dimension of `input_ids` should be {num_beams * batch_size}, but is {batch_beam_size}."
            )

        # init attention / hidden states / scores tuples
        scores = () if (return_dict_in_generate and output_scores) else None
        raw_logits = () if (return_dict_in_generate and output_logits) else None
        decoder_attentions = () if (return_dict_in_generate and output_attentions) else None
        cross_attentions = () if (return_dict_in_generate and output_attentions) else None
        decoder_hidden_states = () if (return_dict_in_generate and output_hidden_states) else None

        # if model is an encoder-decoder, retrieve encoder attention weights and hidden states
        if return_dict_in_generate and self.config.is_encoder_decoder:
            encoder_attentions = model_kwargs["encoder_outputs"].get("attentions") if output_attentions else None
            encoder_hidden_states = (
                model_kwargs["encoder_outputs"].get("hidden_states") if output_hidden_states else None
            )

        # initialise score of first beam of each group with 0 and the rest with -1e9. This ensures that the beams in
        # the same group don't produce same tokens everytime.
        beam_scores = torch.full((batch_size, num_beams), -1e9, dtype=torch.float, device=device)
        beam_scores[:, ::num_sub_beams] = 0
        beam_scores = beam_scores.view((batch_size * num_beams,))

        this_peer_finished = False

        decoder_prompt_len = input_ids.shape[-1]  # record the prompt length of decoder
        while self._has_unfinished_sequences(this_peer_finished, synced_gpus, device=input_ids.device):
            # predicted tokens in cur_len step
            current_tokens = torch.zeros(batch_size * num_beams, dtype=input_ids.dtype, device=device)

            # indices which will form the beams in the next time step
            reordering_indices = torch.zeros(batch_size * num_beams, dtype=torch.long, device=device)

            # do one decoder step on all beams of all sentences in batch
            model_inputs = self.prepare_inputs_for_generation(input_ids, **model_kwargs)
            outputs = self(
                **model_inputs,
                return_dict=True,
                output_attentions=output_attentions,
                output_hidden_states=output_hidden_states,
            )

            if synced_gpus and this_peer_finished:
                cur_len = cur_len + 1
                continue  # don't waste resources running the code we don't need

            if output_scores:
                processed_score = torch.zeros_like(outputs.logits[:, -1, :])
            if output_logits:
                raw_logit_score = outputs.logits[:, -1, :]

            for beam_group_idx in range(num_beam_groups):
                group_start_idx = beam_group_idx * num_sub_beams
                group_end_idx = min(group_start_idx + num_sub_beams, num_beams)
                group_size = group_end_idx - group_start_idx

                # indices of beams of current group among all sentences in batch
                batch_group_indices = []

                for batch_idx in range(batch_size):
                    batch_group_indices.extend(
                        [batch_idx * num_beams + idx for idx in range(group_start_idx, group_end_idx)]
                    )
                group_input_ids = input_ids[batch_group_indices]

                # select outputs of beams of current group only
                next_token_logits = outputs.logits[batch_group_indices, -1, :]

                next_token_scores = nn.functional.log_softmax(
                    next_token_logits, dim=-1
                )  # (batch_size * group_size, vocab_size)
                vocab_size = next_token_scores.shape[-1]

                next_token_scores_processed = logits_processor(
                    group_input_ids, next_token_scores, current_tokens=current_tokens, beam_group_idx=beam_group_idx
                )
                next_token_scores = next_token_scores_processed + beam_scores[batch_group_indices].unsqueeze(-1)
                next_token_scores = next_token_scores.expand_as(next_token_scores_processed)

                if output_scores:
                    processed_score[batch_group_indices] = next_token_scores_processed

                # reshape for beam search
                next_token_scores = next_token_scores.view(batch_size, group_size * vocab_size)

                # Sample 1 + len(eos_token_id) next tokens for each beam so we have at least 1 non eos token per beam.
                n_eos_tokens = len(eos_token_id) if eos_token_id else 0
                next_token_scores, next_tokens = torch.topk(
                    next_token_scores, max(2, 1 + n_eos_tokens) * group_size, dim=1, largest=True, sorted=True
                )

                next_indices = torch.div(next_tokens, vocab_size, rounding_mode="floor")
                next_tokens = next_tokens % vocab_size

                # stateless
                process_beam_indices = sum(beam_indices, ()) if beam_indices is not None else None
                beam_outputs = beam_scorer.process(
                    group_input_ids,
                    next_token_scores,
                    next_tokens,
                    next_indices,
                    pad_token_id=pad_token_id,
                    eos_token_id=eos_token_id,
                    beam_indices=process_beam_indices,
                    group_index=beam_group_idx,
                    decoder_prompt_len=decoder_prompt_len,
                )
                beam_scores[batch_group_indices] = beam_outputs["next_beam_scores"]
                beam_next_tokens = beam_outputs["next_beam_tokens"]
                beam_idx = beam_outputs["next_beam_indices"]

                if return_dict_in_generate and output_scores:
                    beam_indices[beam_group_idx] = tuple(
                        beam_indices[beam_group_idx][beam_idx[i]] + (beam_idx[i],) for i in range(len(beam_indices[0]))
                    )

                input_ids[batch_group_indices] = group_input_ids[beam_idx]
                group_input_ids = torch.cat([group_input_ids[beam_idx, :], beam_next_tokens.unsqueeze(-1)], dim=-1)
                current_tokens[batch_group_indices] = group_input_ids[:, -1]

                # (beam_idx // group_size) -> batch_idx
                # (beam_idx % group_size) -> offset of idx inside the group
                reordering_indices[batch_group_indices] = (
                    num_beams * torch.div(beam_idx, group_size, rounding_mode="floor")
                    + group_start_idx
                    + (beam_idx % group_size)
                )

            # Store scores, attentions and hidden_states when required
            if return_dict_in_generate:
                if output_scores:
                    scores += (processed_score,)
                if output_logits:
                    raw_logits += (raw_logit_score,)
                if output_attentions:
                    decoder_attentions += (
                        (outputs.decoder_attentions,) if self.config.is_encoder_decoder else (outputs.attentions,)
                    )
                    if self.config.is_encoder_decoder:
                        cross_attentions += (outputs.cross_attentions,)

                if output_hidden_states:
                    decoder_hidden_states += (
                        (outputs.decoder_hidden_states,)
                        if self.config.is_encoder_decoder
                        else (outputs.hidden_states,)
                    )

            input_ids = torch.cat([input_ids, current_tokens.unsqueeze(-1)], dim=-1)

            model_kwargs = self._update_model_kwargs_for_generation(
                outputs,
                model_kwargs,
                is_encoder_decoder=self.config.is_encoder_decoder,
            )
            if model_kwargs.get("past_key_values", None) is not None:
                model_kwargs["past_key_values"] = self._temporary_reorder_cache(
                    model_kwargs["past_key_values"], reordering_indices
                )

            # increase cur_len
            cur_len = cur_len + 1

            if beam_scorer.is_done or all(stopping_criteria(input_ids, scores)):
                this_peer_finished = True

        final_beam_indices = sum(beam_indices, ()) if beam_indices is not None else None
        sequence_outputs = beam_scorer.finalize(
            input_ids,
            beam_scores,
            next_tokens,
            next_indices,
            pad_token_id=pad_token_id,
            eos_token_id=eos_token_id,
            max_length=stopping_criteria.max_length,
            beam_indices=final_beam_indices,
            decoder_prompt_len=decoder_prompt_len,
        )

        if return_dict_in_generate:
            if not output_scores:
                sequence_outputs["sequence_scores"] = None

            if self.config.is_encoder_decoder:
                return GenerateBeamEncoderDecoderOutput(
                    sequences=sequence_outputs["sequences"],
                    sequences_scores=sequence_outputs["sequence_scores"],
                    scores=scores,
                    logits=raw_logits,
                    beam_indices=sequence_outputs["beam_indices"],
                    encoder_attentions=encoder_attentions,
                    encoder_hidden_states=encoder_hidden_states,
                    decoder_attentions=decoder_attentions,
                    cross_attentions=cross_attentions,
                    decoder_hidden_states=decoder_hidden_states,
                    past_key_values=model_kwargs.get("past_key_values"),
                )
            else:
                return GenerateBeamDecoderOnlyOutput(
                    sequences=sequence_outputs["sequences"],
                    sequences_scores=sequence_outputs["sequence_scores"],
                    scores=scores,
                    logits=raw_logits,
                    beam_indices=sequence_outputs["beam_indices"],
                    attentions=decoder_attentions,
                    hidden_states=decoder_hidden_states,
                    past_key_values=model_kwargs.get("past_key_values"),
                )
        else:
            return sequence_outputs["sequences"]

    def constrained_beam_search(self, *args, **kwargs):
        logger.warning_once(
            "Calling `constrained_beam_search` directly is deprecated and will be removed in v4.41. Use `generate` or a "
            "custom generation loop instead.",
        )
        return self._constrained_beam_search(*args, **kwargs)

    def _constrained_beam_search(
        self,
        input_ids: torch.LongTensor,
        constrained_beam_scorer: ConstrainedBeamSearchScorer,
        logits_processor: Optional[LogitsProcessorList] = None,
        stopping_criteria: Optional[StoppingCriteriaList] = None,
        max_length: Optional[int] = None,
        pad_token_id: Optional[int] = None,
        eos_token_id: Optional[Union[int, List[int]]] = None,
        output_attentions: Optional[bool] = None,
        output_hidden_states: Optional[bool] = None,
        output_scores: Optional[bool] = None,
        output_logits: Optional[bool] = None,
        return_dict_in_generate: Optional[bool] = None,
        synced_gpus: Optional[bool] = None,
        **model_kwargs,
    ) -> Union[GenerateBeamOutput, torch.LongTensor]:
        r"""
        Generates sequences of token ids for models with a language modeling head using **constrained beam search
        decoding** and can be used for text-decoder, text-to-text, speech-to-text, and vision-to-text models.

        <Tip warning={true}>

        In most cases, you do not need to call [`~generation.GenerationMixin._constrained_beam_search`] directly. Use
        generate() instead. For an overview of generation strategies and code examples, check the [following
        guide](../generation_strategies).

        </Tip>

        Parameters:
            input_ids (`torch.LongTensor` of shape `(batch_size, sequence_length)`):
                The sequence used as a prompt for the generation.
            constrained_beam_scorer (`ConstrainedBeamSearchScorer`):
                A derived instance of [`BeamScorer`] that defines how beam hypotheses are constructed, stored and
                sorted during generation, while satisfying a list of positive constraints. For more information, the
                documentation of [`ConstrainedBeamSearchScorer`] should be read.
            logits_processor (`LogitsProcessorList`, *optional*):
                An instance of [`LogitsProcessorList`]. List of instances of class derived from [`LogitsProcessor`]
                used to modify the prediction scores of the language modeling head applied at each generation step.
            stopping_criteria (`StoppingCriteriaList`, *optional*):
                An instance of [`StoppingCriteriaList`]. List of instances of class derived from [`StoppingCriteria`]
                used to tell if the generation loop should stop.
            logits_warper (`LogitsProcessorList`, *optional*):
                An instance of [`LogitsProcessorList`]. List of instances of class derived from [`LogitsWarper`] used
                to warp the prediction score distribution of the language modeling head applied before multinomial
                sampling at each generation step.
            max_length (`int`, *optional*, defaults to 20):
                **DEPRECATED**. Use `logits_processor` or `stopping_criteria` directly to cap the number of generated
                tokens. The maximum length of the sequence to be generated.
            pad_token_id (`int`, *optional*):
                The id of the *padding* token.
            eos_token_id (`Union[int, List[int]]`, *optional*):
                The id of the *end-of-sequence* token. Optionally, use a list to set multiple *end-of-sequence* tokens.
            output_attentions (`bool`, *optional*, defaults to `False`):
                Whether or not to return the attentions tensors of all attention layers. See `attentions` under
                returned tensors for more details.
            output_hidden_states (`bool`, *optional*, defaults to `False`):
                Whether or not to return the hidden states of all layers. See `hidden_states` under returned tensors
                for more details.
            output_scores (`bool`, *optional*, defaults to `False`):
                Whether or not to return the prediction scores. See `scores` under returned tensors for more details.
            output_logits (`bool`, *optional*, defaults to `False`):
                Whether or not to return the raw prediction logit scores. See `logits` under returned tensors for
                more details.
            return_dict_in_generate (`bool`, *optional*, defaults to `False`):
                Whether or not to return a [`~utils.ModelOutput`] instead of a plain tuple.
            synced_gpus (`bool`, *optional*, defaults to `False`):
                Whether to continue running the while loop until max_length (needed for ZeRO stage 3)
            model_kwargs:
                Additional model specific kwargs will be forwarded to the `forward` function of the model. If model is
                an encoder-decoder model the kwargs should include `encoder_outputs`.

        Return:
            [`~generation.GenerateBeamDecoderOnlyOutput`], [`~generation.GenerateBeamEncoderDecoderOutput`] or
            `torch.LongTensor`: A `torch.LongTensor` containing the generated tokens (default behaviour) or a
            [`~generation.GenerateBeamDecoderOnlyOutput`] if `model.config.is_encoder_decoder=False` and
            `return_dict_in_generate=True` or a [`~generation.GenerateBeamEncoderDecoderOutput`] if
            `model.config.is_encoder_decoder=True`.


        Examples:

        ```python
        >>> from transformers import (
        ...     AutoTokenizer,
        ...     AutoModelForSeq2SeqLM,
        ...     LogitsProcessorList,
        ...     MinLengthLogitsProcessor,
        ...     ConstrainedBeamSearchScorer,
        ...     PhrasalConstraint,
        ... )
        >>> import torch

        >>> tokenizer = AutoTokenizer.from_pretrained("google-t5/t5-base")
        >>> model = AutoModelForSeq2SeqLM.from_pretrained("google-t5/t5-base")

        >>> encoder_input_str = "translate English to German: How old are you?"
        >>> encoder_input_ids = tokenizer(encoder_input_str, return_tensors="pt").input_ids


        >>> # lets run beam search using 3 beams
        >>> num_beams = 3
        >>> # define decoder start token ids
        >>> input_ids = torch.ones((num_beams, 1), device=model.device, dtype=torch.long)
        >>> input_ids = input_ids * model.config.decoder_start_token_id

        >>> # add encoder_outputs to model keyword arguments
        >>> model_kwargs = {
        ...     "encoder_outputs": model.get_encoder()(
        ...         encoder_input_ids.repeat_interleave(num_beams, dim=0), return_dict=True
        ...     )
        ... }

        >>> constraint_str = "Sie"
        >>> constraint_token_ids = tokenizer.encode(constraint_str)[:-1]  # slice to remove eos token
        >>> constraints = [PhrasalConstraint(token_ids=constraint_token_ids)]


        >>> # instantiate beam scorer
        >>> beam_scorer = ConstrainedBeamSearchScorer(
        ...     batch_size=1, num_beams=num_beams, device=model.device, constraints=constraints
        ... )

        >>> # instantiate logits processors
        >>> logits_processor = LogitsProcessorList(
        ...     [
        ...         MinLengthLogitsProcessor(5, eos_token_id=model.config.eos_token_id),
        ...     ]
        ... )

        >>> outputs = model._constrained_beam_search(
        ...     input_ids, beam_scorer, constraints=constraints, logits_processor=logits_processor, **model_kwargs
        ... )

        >>> tokenizer.batch_decode(outputs, skip_special_tokens=True)
        ['Wie alt sind Sie?']
        ```"""
        # init values
        logits_processor = logits_processor if logits_processor is not None else LogitsProcessorList()
        stopping_criteria = stopping_criteria if stopping_criteria is not None else StoppingCriteriaList()
        if max_length is not None:
            warnings.warn(
                "`max_length` is deprecated in this function, use"
                " `stopping_criteria=StoppingCriteriaList([MaxLengthCriteria(max_length=max_length)])` instead.",
                UserWarning,
            )
            stopping_criteria = validate_stopping_criteria(stopping_criteria, max_length)
        if len(stopping_criteria) == 0:
            warnings.warn("You don't have defined any stopping_criteria, this will likely loop forever", UserWarning)
        pad_token_id = pad_token_id if pad_token_id is not None else self.generation_config.pad_token_id
        eos_token_id = eos_token_id if eos_token_id is not None else self.generation_config.eos_token_id
        if isinstance(eos_token_id, int):
            eos_token_id = [eos_token_id]
        output_scores = output_scores if output_scores is not None else self.generation_config.output_scores
        output_logits = output_logits if output_logits is not None else self.generation_config.output_logits
        output_attentions = (
            output_attentions if output_attentions is not None else self.generation_config.output_attentions
        )
        output_hidden_states = (
            output_hidden_states if output_hidden_states is not None else self.generation_config.output_hidden_states
        )
        return_dict_in_generate = (
            return_dict_in_generate
            if return_dict_in_generate is not None
            else self.generation_config.return_dict_in_generate
        )

        batch_size = len(constrained_beam_scorer._beam_hyps)
        num_beams = constrained_beam_scorer.num_beams

        batch_beam_size, cur_len = input_ids.shape
        model_kwargs["cache_position"] = torch.arange(cur_len, device=input_ids.device)

        if num_beams * batch_size != batch_beam_size:
            raise ValueError(
                f"Batch dimension of `input_ids` should be {num_beams * batch_size}, but is {batch_beam_size}."
            )

        # init attention / hidden states / scores tuples
        scores = () if (return_dict_in_generate and output_scores) else None
        raw_logits = () if (return_dict_in_generate and output_logits) else None
        beam_indices = (
            tuple(() for _ in range(batch_beam_size)) if (return_dict_in_generate and output_scores) else None
        )
        decoder_attentions = () if (return_dict_in_generate and output_attentions) else None
        cross_attentions = () if (return_dict_in_generate and output_attentions) else None
        decoder_hidden_states = () if (return_dict_in_generate and output_hidden_states) else None

        # if model is an encoder-decoder, retrieve encoder attention weights and hidden states
        if return_dict_in_generate and self.config.is_encoder_decoder:
            encoder_attentions = model_kwargs["encoder_outputs"].get("attentions") if output_attentions else None
            encoder_hidden_states = (
                model_kwargs["encoder_outputs"].get("hidden_states") if output_hidden_states else None
            )

        # initialise score of first beam with 0 and the rest with -1e9. This makes sure that only tokens
        # of the first beam are considered to avoid sampling the exact same tokens across all beams.
        beam_scores = torch.zeros((batch_size, num_beams), dtype=torch.float, device=input_ids.device)
        beam_scores[:, 1:] = -1e9
        beam_scores = beam_scores.view((batch_size * num_beams,))

        this_peer_finished = False

        decoder_prompt_len = input_ids.shape[-1]  # record the prompt length of decoder
        while self._has_unfinished_sequences(this_peer_finished, synced_gpus, device=input_ids.device):
            model_inputs = self.prepare_inputs_for_generation(input_ids, **model_kwargs)

            outputs = self(
                **model_inputs,
                return_dict=True,
                output_attentions=output_attentions,
                output_hidden_states=output_hidden_states,
            )

            if synced_gpus and this_peer_finished:
                cur_len = cur_len + 1
                continue  # don't waste resources running the code we don't need

            next_token_logits = outputs.logits[:, -1, :]
            next_token_scores = nn.functional.log_softmax(
                next_token_logits, dim=-1
            )  # (batch_size * num_beams, vocab_size)

            next_token_scores_processed = logits_processor(input_ids, next_token_scores)

            next_token_scores = next_token_scores_processed + beam_scores[:, None].expand_as(
                next_token_scores_processed
            )

            scores_for_all_vocab = next_token_scores.clone()

            # Store scores, attentions and hidden_states when required
            if return_dict_in_generate:
                if output_scores:
                    scores += (next_token_scores,)
                if output_logits:
                    raw_logits += (next_token_logits,)
                if output_attentions:
                    decoder_attentions += (
                        (outputs.decoder_attentions,) if self.config.is_encoder_decoder else (outputs.attentions,)
                    )
                    if self.config.is_encoder_decoder:
                        cross_attentions += (outputs.cross_attentions,)

                if output_hidden_states:
                    decoder_hidden_states += (
                        (outputs.decoder_hidden_states,)
                        if self.config.is_encoder_decoder
                        else (outputs.hidden_states,)
                    )

            # reshape for beam search
            vocab_size = next_token_scores.shape[-1]
            next_token_scores = next_token_scores.view(batch_size, num_beams * vocab_size)

            # Sample 1 + len(eos_token_id) next tokens for each beam so we have at least 1 non eos token per beam.
            n_eos_tokens = len(eos_token_id) if eos_token_id else 0
            next_token_scores, next_tokens = torch.topk(
                next_token_scores, max(2, 1 + n_eos_tokens) * num_beams, dim=1, largest=True, sorted=True
            )

            next_indices = (next_tokens / vocab_size).long()
            next_tokens = next_tokens % vocab_size

            # stateless
            beam_outputs = constrained_beam_scorer.process(
                input_ids,
                next_token_scores,
                next_tokens,
                next_indices,
                scores_for_all_vocab,
                pad_token_id=pad_token_id,
                eos_token_id=eos_token_id,
                beam_indices=beam_indices,
                decoder_prompt_len=decoder_prompt_len,
            )
            beam_scores = beam_outputs["next_beam_scores"]
            beam_next_tokens = beam_outputs["next_beam_tokens"]
            beam_idx = beam_outputs["next_beam_indices"]

            input_ids = torch.cat([input_ids[beam_idx, :], beam_next_tokens.unsqueeze(-1)], dim=-1)
            model_kwargs = self._update_model_kwargs_for_generation(
                outputs,
                model_kwargs,
                is_encoder_decoder=self.config.is_encoder_decoder,
            )
            if model_kwargs.get("past_key_values", None) is not None:
                model_kwargs["past_key_values"] = self._temporary_reorder_cache(
                    model_kwargs["past_key_values"], beam_idx
                )

            if return_dict_in_generate and output_scores:
                beam_indices = tuple((beam_indices[beam_idx[i]] + (beam_idx[i],) for i in range(len(beam_indices))))

            # increase cur_len
            cur_len = cur_len + 1

            if constrained_beam_scorer.is_done or all(stopping_criteria(input_ids, scores)):
                this_peer_finished = True

        sequence_outputs = constrained_beam_scorer.finalize(
            input_ids,
            beam_scores,
            next_tokens,
            next_indices,
            pad_token_id=pad_token_id,
            eos_token_id=eos_token_id,
            max_length=stopping_criteria.max_length,
            beam_indices=beam_indices,
            decoder_prompt_len=decoder_prompt_len,
        )

        if return_dict_in_generate:
            if not output_scores:
                sequence_outputs["sequence_scores"] = None
            if self.config.is_encoder_decoder:
                return GenerateBeamEncoderDecoderOutput(
                    sequences=sequence_outputs["sequences"],
                    sequences_scores=sequence_outputs["sequence_scores"],
                    scores=scores,
                    logits=raw_logits,
                    beam_indices=sequence_outputs["beam_indices"],
                    encoder_attentions=encoder_attentions,
                    encoder_hidden_states=encoder_hidden_states,
                    decoder_attentions=decoder_attentions,
                    cross_attentions=cross_attentions,
                    decoder_hidden_states=decoder_hidden_states,
                    past_key_values=model_kwargs.get("past_key_values"),
                )
            else:
                return GenerateBeamDecoderOnlyOutput(
                    sequences=sequence_outputs["sequences"],
                    sequences_scores=sequence_outputs["sequence_scores"],
                    scores=scores,
                    logits=raw_logits,
                    beam_indices=sequence_outputs["beam_indices"],
                    attentions=decoder_attentions,
                    hidden_states=decoder_hidden_states,
                    past_key_values=model_kwargs.get("past_key_values"),
                )
        else:
            return sequence_outputs["sequences"]

    def assisted_decoding(self, *args, **kwargs):
        logger.warning_once(
            "Calling `_assisted_decoding` directly is deprecated and will be removed in v4.41. Use `generate` or a "
            "custom generation loop instead.",
        )
        return self._assisted_decoding(*args, **kwargs)

    def _assisted_decoding(
        self,
        input_ids: torch.LongTensor,
        candidate_generator: Optional["CandidateGenerator"] = None,
        do_sample: bool = False,
        logits_processor: Optional[LogitsProcessorList] = None,
        logits_warper: Optional[LogitsProcessorList] = None,
        stopping_criteria: Optional[StoppingCriteriaList] = None,
        pad_token_id: Optional[int] = None,
        eos_token_id: Optional[Union[int, List[int]]] = None,
        output_attentions: Optional[bool] = None,
        output_hidden_states: Optional[bool] = None,
        output_scores: Optional[bool] = None,
        output_logits: Optional[bool] = None,
        return_dict_in_generate: Optional[bool] = None,
        synced_gpus: bool = False,
        streamer: Optional["BaseStreamer"] = None,
        **model_kwargs,
    ) -> Union[GenerateNonBeamOutput, torch.LongTensor]:
        r"""
        Generates sequences of token ids for models with a language modeling head using **greedy decoding** or
        **sample** (depending on `do_sample`), assisted by candidate sequences. Assisted generation is an example of a
        candidate decoding strategy. Can be used for text-decoder, text-to-text, speech-to-text, and vision-to-text
        models.

        <Tip warning={true}>

        In most cases, you do not need to call [`~generation.GenerationMixin._assisted_decoding`] directly. Use
        generate() instead. For an overview of generation strategies and code examples, check the [following
        guide](../generation_strategies).

        </Tip>

        Parameters:
            input_ids (`torch.LongTensor` of shape `(batch_size, sequence_length)`):
                The sequence used as a prompt for the generation.
            candidate_generator (`CandidateGenerator`, *optional*):
                A derived instance of [`CandidateGenerator`] that defines how candidate sequences are generated. For
                more information, the documentation of [`CandidateGenerator`] should be read.
            do_sample (`bool`, *optional*, defaults to `False`):
                Whether or not to use sampling ; use greedy decoding otherwise.
            logits_processor (`LogitsProcessorList`, *optional*):
                An instance of [`LogitsProcessorList`]. List of instances of class derived from [`LogitsProcessor`]
                used to modify the prediction scores of the language modeling head applied at each generation step.
            logits_warper (`LogitsProcessorList`, *optional*):
                An instance of [`LogitsProcessorList`]. List of instances of class derived from [`LogitsWarper`] used
                to warp the prediction score distribution of the language modeling head applied before multinomial
                sampling at each generation step.
            stopping_criteria (`StoppingCriteriaList`, *optional*):
                An instance of [`StoppingCriteriaList`]. List of instances of class derived from [`StoppingCriteria`]
                used to tell if the generation loop should stop.
            pad_token_id (`int`, *optional*):
                The id of the *padding* token.
            eos_token_id (`Union[int, List[int]]`, *optional*):
                The id of the *end-of-sequence* token. Optionally, use a list to set multiple *end-of-sequence* tokens.
            output_attentions (`bool`, *optional*, defaults to `False`):
                Whether or not to return the attentions tensors of all attention layers. See `attentions` under
                returned tensors for more details.
            output_hidden_states (`bool`, *optional*, defaults to `False`):
                Whether or not to return the hidden states of all layers. See `hidden_states` under returned tensors
                for more details.
            output_scores (`bool`, *optional*, defaults to `False`):
                Whether or not to return the prediction scores. See `scores` under returned tensors for more details.
            output_logits (`bool`, *optional*, defaults to `False`):
                Whether or not to return the raw prediction logit scores. See `logits` under returned tensors for
                more details.
            return_dict_in_generate (`bool`, *optional*, defaults to `False`):
                Whether or not to return a [`~utils.ModelOutput`] instead of a plain tuple.
            synced_gpus (`bool`, *optional*, defaults to `False`):
                Whether to continue running the while loop until max_length (needed for ZeRO stage 3)
            streamer (`BaseStreamer`, *optional*):
                Streamer object that will be used to stream the generated sequences. Generated tokens are passed
                through `streamer.put(token_ids)` and the streamer is responsible for any further processing.
            model_kwargs:
                Additional model specific keyword arguments will be forwarded to the `forward` function of the model.
                If model is an encoder-decoder model the kwargs should include `encoder_outputs`.

        Return:
            [`~generation.GenerateDecoderOnlyOutput`], [`~generation.GenerateEncoderDecoderOutput`] or
            `torch.LongTensor`: A `torch.LongTensor` containing the generated tokens (default behaviour) or a
            [`~generation.GenerateDecoderOnlyOutput`] if `model.config.is_encoder_decoder=False` and
            `return_dict_in_generate=True` or a [`~generation.GenerateEncoderDecoderOutput`] if
            `model.config.is_encoder_decoder=True`.

        Examples:

        ```python
        >>> from transformers import (
        ...     AutoTokenizer,
        ...     AutoModelForCausalLM,
        ...     LogitsProcessorList,
        ...     MinLengthLogitsProcessor,
        ...     StoppingCriteriaList,
        ...     MaxLengthCriteria,
        ... )
        >>> from transformers.generation import AssistedCandidateGenerator

        >>> tokenizer = AutoTokenizer.from_pretrained("openai-community/gpt2")
        >>> model = AutoModelForCausalLM.from_pretrained("openai-community/gpt2")
        >>> assistant_model = AutoModelForCausalLM.from_pretrained("distilbert/distilgpt2")
        >>> # set pad_token_id to eos_token_id because GPT2 does not have a PAD token
        >>> model.generation_config.pad_token_id = model.generation_config.eos_token_id
        >>> input_prompt = "It might be possible to"
        >>> input_ids = tokenizer(input_prompt, return_tensors="pt").input_ids
        >>> # instantiate logits processors
        >>> logits_processor = LogitsProcessorList(
        ...     [
        ...         MinLengthLogitsProcessor(10, eos_token_id=model.generation_config.eos_token_id),
        ...     ]
        ... )
        >>> stopping_criteria = StoppingCriteriaList([MaxLengthCriteria(max_length=20)])
        >>> candidate_generator = AssistedCandidateGenerator(
        ...     input_ids=input_ids,
        ...     assistant_model=assistant_model,
        ...     generation_config=model.generation_config,
        ...     logits_processor=logits_processor,
        ...     model_kwargs={},
        ... )
        >>> outputs = model._assisted_decoding(
        ...     input_ids,
        ...     candidate_generator=candidate_generator,
        ...     logits_processor=logits_processor,
        ...     stopping_criteria=stopping_criteria,
        ... )
        >>> tokenizer.batch_decode(outputs, skip_special_tokens=True)
        ["It might be possible to get a better understanding of the nature of the problem, but it's not"]
        ```"""
        # init values
        logits_processor = logits_processor if logits_processor is not None else LogitsProcessorList()
        logits_warper = logits_warper if logits_warper is not None else LogitsProcessorList()
        stopping_criteria = stopping_criteria if stopping_criteria is not None else StoppingCriteriaList()
        pad_token_id = pad_token_id if pad_token_id is not None else self.generation_config.pad_token_id
        eos_token_id = eos_token_id if eos_token_id is not None else self.generation_config.eos_token_id
        if eos_token_id is not None and pad_token_id is None:
            raise ValueError("If `eos_token_id` is defined, make sure that `pad_token_id` is defined.")
        if isinstance(eos_token_id, int):
            eos_token_id = [eos_token_id]
        eos_token_id_tensor = torch.tensor(eos_token_id).to(input_ids.device) if eos_token_id is not None else None
        output_scores = output_scores if output_scores is not None else self.generation_config.output_scores
        output_logits = output_logits if output_logits is not None else self.generation_config.output_logits
        output_attentions = (
            output_attentions if output_attentions is not None else self.generation_config.output_attentions
        )
        output_hidden_states = (
            output_hidden_states if output_hidden_states is not None else self.generation_config.output_hidden_states
        )
        return_dict_in_generate = (
            return_dict_in_generate
            if return_dict_in_generate is not None
            else self.generation_config.return_dict_in_generate
        )

        # init attention / hidden states / scores tuples
        scores = () if (return_dict_in_generate and output_scores) else None
        raw_logits = () if (return_dict_in_generate and output_logits) else None
        decoder_attentions = () if (return_dict_in_generate and output_attentions) else None
        cross_attentions = () if (return_dict_in_generate and output_attentions) else None
        decoder_hidden_states = () if (return_dict_in_generate and output_hidden_states) else None

        # if model is an encoder-decoder, retrieve encoder attention weights and hidden states
        if return_dict_in_generate and self.config.is_encoder_decoder:
            encoder_attentions = model_kwargs["encoder_outputs"].get("attentions") if output_attentions else None
            encoder_hidden_states = (
                model_kwargs["encoder_outputs"].get("hidden_states") if output_hidden_states else None
            )

        # keep track of which sequences are already finished
        batch_size, cur_len = batch_size, cur_len = (
            model_kwargs["attention_mask"].shape
            if model_kwargs.get("attention_mask", None) is not None
            else input_ids.shape
        )
        unfinished_sequences = torch.ones(batch_size, dtype=torch.long, device=input_ids.device)
        model_kwargs["cache_position"] = torch.arange(cur_len, device=input_ids.device)

        # other auxiliary variables
        max_len = stopping_criteria[0].max_length

        this_peer_finished = False
        while self._has_unfinished_sequences(this_peer_finished, synced_gpus, device=input_ids.device):
            cur_len = input_ids.shape[-1]

            #  1. Fetch candidate sequences from a `CandidateGenerator`
            candidate_input_ids, candidate_logits = candidate_generator.get_candidates(input_ids)
            candidate_input_ids = candidate_input_ids.to(self.device)
            if candidate_logits is not None:
                candidate_logits = candidate_logits.to(self.device)

            candidate_length = candidate_input_ids.shape[1] - input_ids.shape[1]
            last_assistant_token_is_eos = (
                ~candidate_input_ids[:, -1]
                .tile(eos_token_id_tensor.shape[0], 1)
                .ne(eos_token_id_tensor.unsqueeze(1))
                .prod(dim=0)
                .bool()
            )

            # 2. Use the original model to obtain the next token logits given the candidate sequence. We obtain
            # `candidate_length + 1` relevant logits from this process: in the event that all candidates are correct,
            # we use this forward pass to also pick the subsequent logits in the original model.

            # 2.1. Prepare the model inputs
            candidate_kwargs = copy.copy(model_kwargs)
            candidate_kwargs = _prepare_attention_mask(
                candidate_kwargs, candidate_input_ids.shape[1], self.config.is_encoder_decoder
            )
            candidate_kwargs = _prepare_token_type_ids(candidate_kwargs, candidate_input_ids.shape[1])
            if "cache_position" in candidate_kwargs:
                candidate_kwargs["cache_position"] = torch.cat(
                    (
                        candidate_kwargs["cache_position"],
                        torch.arange(cur_len, cur_len + candidate_length, device=input_ids.device, dtype=torch.long),
                    ),
                    dim=0,
                )

            model_inputs = self.prepare_inputs_for_generation(candidate_input_ids, **candidate_kwargs)

            # 2.2. Run a forward pass on the candidate sequence
            outputs = self(
                **model_inputs,
                output_attentions=output_attentions,
                output_hidden_states=output_hidden_states,
            )

            # 2.3. Process the new logits
            new_logits = outputs.logits[:, -candidate_length - 1 :]  # excludes the input prompt if present
            next_token_logits = new_logits.clone()
            if len(logits_processor) > 0:
                for i in range(candidate_length + 1):
                    new_logits[:, i, :] = logits_processor(candidate_input_ids[:, : cur_len + i], new_logits[:, i, :])
            if len(logits_warper) > 0:
                for i in range(candidate_length + 1):
                    new_logits[:, i, :] = logits_warper(candidate_input_ids[:, : cur_len + i], new_logits[:, i, :])

            # 3. Select the accepted tokens. There are two possible cases:
            # Case 1: `do_sample=True` and we have logits for the candidates (originally from speculative decoding)
            # 👉 Apply algorithm 1 from the speculative decoding paper (https://arxiv.org/pdf/2211.17192.pdf).
            max_matches = max_len - cur_len - 1
            if do_sample and candidate_logits is not None:
                valid_tokens, n_matches = _speculative_sampling(
                    candidate_input_ids,
                    candidate_logits,
                    candidate_length,
                    new_logits,
                    last_assistant_token_is_eos,
                    max_matches,
                )

            # Case 2: all other cases (originally from assisted generation) 👉 Compare the tokens selected from the
            # original model logits with the candidate tokens. We can keep the candidate tokens until the first
            # mismatch, or until the max length is reached.
            else:
                if do_sample:
                    probs = new_logits.softmax(dim=-1)
                    selected_tokens = torch.multinomial(probs[0, :, :], num_samples=1).squeeze(1)[None, :]
                else:
                    selected_tokens = new_logits.argmax(dim=-1)

                candidate_new_tokens = candidate_input_ids[:, cur_len:]
                n_matches = ((~(candidate_new_tokens == selected_tokens[:, :-1])).cumsum(dim=-1) < 1).sum()

                # Ensure we don't generate beyond max_len or an EOS token
                if last_assistant_token_is_eos and n_matches == candidate_length:
                    n_matches -= 1
                n_matches = min(n_matches, max_matches)
                valid_tokens = selected_tokens[:, : n_matches + 1]

            # 4. Update variables according to the number of matching assistant tokens. Remember: the token generated
            # by the model after the last candidate match is also valid, as it is generated from a correct sequence.
            # Because of this last token, assisted generation search reduces to a normal greedy search/sample if there
            # is no match.

            # 4.1. Get the valid continuation, after the matching tokens
            input_ids = torch.cat((input_ids, valid_tokens), dim=-1)
            if streamer is not None:
                streamer.put(valid_tokens.cpu())
            new_cur_len = input_ids.shape[-1]

            # 4.2. Discard past key values relative to unused assistant tokens
            new_cache_size = new_cur_len - 1
            outputs.past_key_values = _crop_past_key_values(self, outputs.past_key_values, new_cache_size)

            # 5. Update the candidate generation strategy if needed
            candidate_generator.update_candidate_strategy(input_ids, new_logits, n_matches)

            if synced_gpus and this_peer_finished:
                continue  # don't waste resources running the code we don't need

            # Store scores, attentions and hidden_states when required
            # Assistant: modified to append one tuple element per token, as in the other generation methods.
            if return_dict_in_generate:
                if output_scores:
                    scores += tuple(new_logits[:, i, :] for i in range(n_matches + 1))
                if output_logits:
                    raw_logits += (next_token_logits,)

                if "past_key_values" not in model_kwargs:
                    added_len = new_cur_len
                else:
                    added_len = n_matches + 1

                if output_attentions:
                    if self.config.is_encoder_decoder:
                        cross_attentions = _split_model_outputs(
                            cross_attentions, outputs.cross_attentions, cur_len, added_len
                        )
                        decoder_attentions = _split_model_outputs(
                            decoder_attentions,
                            outputs.decoder_attentions,
                            cur_len,
                            added_len,
                            is_decoder_attention=True,
                        )
                    else:
                        decoder_attentions = _split_model_outputs(
                            decoder_attentions,
                            outputs.attentions,
                            cur_len,
                            added_len,
                            is_decoder_attention=True,
                        )
                if output_hidden_states:
                    if self.config.is_encoder_decoder:
                        decoder_hidden_states = _split_model_outputs(
                            decoder_hidden_states, outputs.decoder_hidden_states, cur_len, added_len
                        )
                    else:
                        decoder_hidden_states = _split_model_outputs(
                            decoder_hidden_states, outputs.hidden_states, cur_len, added_len
                        )

            model_kwargs = self._update_model_kwargs_for_generation(
                outputs,
                model_kwargs,
                is_encoder_decoder=self.config.is_encoder_decoder,
            )

            # if eos_token was found in one sentence, set sentence to finished
            if eos_token_id_tensor is not None:
                unfinished_sequences = unfinished_sequences.mul(
                    input_ids[:, -1]
                    .tile(eos_token_id_tensor.shape[0], 1)
                    .ne(eos_token_id_tensor.unsqueeze(1))
                    .prod(dim=0)
                )

            unfinished_sequences = unfinished_sequences & ~stopping_criteria(input_ids, scores)
            this_peer_finished = unfinished_sequences.max() == 0

        if streamer is not None:
            streamer.end()

        if (
            hasattr(candidate_generator, "assistant_model")
            and candidate_generator.assistant_model.generation_config.num_assistant_tokens_schedule == "heuristic"
        ):
            candidate_generator.assistant_model.generation_config.num_assistant_tokens = (
                candidate_generator.num_assistant_tokens
            )
        if return_dict_in_generate:
            if self.config.is_encoder_decoder:
                return GenerateEncoderDecoderOutput(
                    sequences=input_ids,
                    scores=scores,
                    logits=raw_logits,
                    encoder_attentions=encoder_attentions,
                    encoder_hidden_states=encoder_hidden_states,
                    decoder_attentions=decoder_attentions,
                    cross_attentions=cross_attentions,
                    decoder_hidden_states=decoder_hidden_states,
                    past_key_values=model_kwargs.get("past_key_values"),
                )
            else:
                return GenerateDecoderOnlyOutput(
                    sequences=input_ids,
                    scores=scores,
                    logits=raw_logits,
                    attentions=decoder_attentions,
                    hidden_states=decoder_hidden_states,
                    past_key_values=model_kwargs.get("past_key_values"),
                )
        else:
            return input_ids


def _speculative_sampling(
    candidate_input_ids,
    candidate_logits,
    candidate_length,
    new_logits,
    last_assistant_token_is_eos,
    max_matches,
):
    """
    Applies sampling as in the speculative decoding paper (https://arxiv.org/pdf/2211.17192.pdf, algorithm 1). Returns
    the selected tokens, as well as the number of candidate matches.

    NOTE: Unless otherwise stated, the variable names match those in the paper.
    """
    new_candidate_input_ids = candidate_input_ids[:, -candidate_length:]
    # Gets the probabilities from the logits. q_i and p_i denote the assistant and model probabilities of the tokens
    # selected by the assistant, respectively.
    q = candidate_logits.softmax(dim=-1)
    q_i = q[:, torch.arange(candidate_length), new_candidate_input_ids].squeeze(0, 1)
    p = new_logits.softmax(dim=-1)
    p_i = p[:, torch.arange(candidate_length), new_candidate_input_ids].squeeze(0, 1)
    probability_ratio = p_i / q_i

    # When probability_ratio > 1 (i.e. q_i(x) < p_i(x), or "assistant probability of the candidate token is smaller
    # than the model probability for the same token"), keep the token. Otherwise reject with p = 1 - probability_ratio
    # (= keep with p = probability_ratio). Keep all the tokens until the first rejection
    r_i = torch.rand_like(probability_ratio)
    is_accepted = r_i <= probability_ratio
    n_matches = ((~is_accepted).cumsum(dim=-1) < 1).sum()  # this is `n` in algorithm 1

    # Ensure we don't generate beyond max_len or an EOS token (not in algorithm 1, but needed for correct behavior)
    if last_assistant_token_is_eos and n_matches == candidate_length:
        # Output length is assumed to be `n_matches + 1`. Since we won't generate another token with the target model
        # due to acceptance on EOS we fix `n_matches`
        n_matches -= 1
        valid_tokens = new_candidate_input_ids[:, : n_matches + 1]
    else:
        n_matches = min(n_matches, max_matches)

        # Next token selection: if there is a rejection, adjust the distribution from the main model before sampling.
        gamma = min(candidate_logits.shape[1], max_matches)
        p_n_plus_1 = p[:, n_matches, :]
        if n_matches < gamma:
            q_n_plus_1 = q[:, n_matches, :]
            p_prime = torch.clamp((p_n_plus_1 - q_n_plus_1), min=0)
            p_prime.div_(p_prime.sum())
        else:
            p_prime = p_n_plus_1
        t = torch.multinomial(p_prime, num_samples=1).squeeze(1)[None, :]

        # The selected tokens include the matches (if any) plus the next sampled tokens
        if n_matches > 0:
            valid_tokens = torch.cat((new_candidate_input_ids[:, :n_matches], t), dim=-1)
        else:
            valid_tokens = t

    return valid_tokens, n_matches


def _split_model_outputs(outputs, new_outputs, cur_len, added_len, is_decoder_attention=False):
    """
    Given the (decoder/cross attentions)/(decoder hidden states) for multiple generated tokens, splits it into a tuple
    where each member corresponds to a single generated token.
    """
    # Retrocompatibility: in our generation functions, the first iteration includes the attention/hidden states for the
    # prompt.
    if len(outputs) == 0:
        new_tuple = ()
        for layer in new_outputs:
            last_dim_size = cur_len if is_decoder_attention else layer.shape[-1]
            new_tuple += (layer[..., :cur_len, :last_dim_size],)
        outputs += (new_tuple,)
        # The first iteration contains the prompt + 1 generated token, let's update the length variables accordingly
        cur_len += 1
        added_len -= cur_len

    for i in range(added_len):
        new_tuple = ()
        for layer in new_outputs:
            last_dim_size = cur_len + i if is_decoder_attention else layer.shape[-1]
            new_tuple += (layer[..., i : i + 1, :last_dim_size],)
        outputs += (new_tuple,)
    return outputs


def _ranking_fast(
    context_hidden: torch.FloatTensor,
    next_hidden: torch.FloatTensor,
    next_top_k_probs: torch.FloatTensor,
    alpha: float,
    beam_width: int,
) -> torch.FloatTensor:
    """
    Reranks the top_k candidates based on a degeneration penalty (cosine similarity with previous tokens), as described
    in the paper "A Contrastive Framework for Neural Text Generation". Returns the index of the best candidate for each
    row in the batch.
    """
    norm_context_hidden = context_hidden / context_hidden.norm(dim=2, keepdim=True)
    norm_next_hidden = next_hidden / next_hidden.norm(dim=2, keepdim=True)
    cosine_matrix = torch.matmul(norm_context_hidden, norm_next_hidden.transpose(1, 2)).squeeze(-1)  # [B*K, S]
    degeneration_penalty, _ = torch.max(cosine_matrix, dim=-1)  # [B*K]
    next_top_k_probs = next_top_k_probs.view(-1)  # [B*K]
    contrastive_score = (1.0 - alpha) * next_top_k_probs - alpha * degeneration_penalty
    contrastive_score = torch.stack(torch.split(contrastive_score, beam_width))  # [B, K]
    _, selected_idx = contrastive_score.max(dim=-1)  # [B]
    return selected_idx


def _split(data, full_batch_size: int, split_size: int = None):
    """
    Takes care of three cases:
    1. data is a tensor: e.g. last_hidden_state, pooler_output etc. split them on the batch_size dim
    2. data is a tuple: e.g. hidden_states, attentions etc. Keep the tuple as it is and split each tensor in it and
       return a list of tuples
    3. data is a tuple of tuples, e.g. past_key_values. Keep the tuple as it is and split each tuple in it and
       return a list of tuples of tuples
    (see documentation of ModelOutput)
    """
    if data is None:
        return [None] * (full_batch_size // split_size)
    if isinstance(data, torch.Tensor):
        return [data[i : i + split_size] for i in range(0, full_batch_size, split_size)]
    elif isinstance(data, tuple):
        # If the elements of the tuple are also tuples (e.g., past_key_values in our earlier example)
        if isinstance(data[0], tuple):
            return [
                tuple(tuple(tensor[i : i + split_size] for tensor in inner_tuple) for inner_tuple in data)
                for i in range(0, full_batch_size, split_size)
            ]

        else:
            return [
                tuple(sub_tensor[i : i + split_size] for sub_tensor in data)
                for i in range(0, full_batch_size, split_size)
            ]
    else:
        raise ValueError(f"Unexpected attribute type: {type(data)}")


def _split_model_inputs(
    model_input: Union[ModelOutput, Dict], split_size: int, full_batch_size: int
) -> List[Union[ModelOutput, Dict]]:
    """
    Split a ModelOutput object (or its subclasses) or Dict into a list of same-class objects based on a specified split
    size. The input object is dict when it was prepared for forward pass and ModelOutput when it was returned from
    previous forward pass.
    """
    # Edge case: if model_input is None, return a list of Nones
    # this happens with Whisper where encoder_outputs is None
    if model_input is None:
        return [model_input] * (full_batch_size // split_size)
    # Infer the class from the object
    model_output_cls = type(model_input)
    if (full_batch_size % split_size) != 0:
        raise ValueError("`full_batch_size` must be divisible by `split_size`")

    if split_size > full_batch_size:
        raise ValueError("`split_size` must be smaller or equal to `full_batch_size`")

    # Helper function to split tensors or tuples of tensors

    # Find all the dataclass fields (e.g., last_hidden_state, pooler_output etc.) and split them
    keys = (
        model_input.__dataclass_fields__.keys() if hasattr(model_input, "__dataclass_fields__") else model_input.keys()
    )
    # We only keep keys that are in the model_input
    keys = [k for k in keys if k in model_input]
    # Here we can have four types of values: tensors, tuples of tensors and booleans, and encoder_outputs which is a
    # ModelOutput object.
    # bool should not be split but replicated for each split
    bool_keys = [k for k in keys if isinstance(model_input[k], bool) or k == "cache_position"]
    keys_to_ignore = ["cache_position", "encoder_outputs"]
    non_bool_keys = [k for k in keys if not isinstance(model_input[k], bool) and k not in keys_to_ignore]

    # we split the tensors and tuples of tensors
    data_split_list = [
        {k: _split(model_input[k], full_batch_size, split_size)[i] for k in non_bool_keys}
        for i in range(full_batch_size // split_size)
    ]
    # bool values are the same and replicated for each split
    bool_data = {k: model_input[k] for k in bool_keys}
    # encoder_outputs is a ModelOutput object and should be split by its own
    if "encoder_outputs" in model_input:
        encoder_outputs_split = _split_model_inputs(model_input["encoder_outputs"], split_size, full_batch_size)
        data_split_list = [
            {**data_split, "encoder_outputs": encoder_outputs_split[i]} for i, data_split in enumerate(data_split_list)
        ]

    # Convert each dictionary in the list to an object of the inferred class
    split_model_inputs: List[Union[ModelOutput, Dict]] = [
        model_output_cls(**data_split, **bool_data) for data_split in data_split_list
    ]

    return split_model_inputs


def stack_model_outputs(model_outputs: List[ModelOutput]) -> ModelOutput:
    """
    Stack a list of ModelOutput objects (or its subclasses) along the batch_size dimension. The function infers the
    specific ModelOutput subclass from the list provided.
    """
    if not model_outputs:
        raise ValueError("Input list is empty.")

    # Infer the class from the first object in the list
    model_output_cls = type(model_outputs[0])

    # Ensure all objects are of the same type
    if not all(isinstance(obj, model_output_cls) for obj in model_outputs):
        raise ValueError("All elements in the list should be of the same type.")

    # Helper function to concat tensors or tuples of tensors
    def _concat(data):
        """
        Reverse of `_split` function above.
        """
        if any(data is None for data in data):
            return None
        if isinstance(data[0], torch.Tensor):
            return torch.cat(data, dim=0)
        elif isinstance(data[0], tuple):
            # If the elements of the tuple are also tuples (e.g., past_key_values in our earlier example)
            if isinstance(data[0][0], tuple):
                return tuple(
                    tuple(torch.cat([attr[i][j] for attr in data], dim=0) for j in range(len(data[0][0])))
                    for i in range(len(data[0]))
                )
            else:
                return tuple(torch.cat([attr[i] for attr in data], dim=0) for i in range(len(data[0])))
        elif isinstance(data[0], (int, float)):
            # If the elements are integers or floats, return a tensor
            return torch.tensor(data)
        else:
            raise ValueError(f"Unexpected attribute type: {type(data[0])}")

    # Use a dictionary comprehension to gather attributes from all objects and concatenate them
    concatenated_data = {
        k: _concat([getattr(model_output, k) for model_output in model_outputs])
        for k in model_output_cls.__dataclass_fields__.keys()
    }

    # Return a new object of the inferred class with the concatenated attributes
    return model_output_cls(**concatenated_data)<|MERGE_RESOLUTION|>--- conflicted
+++ resolved
@@ -1950,11 +1950,6 @@
             )
 
         # keep track of which sequences are already finished
-<<<<<<< HEAD
-        unfinished_sequences = torch.ones(input_ids.shape[0], dtype=torch.long, device=input_ids.device)
-        this_peer_finished = False
-        batch_size = input_ids.shape[0]
-=======
         batch_size, cur_len = (
             model_kwargs["attention_mask"].shape
             if model_kwargs.get("attention_mask", None) is not None
@@ -1963,8 +1958,7 @@
         unfinished_sequences = torch.ones(batch_size, dtype=torch.long, device=input_ids.device)
         model_kwargs["cache_position"] = torch.arange(cur_len, device=input_ids.device)
 
-        this_peer_finished = False  # used by synced_gpus only
->>>>>>> 48fbab73
+        this_peer_finished = False
 
         while self._has_unfinished_sequences(this_peer_finished, synced_gpus, device=input_ids.device):
             # if the first step in the loop, encode all the prefix and obtain: (1) past_key_values;
@@ -2405,10 +2399,7 @@
             )
 
         # keep track of which sequences are already finished
-<<<<<<< HEAD
-        unfinished_sequences = torch.ones(input_ids.shape[0], dtype=torch.long, device=input_ids.device)
         this_peer_finished = False
-=======
         batch_size, cur_len = (
             model_kwargs["attention_mask"].shape
             if model_kwargs.get("attention_mask", None) is not None
@@ -2416,7 +2407,6 @@
         )
         unfinished_sequences = torch.ones(batch_size, dtype=torch.long, device=input_ids.device)
         model_kwargs["cache_position"] = torch.arange(cur_len, device=input_ids.device)
->>>>>>> 48fbab73
 
         while self._has_unfinished_sequences(this_peer_finished, synced_gpus, device=input_ids.device):
             # prepare model inputs
@@ -2697,10 +2687,7 @@
             )
 
         # keep track of which sequences are already finished
-<<<<<<< HEAD
-        unfinished_sequences = torch.ones(input_ids.shape[0], dtype=torch.long, device=input_ids.device)
         this_peer_finished = False
-=======
         batch_size, cur_len = (
             model_kwargs["attention_mask"].shape
             if model_kwargs.get("attention_mask", None) is not None
@@ -2708,7 +2695,6 @@
         )
         unfinished_sequences = torch.ones(batch_size, dtype=torch.long, device=input_ids.device)
         model_kwargs["cache_position"] = torch.arange(cur_len, device=input_ids.device)
->>>>>>> 48fbab73
 
         while self._has_unfinished_sequences(this_peer_finished, synced_gpus, device=input_ids.device):
             # prepare model inputs
