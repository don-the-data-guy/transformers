# coding=utf-8
# Copyright 2018 The HuggingFace Inc. team.
#
# Licensed under the Apache License, Version 2.0 (the "License");
# you may not use this file except in compliance with the License.
# You may obtain a copy of the License at
#
#     http://www.apache.org/licenses/LICENSE-2.0
#
# Unless required by applicable law or agreed to in writing, software
# distributed under the License is distributed on an "AS IS" BASIS,
# WITHOUT WARRANTIES OR CONDITIONS OF ANY KIND, either express or implied.
# See the License for the specific language governing permissions and
# limitations under the License.
""" Auto Tokenizer class. """


from collections import OrderedDict

from .configuration_auto import (
    AlbertConfig,
    AutoConfig,
    BartConfig,
    BertConfig,
    BertGenerationConfig,
    BlenderbotConfig,
    CamembertConfig,
    CTRLConfig,
    DebertaConfig,
    DistilBertConfig,
    DPRConfig,
    ElectraConfig,
    EncoderDecoderConfig,
    FlaubertConfig,
    FSMTConfig,
    FunnelConfig,
    GPT2Config,
    LayoutLMConfig,
    LongformerConfig,
    LxmertConfig,
    MarianConfig,
    MBartConfig,
    MobileBertConfig,
    OpenAIGPTConfig,
    PegasusConfig,
    ProphetNetConfig,
    RagConfig,
    ReformerConfig,
    RetriBertConfig,
    RobertaConfig,
    SqueezeBertConfig,
    T5Config,
    TransfoXLConfig,
    XLMConfig,
    XLMProphetNetConfig,
    XLMRobertaConfig,
    XLNetConfig,
    MPNetConfig,
    replace_list_option_in_docstrings,
)
from .configuration_utils import PretrainedConfig
from .file_utils import is_sentencepiece_available, is_tokenizers_available
from .tokenization_bart import BartTokenizer
from .tokenization_bert import BertTokenizer
from .tokenization_bert_japanese import BertJapaneseTokenizer
from .tokenization_bertweet import BertweetTokenizer
from .tokenization_blenderbot import BlenderbotSmallTokenizer
from .tokenization_ctrl import CTRLTokenizer
from .tokenization_deberta import DebertaTokenizer
from .tokenization_distilbert import DistilBertTokenizer
from .tokenization_dpr import DPRQuestionEncoderTokenizer
from .tokenization_electra import ElectraTokenizer
from .tokenization_flaubert import FlaubertTokenizer
from .tokenization_fsmt import FSMTTokenizer
from .tokenization_funnel import FunnelTokenizer
from .tokenization_gpt2 import GPT2Tokenizer
from .tokenization_herbert import HerbertTokenizer
from .tokenization_layoutlm import LayoutLMTokenizer
from .tokenization_longformer import LongformerTokenizer
from .tokenization_lxmert import LxmertTokenizer
from .tokenization_mobilebert import MobileBertTokenizer
from .tokenization_openai import OpenAIGPTTokenizer
from .tokenization_phobert import PhobertTokenizer
from .tokenization_prophetnet import ProphetNetTokenizer
from .tokenization_rag import RagTokenizer
from .tokenization_retribert import RetriBertTokenizer
from .tokenization_roberta import RobertaTokenizer
from .tokenization_squeezebert import SqueezeBertTokenizer
from .tokenization_transfo_xl import TransfoXLTokenizer
from .tokenization_xlm import XLMTokenizer
<<<<<<< HEAD
from .tokenization_xlm_roberta import XLMRobertaTokenizer
from .tokenization_xlnet import XLNetTokenizer
from .tokenization_mpnet import MPNetTokenizer
=======
>>>>>>> 5148f433
from .utils import logging


if is_sentencepiece_available():
    from .tokenization_albert import AlbertTokenizer
    from .tokenization_bert_generation import BertGenerationTokenizer
    from .tokenization_camembert import CamembertTokenizer
    from .tokenization_marian import MarianTokenizer
    from .tokenization_mbart import MBartTokenizer
    from .tokenization_pegasus import PegasusTokenizer
    from .tokenization_reformer import ReformerTokenizer
    from .tokenization_t5 import T5Tokenizer
    from .tokenization_xlm_prophetnet import XLMProphetNetTokenizer
    from .tokenization_xlm_roberta import XLMRobertaTokenizer
    from .tokenization_xlnet import XLNetTokenizer
else:
    AlbertTokenizer = None
    BertGenerationTokenizer = None
    CamembertTokenizer = None
    MarianTokenizer = None
    MBartTokenizer = None
    PegasusTokenizer = None
    ReformerTokenizer = None
    T5Tokenizer = None
    XLMRobertaTokenizer = None
    XLNetTokenizer = None

if is_tokenizers_available():
    from .tokenization_albert_fast import AlbertTokenizerFast
    from .tokenization_bart_fast import BartTokenizerFast
    from .tokenization_bert_fast import BertTokenizerFast
    from .tokenization_camembert_fast import CamembertTokenizerFast
    from .tokenization_distilbert_fast import DistilBertTokenizerFast
    from .tokenization_dpr_fast import DPRQuestionEncoderTokenizerFast
    from .tokenization_electra_fast import ElectraTokenizerFast
    from .tokenization_funnel_fast import FunnelTokenizerFast
    from .tokenization_gpt2_fast import GPT2TokenizerFast
    from .tokenization_herbert_fast import HerbertTokenizerFast
    from .tokenization_layoutlm_fast import LayoutLMTokenizerFast
    from .tokenization_longformer_fast import LongformerTokenizerFast
    from .tokenization_lxmert_fast import LxmertTokenizerFast
    from .tokenization_mbart_fast import MBartTokenizerFast
    from .tokenization_mobilebert_fast import MobileBertTokenizerFast
    from .tokenization_openai_fast import OpenAIGPTTokenizerFast
    from .tokenization_pegasus_fast import PegasusTokenizerFast
    from .tokenization_reformer_fast import ReformerTokenizerFast
    from .tokenization_retribert_fast import RetriBertTokenizerFast
    from .tokenization_roberta_fast import RobertaTokenizerFast
    from .tokenization_squeezebert_fast import SqueezeBertTokenizerFast
    from .tokenization_t5_fast import T5TokenizerFast
    from .tokenization_xlm_roberta_fast import XLMRobertaTokenizerFast
    from .tokenization_xlnet_fast import XLNetTokenizerFast
else:
    AlbertTokenizerFast = None
    BartTokenizerFast = None
    BertTokenizerFast = None
    CamembertTokenizerFast = None
    DistilBertTokenizerFast = None
    DPRQuestionEncoderTokenizerFast = None
    ElectraTokenizerFast = None
    FunnelTokenizerFast = None
    GPT2TokenizerFast = None
    HerbertTokenizerFast = None
    LayoutLMTokenizerFast = None
    LongformerTokenizerFast = None
    LxmertTokenizerFast = None
    MBartTokenizerFast = None
    MobileBertTokenizerFast = None
    OpenAIGPTTokenizerFast = None
    PegasusTokenizerFast = None
    ReformerTokenizerFast = None
    RetriBertTokenizerFast = None
    RobertaTokenizerFast = None
    SqueezeBertTokenizerFast = None
    T5TokenizerFast = None
    XLMRobertaTokenizerFast = None
    XLNetTokenizerFast = None

logger = logging.get_logger(__name__)


TOKENIZER_MAPPING = OrderedDict(
    [
        (RetriBertConfig, (RetriBertTokenizer, RetriBertTokenizerFast)),
        (T5Config, (T5Tokenizer, T5TokenizerFast)),
        (MobileBertConfig, (MobileBertTokenizer, MobileBertTokenizerFast)),
        (DistilBertConfig, (DistilBertTokenizer, DistilBertTokenizerFast)),
        (AlbertConfig, (AlbertTokenizer, AlbertTokenizerFast)),
        (CamembertConfig, (CamembertTokenizer, CamembertTokenizerFast)),
        (PegasusConfig, (PegasusTokenizer, PegasusTokenizerFast)),
        (MBartConfig, (MBartTokenizer, MBartTokenizerFast)),
        (XLMRobertaConfig, (XLMRobertaTokenizer, XLMRobertaTokenizerFast)),
        (MarianConfig, (MarianTokenizer, None)),
        (BlenderbotConfig, (BlenderbotSmallTokenizer, None)),
        (LongformerConfig, (LongformerTokenizer, LongformerTokenizerFast)),
        (BartConfig, (BartTokenizer, BartTokenizerFast)),
        (LongformerConfig, (LongformerTokenizer, LongformerTokenizerFast)),
        (RobertaConfig, (BertweetTokenizer, None)),
        (RobertaConfig, (PhobertTokenizer, None)),
        (RobertaConfig, (RobertaTokenizer, RobertaTokenizerFast)),
        (ReformerConfig, (ReformerTokenizer, ReformerTokenizerFast)),
        (ElectraConfig, (ElectraTokenizer, ElectraTokenizerFast)),
        (FunnelConfig, (FunnelTokenizer, FunnelTokenizerFast)),
        (LxmertConfig, (LxmertTokenizer, LxmertTokenizerFast)),
        (LayoutLMConfig, (LayoutLMTokenizer, LayoutLMTokenizerFast)),
        (DPRConfig, (DPRQuestionEncoderTokenizer, DPRQuestionEncoderTokenizerFast)),
        (SqueezeBertConfig, (SqueezeBertTokenizer, SqueezeBertTokenizerFast)),
        (BertConfig, (HerbertTokenizer, HerbertTokenizerFast)),
        (BertConfig, (BertTokenizer, BertTokenizerFast)),
        (OpenAIGPTConfig, (OpenAIGPTTokenizer, OpenAIGPTTokenizerFast)),
        (GPT2Config, (GPT2Tokenizer, GPT2TokenizerFast)),
        (TransfoXLConfig, (TransfoXLTokenizer, None)),
        (XLNetConfig, (XLNetTokenizer, XLNetTokenizerFast)),
        (FlaubertConfig, (FlaubertTokenizer, None)),
        (XLMConfig, (XLMTokenizer, None)),
        (CTRLConfig, (CTRLTokenizer, None)),
        (FSMTConfig, (FSMTTokenizer, None)),
        (BertGenerationConfig, (BertGenerationTokenizer, None)),
        (DebertaConfig, (DebertaTokenizer, None)),
        (RagConfig, (RagTokenizer, None)),
<<<<<<< HEAD
        (MPNetConfig, (MPNetTokenizer, None))
=======
        (XLMProphetNetConfig, (XLMProphetNetTokenizer, None)),
        (ProphetNetConfig, (ProphetNetTokenizer, None)),
>>>>>>> 5148f433
    ]
)

SLOW_TOKENIZER_MAPPING = {
    k: (v[0] if v[0] is not None else v[1])
    for k, v in TOKENIZER_MAPPING.items()
    if (v[0] is not None or v[1] is not None)
}


class AutoTokenizer:
    r"""
    This is a generic tokenizer class that will be instantiated as one of the tokenizer classes of the library
    when created with the :meth:`AutoTokenizer.from_pretrained` class method.

    This class cannot be instantiated directly using ``__init__()`` (throws an error).
    """

    def __init__(self):
        raise EnvironmentError(
            "AutoTokenizer is designed to be instantiated "
            "using the `AutoTokenizer.from_pretrained(pretrained_model_name_or_path)` method."
        )

    @classmethod
    @replace_list_option_in_docstrings(SLOW_TOKENIZER_MAPPING)
    def from_pretrained(cls, pretrained_model_name_or_path, *inputs, **kwargs):
        r"""
        Instantiate one of the tokenizer classes of the library from a pretrained model vocabulary.

        The tokenizer class to instantiate is selected based on the :obj:`model_type` property of the config object
        (either passed as an argument or loaded from :obj:`pretrained_model_name_or_path` if possible), or when it's
        missing, by falling back to using pattern matching on :obj:`pretrained_model_name_or_path`:

        List options

        Params:
            pretrained_model_name_or_path (:obj:`str`):
                Can be either:

                    - A string with the `shortcut name` of a predefined tokenizer to load from cache or download, e.g.,
                      ``bert-base-uncased``.
                    - A string with the `identifier name` of a predefined tokenizer that was user-uploaded to our S3,
                      e.g., ``dbmdz/bert-base-german-cased``.
                    - A path to a `directory` containing vocabulary files required by the tokenizer, for instance saved
                      using the :func:`~transformers.PreTrainedTokenizer.save_pretrained` method, e.g.,
                      ``./my_model_directory/``.
                    - A path or url to a single saved vocabulary file if and only if the tokenizer only requires a
                      single vocabulary file (like Bert or XLNet), e.g.: ``./my_model_directory/vocab.txt``.
                      (Not applicable to all derived classes)
            inputs (additional positional arguments, `optional`):
                Will be passed along to the Tokenizer ``__init__()`` method.
            config (:class:`~transformers.PreTrainedConfig`, `optional`)
                The configuration object used to dertermine the tokenizer class to instantiate.
            cache_dir (:obj:`str`, `optional`):
                Path to a directory in which a downloaded pretrained model configuration should be cached if the
                standard cache should not be used.
            force_download (:obj:`bool`, `optional`, defaults to :obj:`False`):
                Whether or not to force the (re-)download the model weights and configuration files and override the
                cached versions if they exist.
            resume_download (:obj:`bool`, `optional`, defaults to :obj:`False`):
                Whether or not to delete incompletely received files. Will attempt to resume the download if such a
                file exists.
            proxies (:obj:`Dict[str, str]`, `optional`):
                A dictionary of proxy servers to use by protocol or endpoint, e.g.,
                :obj:`{'http': 'foo.bar:3128', 'http://hostname': 'foo.bar:4012'}`. The proxies are used on each
                request.
            use_fast (:obj:`bool`, `optional`, defaults to :obj:`False`):
                Whether or not to try to load the fast version of the tokenizer.
            kwargs (additional keyword arguments, `optional`):
                Will be passed to the Tokenizer ``__init__()`` method. Can be used to set special tokens like
                ``bos_token``, ``eos_token``, ``unk_token``, ``sep_token``, ``pad_token``, ``cls_token``,
                ``mask_token``, ``additional_special_tokens``. See parameters in the ``__init__()`` for more details.

        Examples::

            >>> from transformers import AutoTokenizer

            >>> # Download vocabulary from S3 and cache.
            >>> tokenizer = AutoTokenizer.from_pretrained('bert-base-uncased')

            >>> # Download vocabulary from S3 (user-uploaded) and cache.
            >>> tokenizer = AutoTokenizer.from_pretrained('dbmdz/bert-base-german-cased')

            >>> # If vocabulary files are in a directory (e.g. tokenizer was saved using `save_pretrained('./test/saved_model/')`)
            >>> tokenizer = AutoTokenizer.from_pretrained('./test/bert_saved_model/')

        """
        config = kwargs.pop("config", None)
        if not isinstance(config, PretrainedConfig):
            config = AutoConfig.from_pretrained(pretrained_model_name_or_path, **kwargs)

        if "bert-base-japanese" in str(pretrained_model_name_or_path):
            return BertJapaneseTokenizer.from_pretrained(pretrained_model_name_or_path, *inputs, **kwargs)

        use_fast = kwargs.pop("use_fast", False)

        if config.tokenizer_class is not None:
            if use_fast and not config.tokenizer_class.endswith("Fast"):
                tokenizer_class_candidate = f"{config.tokenizer_class}Fast"
            else:
                tokenizer_class_candidate = config.tokenizer_class
            tokenizer_class = globals().get(tokenizer_class_candidate)
            if tokenizer_class is None:
                raise ValueError(
                    "Tokenizer class {} does not exist or is not currently imported.".format(tokenizer_class_candidate)
                )
            return tokenizer_class.from_pretrained(pretrained_model_name_or_path, *inputs, **kwargs)

        # if model is an encoder decoder, the encoder tokenizer class is used by default
        if isinstance(config, EncoderDecoderConfig):
            if type(config.decoder) is not type(config.encoder):  # noqa: E721
                logger.warn(
                    f"The encoder model config class: {config.encoder.__class__} is different from the decoder model "
                    f"config class: {config.decoder.__class}. It is not recommended to use the "
                    "`AutoTokenizer.from_pretrained()` method in this case. Please use the encoder and decoder "
                    "specific tokenizer classes."
                )
            config = config.encoder

        if type(config) in TOKENIZER_MAPPING.keys():
            tokenizer_class_py, tokenizer_class_fast = TOKENIZER_MAPPING[type(config)]
            if tokenizer_class_fast and (use_fast or tokenizer_class_py is None):
                return tokenizer_class_fast.from_pretrained(pretrained_model_name_or_path, *inputs, **kwargs)
            else:
                return tokenizer_class_py.from_pretrained(pretrained_model_name_or_path, *inputs, **kwargs)

        raise ValueError(
            "Unrecognized configuration class {} to build an AutoTokenizer.\n"
            "Model type should be one of {}.".format(
                config.__class__, ", ".join(c.__name__ for c in TOKENIZER_MAPPING.keys())
            )
        )<|MERGE_RESOLUTION|>--- conflicted
+++ resolved
@@ -40,6 +40,7 @@
     LxmertConfig,
     MarianConfig,
     MBartConfig,
+    MPNetConfig,
     MobileBertConfig,
     OpenAIGPTConfig,
     PegasusConfig,
@@ -55,7 +56,6 @@
     XLMProphetNetConfig,
     XLMRobertaConfig,
     XLNetConfig,
-    MPNetConfig,
     replace_list_option_in_docstrings,
 )
 from .configuration_utils import PretrainedConfig
@@ -79,6 +79,7 @@
 from .tokenization_longformer import LongformerTokenizer
 from .tokenization_lxmert import LxmertTokenizer
 from .tokenization_mobilebert import MobileBertTokenizer
+from .tokenization_mpnet import MPNetTokenizer
 from .tokenization_openai import OpenAIGPTTokenizer
 from .tokenization_phobert import PhobertTokenizer
 from .tokenization_prophetnet import ProphetNetTokenizer
@@ -88,12 +89,6 @@
 from .tokenization_squeezebert import SqueezeBertTokenizer
 from .tokenization_transfo_xl import TransfoXLTokenizer
 from .tokenization_xlm import XLMTokenizer
-<<<<<<< HEAD
-from .tokenization_xlm_roberta import XLMRobertaTokenizer
-from .tokenization_xlnet import XLNetTokenizer
-from .tokenization_mpnet import MPNetTokenizer
-=======
->>>>>>> 5148f433
 from .utils import logging
 
 
@@ -214,12 +209,9 @@
         (BertGenerationConfig, (BertGenerationTokenizer, None)),
         (DebertaConfig, (DebertaTokenizer, None)),
         (RagConfig, (RagTokenizer, None)),
-<<<<<<< HEAD
-        (MPNetConfig, (MPNetTokenizer, None))
-=======
         (XLMProphetNetConfig, (XLMProphetNetTokenizer, None)),
         (ProphetNetConfig, (ProphetNetTokenizer, None)),
->>>>>>> 5148f433
+        (MPNetConfig, (MPNetTokenizer, None))
     ]
 )
 
