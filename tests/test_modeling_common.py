--- conflicted
+++ resolved
@@ -4806,11 +4806,7 @@
 
             config, inputs = self.model_tester.prepare_config_and_inputs_for_common()
             batch_size, sequence_length = inputs["input_ids"].shape
-<<<<<<< HEAD
-            vocab_size = config.text_config.vocab_size if hasattr(config, "text_config") else config.vocab_size
-=======
             vocab_size = config.get_text_config().vocab_size
->>>>>>> d750b509
             model = model_class(config).to(device=torch_device).eval()
             # some models have labels but `num_logits_to_keep` should not be used in train mode
             _ = inputs.pop("labels", None)
