--- conflicted
+++ resolved
@@ -4,41 +4,6 @@
 import transformers
 
 from .. import PretrainedConfig, PreTrainedModel, TFPreTrainedModel, is_tf_available, is_torch_available
-<<<<<<< HEAD
-=======
-from ..models.albert import AlbertOnnxConfig
-from ..models.bart import BartOnnxConfig
-from ..models.beit import BeitOnnxConfig
-from ..models.bert import BertOnnxConfig
-from ..models.big_bird import BigBirdOnnxConfig
-from ..models.bigbird_pegasus import BigBirdPegasusOnnxConfig
-from ..models.blenderbot import BlenderbotOnnxConfig
-from ..models.blenderbot_small import BlenderbotSmallOnnxConfig
-from ..models.camembert import CamembertOnnxConfig
-from ..models.convbert import ConvBertOnnxConfig
-from ..models.data2vec import Data2VecTextOnnxConfig
-from ..models.deit import DeiTOnnxConfig
-from ..models.distilbert import DistilBertOnnxConfig
-from ..models.electra import ElectraOnnxConfig
-from ..models.flaubert import FlaubertOnnxConfig
-from ..models.gpt2 import GPT2OnnxConfig
-from ..models.gpt_neo import GPTNeoOnnxConfig
-from ..models.gptj import GPTJOnnxConfig
-from ..models.ibert import IBertOnnxConfig
-from ..models.layoutlm import LayoutLMOnnxConfig
-from ..models.m2m_100 import M2M100OnnxConfig
-from ..models.marian import MarianOnnxConfig
-from ..models.mbart import MBartOnnxConfig
-from ..models.mobilebert import MobileBertOnnxConfig
-from ..models.perceiver.configuration_perceiver import PerceiverOnnxConfig
-from ..models.roberta import RobertaOnnxConfig
-from ..models.roformer import RoFormerOnnxConfig
-from ..models.squeezebert import SqueezeBertOnnxConfig
-from ..models.t5 import T5OnnxConfig
-from ..models.vit import ViTOnnxConfig
-from ..models.xlm import XLMOnnxConfig
-from ..models.xlm_roberta import XLMRobertaOnnxConfig
->>>>>>> babeff55
 from ..utils import logging
 from .config import OnnxConfig
 
@@ -351,7 +316,7 @@
             "image-classification",
             "masked-lm",
             "sequence-classification",
-            onnx_config_cls=PerceiverOnnxConfig,
+            onnx_config_cls="models.perceiver.PerceiverOnnxConfig",
         ),
         "roberta": supported_features_mapping(
             "default",
