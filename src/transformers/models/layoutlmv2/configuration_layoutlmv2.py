--- conflicted
+++ resolved
@@ -16,17 +16,13 @@
 from collections import OrderedDict
 from typing import Any, List, Mapping, Optional
 
-<<<<<<< HEAD
-from transformers import PretrainedConfig, PreTrainedTokenizer, TensorType
+from transformers import PreTrainedTokenizer, TensorType
 
 from ... import is_torch_available
+from ...configuration_utils import PretrainedConfig
 from ...file_utils import is_detectron2_available
 from ...onnx import OnnxConfig, PatchingSpec
-from ...utils import logging
-=======
-from ...configuration_utils import PretrainedConfig
 from ...utils import is_detectron2_available, logging
->>>>>>> 1dfc11e9
 
 
 logger = logging.get_logger(__name__)
