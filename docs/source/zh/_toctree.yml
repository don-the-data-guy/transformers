- sections:
  - local: index
    title: 🤗 Transformers 简介
  - local: quicktour
    title: 快速上手
  - local: installation
    title: 安装
  title: 开始使用
- sections:
  - local: pipeline_tutorial
    title: 使用pipelines进行推理
  - local: autoclass_tutorial
    title: 使用AutoClass编写可移植的代码
  - local: preprocessing
    title: 预处理数据
  - local: training
    title: 微调预训练模型
  - local: run_scripts
    title: 通过脚本训练模型
  - local: accelerate
    title: 使用🤗Accelerate进行分布式训练
  - local: peft
    title: 使用🤗 PEFT加载和训练adapters
  - local: model_sharing
    title: 分享您的模型
  - local: transformers_agents
    title: agents教程
  - local: llm_tutorial
    title: 使用LLMs进行生成
  title: 教程
- sections:
  - local: fast_tokenizers
    title: 使用 🤗 Tokenizers 中的分词器
  - local: multilingual
    title: 使用多语言模型进行推理
  - local: create_a_model
    title: 使用特定于模型的 API
  - local: custom_models
    title: 共享自定义模型
  - local: serialization
    title: 导出为 ONNX
  - local: tflite
    title: 导出为 TFLite
  title: 开发者指南
- sections:
  - local: performance
    title: 综述
  - sections:
    - local: perf_hardware
      title: 用于训练的定制硬件
    - local: hpo_train
      title: 使用Trainer API 进行超参数搜索
    title: 高效训练技术
  - local: big_models
    title: 实例化大模型
  - local: debugging
    title: 问题定位及解决
  - local: tf_xla
    title: TensorFlow模型的XLA集成
  - local: perf_torch_compile
    title: 使用 `torch.compile()` 优化推理
  title: 性能和可扩展性
- sections:
  - local: task_summary
    title: 🤗Transformers能做什么
  - local: tokenizer_summary
    title: 分词器的摘要
  title: 概念指南
- sections:
  - sections:
<<<<<<< HEAD
    - local: main_classes/trainer
      title: Trainer
    title: 主要类
  title: API
=======
    - local: main_classes/model
      title: 模型
    title: 主要类
  title: 应用程序接口 (API) 
>>>>>>> fd65aa98
<|MERGE_RESOLUTION|>--- conflicted
+++ resolved
@@ -68,14 +68,9 @@
   title: 概念指南
 - sections:
   - sections:
-<<<<<<< HEAD
+    - local: main_classes/model
+      title: 模型
     - local: main_classes/trainer
       title: Trainer
     title: 主要类
-  title: API
-=======
-    - local: main_classes/model
-      title: 模型
-    title: 主要类
-  title: 应用程序接口 (API) 
->>>>>>> fd65aa98
+  title: 应用程序接口 (API) 