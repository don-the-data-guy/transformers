# Copyright 2020 The HuggingFace Team. All rights reserved.
#
# Licensed under the Apache License, Version 2.0 (the "License");
# you may not use this file except in compliance with the License.
# You may obtain a copy of the License at
#
#     http://www.apache.org/licenses/LICENSE-2.0
#
# Unless required by applicable law or agreed to in writing, software
# distributed under the License is distributed on an "AS IS" BASIS,
# WITHOUT WARRANTIES OR CONDITIONS OF ANY KIND, either express or implied.
# See the License for the specific language governing permissions and
# limitations under the License.

import copy
import inspect
import random
import tempfile
from typing import List, Tuple

import numpy as np

import transformers
from transformers import is_flax_available, is_torch_available
from transformers.testing_utils import is_pt_flax_cross_test, require_flax


if is_flax_available():
    import os

    import jax
    import jax.numpy as jnp
    import jaxlib.xla_extension as jax_xla
    from transformers.modeling_flax_pytorch_utils import (
        convert_pytorch_state_dict_to_flax,
        load_flax_weights_in_pytorch_model,
    )

    os.environ["XLA_PYTHON_CLIENT_MEM_FRACTION"] = "0.12"  # assumed parallelism: 8

if is_torch_available():
    import torch


def _config_zero_init(config):
    configs_no_init = copy.deepcopy(config)
    for key in configs_no_init.__dict__.keys():
        if "_range" in key or "_std" in key or "initializer_factor" in key:
            setattr(configs_no_init, key, 1e-10)
    return configs_no_init


def ids_tensor(shape, vocab_size, rng=None):
    """Creates a random int32 tensor of the shape within the vocab size."""
    if rng is None:
        rng = random.Random()

    total_dims = 1
    for dim in shape:
        total_dims *= dim

    values = []
    for _ in range(total_dims):
        values.append(rng.randint(0, vocab_size - 1))

    output = np.array(values, dtype=jnp.int32).reshape(shape)

    return output


def random_attention_mask(shape, rng=None):
    attn_mask = ids_tensor(shape, vocab_size=2, rng=rng)
    # make sure that at least one token is attended to for each batch
    attn_mask[:, -1] = 1
    return attn_mask


@require_flax
class FlaxModelTesterMixin:
    model_tester = None
    all_model_classes = ()
    test_head_masking = False

    def _prepare_for_class(self, inputs_dict, model_class):
        inputs_dict = copy.deepcopy(inputs_dict)

        # hack for now until we have AutoModel classes
        if "ForMultipleChoice" in model_class.__name__:
            inputs_dict = {
                k: jnp.broadcast_to(v[:, None], (v.shape[0], self.model_tester.num_choices, v.shape[-1]))
                if isinstance(v, (jax_xla.DeviceArray, np.ndarray))
                else v
                for k, v in inputs_dict.items()
            }

        return inputs_dict

    def assert_almost_equals(self, a: np.ndarray, b: np.ndarray, tol: float):
        diff = np.abs((a - b)).max()
        self.assertLessEqual(diff, tol, f"Difference between torch and flax is {diff} (>= {tol}).")

    def test_model_outputs_equivalence(self):
        config, inputs_dict = self.model_tester.prepare_config_and_inputs_for_common()

        def set_nan_tensor_to_zero(t):
            t[t != t] = 0
            return t

        def check_equivalence(model, tuple_inputs, dict_inputs, additional_kwargs={}):
            tuple_output = model(**tuple_inputs, return_dict=False, **additional_kwargs)
            dict_output = model(**dict_inputs, return_dict=True, **additional_kwargs).to_tuple()

            def recursive_check(tuple_object, dict_object):
                if isinstance(tuple_object, (List, Tuple)):
                    for tuple_iterable_value, dict_iterable_value in zip(tuple_object, dict_object):
                        recursive_check(tuple_iterable_value, dict_iterable_value)
                elif tuple_object is None:
                    return
                else:
                    self.assert_almost_equals(
                        set_nan_tensor_to_zero(tuple_object), set_nan_tensor_to_zero(dict_object), 1e-5
                    )

                recursive_check(tuple_output, dict_output)

        for model_class in self.all_model_classes:
            model = model_class(config)

            tuple_inputs = self._prepare_for_class(inputs_dict, model_class)
            dict_inputs = self._prepare_for_class(inputs_dict, model_class)
            check_equivalence(model, tuple_inputs, dict_inputs)

            tuple_inputs = self._prepare_for_class(inputs_dict, model_class)
            dict_inputs = self._prepare_for_class(inputs_dict, model_class)
            check_equivalence(model, tuple_inputs, dict_inputs, {"output_hidden_states": True})

    @is_pt_flax_cross_test
    def test_equivalence_pt_to_flax(self):
        config, inputs_dict = self.model_tester.prepare_config_and_inputs_for_common()

        for model_class in self.all_model_classes:
            with self.subTest(model_class.__name__):
                # prepare inputs
                prepared_inputs_dict = self._prepare_for_class(inputs_dict, model_class)
                pt_inputs = {k: torch.tensor(v.tolist()) for k, v in prepared_inputs_dict.items()}

                # load corresponding PyTorch class
                pt_model_class_name = model_class.__name__[4:]  # Skip the "Flax" at the beginning
                pt_model_class = getattr(transformers, pt_model_class_name)

                pt_model = pt_model_class(config).eval()
                fx_model = model_class(config, dtype=jnp.float32)

                fx_state = convert_pytorch_state_dict_to_flax(pt_model.state_dict(), fx_model)
                fx_model.params = fx_state

                with torch.no_grad():
                    pt_outputs = pt_model(**pt_inputs).to_tuple()

                fx_outputs = fx_model(**prepared_inputs_dict).to_tuple()
                self.assertEqual(len(fx_outputs), len(pt_outputs), "Output lengths differ between Flax and PyTorch")
                for fx_output, pt_output in zip(fx_outputs, pt_outputs):
                    if not isinstance(fx_output, tuple):  # TODO(Patrick, Daniel) - let's discard use_cache for now
                        self.assert_almost_equals(fx_output, pt_output.numpy(), 1e-3)

                with tempfile.TemporaryDirectory() as tmpdirname:
                    pt_model.save_pretrained(tmpdirname)
                    fx_model_loaded = model_class.from_pretrained(tmpdirname, from_pt=True)

                fx_outputs_loaded = fx_model_loaded(**prepared_inputs_dict).to_tuple()
                self.assertEqual(
                    len(fx_outputs_loaded), len(pt_outputs), "Output lengths differ between Flax and PyTorch"
                )
                for fx_output_loaded, pt_output in zip(fx_outputs_loaded, pt_outputs):
                    if not isinstance(
                        fx_output_loaded, tuple
                    ):  # TODO(Patrick, Daniel) - let's discard use_cache for now
                        self.assert_almost_equals(fx_output_loaded, pt_output.numpy(), 1e-3)

    @is_pt_flax_cross_test
    def test_equivalence_flax_to_pt(self):
        config, inputs_dict = self.model_tester.prepare_config_and_inputs_for_common()

        for model_class in self.all_model_classes:
            with self.subTest(model_class.__name__):
                # prepare inputs
                prepared_inputs_dict = self._prepare_for_class(inputs_dict, model_class)
                pt_inputs = {k: torch.tensor(v.tolist()) for k, v in prepared_inputs_dict.items()}

                # load corresponding PyTorch class
                pt_model_class_name = model_class.__name__[4:]  # Skip the "Flax" at the beginning
                pt_model_class = getattr(transformers, pt_model_class_name)

                pt_model = pt_model_class(config).eval()
                fx_model = model_class(config, dtype=jnp.float32)

                pt_model = load_flax_weights_in_pytorch_model(pt_model, fx_model.params)

                # make sure weights are tied in PyTorch
                pt_model.tie_weights()

                with torch.no_grad():
                    pt_outputs = pt_model(**pt_inputs).to_tuple()

                fx_outputs = fx_model(**prepared_inputs_dict).to_tuple()
                self.assertEqual(len(fx_outputs), len(pt_outputs), "Output lengths differ between Flax and PyTorch")

                for fx_output, pt_output in zip(fx_outputs, pt_outputs):
                    if not isinstance(fx_output, tuple):  # TODO(Patrick, Daniel) - let's discard use_cache for now
                        self.assert_almost_equals(fx_output, pt_output.numpy(), 1e-3)

                with tempfile.TemporaryDirectory() as tmpdirname:
                    fx_model.save_pretrained(tmpdirname)
                    pt_model_loaded = pt_model_class.from_pretrained(tmpdirname, from_flax=True)

                with torch.no_grad():
                    pt_outputs_loaded = pt_model_loaded(**pt_inputs).to_tuple()

                self.assertEqual(
                    len(fx_outputs), len(pt_outputs_loaded), "Output lengths differ between Flax and PyTorch"
                )
                for fx_output, pt_output in zip(fx_outputs, pt_outputs_loaded):
                    if not isinstance(fx_output, tuple):  # TODO(Patrick, Daniel) - let's discard use_cache for now
                        self.assert_almost_equals(fx_output, pt_output.numpy(), 5e-3)

    def test_from_pretrained_save_pretrained(self):
        config, inputs_dict = self.model_tester.prepare_config_and_inputs_for_common()

        for model_class in self.all_model_classes:
            if model_class.__name__ != "FlaxBertModel":
                continue

            with self.subTest(model_class.__name__):
                model = model_class(config)

                prepared_inputs_dict = self._prepare_for_class(inputs_dict, model_class)
                outputs = model(**prepared_inputs_dict).to_tuple()

                # verify that normal save_pretrained works as expected
                with tempfile.TemporaryDirectory() as tmpdirname:
                    model.save_pretrained(tmpdirname)
                    model_loaded = model_class.from_pretrained(tmpdirname)

                outputs_loaded = model_loaded(**prepared_inputs_dict).to_tuple()
                for output_loaded, output in zip(outputs_loaded, outputs):
                    self.assert_almost_equals(output_loaded, output, 1e-3)

                # verify that save_pretrained for distributed training
                # with `params=params` works as expected
                with tempfile.TemporaryDirectory() as tmpdirname:
                    model.save_pretrained(tmpdirname, params=model.params)
                    model_loaded = model_class.from_pretrained(tmpdirname)

                outputs_loaded = model_loaded(**prepared_inputs_dict).to_tuple()
                for output_loaded, output in zip(outputs_loaded, outputs):
                    self.assert_almost_equals(output_loaded, output, 1e-3)

    def test_jit_compilation(self):
        config, inputs_dict = self.model_tester.prepare_config_and_inputs_for_common()

        for model_class in self.all_model_classes:
            with self.subTest(model_class.__name__):
                prepared_inputs_dict = self._prepare_for_class(inputs_dict, model_class)
                model = model_class(config)

                @jax.jit
                def model_jitted(input_ids, attention_mask=None, **kwargs):
                    return model(input_ids=input_ids, attention_mask=attention_mask, **kwargs)

                with self.subTest("JIT Enabled"):
                    jitted_outputs = model_jitted(**prepared_inputs_dict).to_tuple()

                with self.subTest("JIT Disabled"):
                    with jax.disable_jit():
                        outputs = model_jitted(**prepared_inputs_dict).to_tuple()

                self.assertEqual(len(outputs), len(jitted_outputs))
                for jitted_output, output in zip(jitted_outputs, outputs):

                    self.assertEqual(jitted_output.shape, output.shape)

    def test_forward_signature(self):
        config, _ = self.model_tester.prepare_config_and_inputs_for_common()

        for model_class in self.all_model_classes:
            model = model_class(config)
            signature = inspect.signature(model.__call__)
            # signature.parameters is an OrderedDict => so arg_names order is deterministic
            arg_names = [*signature.parameters.keys()]

            expected_arg_names = ["input_ids", "attention_mask"]
            self.assertListEqual(arg_names[:2], expected_arg_names)

    def test_naming_convention(self):
        for model_class in self.all_model_classes:
            model_class_name = model_class.__name__
            module_class_name = (
                model_class_name[:-5] + "Module" if model_class_name[-5:] == "Model" else model_class_name + "Module"
            )
            bert_modeling_flax_module = __import__(model_class.__module__, fromlist=[module_class_name])
            module_cls = getattr(bert_modeling_flax_module, module_class_name)

            self.assertIsNotNone(module_cls)

    def test_hidden_states_output(self):
        def check_hidden_states_output(inputs_dict, config, model_class):
            model = model_class(config)

            outputs = model(**self._prepare_for_class(inputs_dict, model_class))
            hidden_states = outputs.encoder_hidden_states if config.is_encoder_decoder else outputs.hidden_states

            expected_num_layers = getattr(
                self.model_tester, "expected_num_hidden_layers", self.model_tester.num_hidden_layers + 1
            )
            self.assertEqual(len(hidden_states), expected_num_layers)
            seq_length = self.model_tester.seq_length

            self.assertListEqual(
                list(hidden_states[0].shape[-2:]),
                [seq_length, self.model_tester.hidden_size],
            )

            if config.is_encoder_decoder:
                hidden_states = outputs.decoder_hidden_states

                self.assertIsInstance(hidden_states, (list, tuple))
                self.assertEqual(len(hidden_states), expected_num_layers)
                seq_len = getattr(self.model_tester, "seq_length", None)
                decoder_seq_length = getattr(self.model_tester, "decoder_seq_length", seq_len)

                self.assertListEqual(
                    list(hidden_states[0].shape[-2:]),
                    [decoder_seq_length, self.model_tester.hidden_size],
                )

        config, inputs_dict = self.model_tester.prepare_config_and_inputs_for_common()

        for model_class in self.all_model_classes:
            inputs_dict["output_hidden_states"] = True
            check_hidden_states_output(inputs_dict, config, model_class)

            # check that output_hidden_states also work using config
            del inputs_dict["output_hidden_states"]
            config.output_hidden_states = True

            check_hidden_states_output(inputs_dict, config, model_class)

<<<<<<< HEAD
    def test_headmasking(self):
        if not self.test_head_masking:
            return

        config, inputs_dict = self.model_tester.prepare_config_and_inputs_for_common()

        inputs_dict["output_attentions"] = True
        inputs_dict["output_hidden_states"] = True
        configs_no_init = _config_zero_init(config)  # To be sure we have no Nan
        for model_class in self.all_model_classes:
            model = model_class(config=configs_no_init)

            # Prepare head_mask
            # Prepare head_mask
            def prepare_layer_head_mask(i, attention_heads, num_hidden_layers):
                if i == 0:
                    return jnp.concatenate(
                        (jnp.zeros(1, dtype=jnp.int32), jnp.ones(attention_heads - 1, dtype=jnp.int32)), 0
                    ).reshape(1, -1)
                elif i == num_hidden_layers - 1:
                    return jnp.concatenate(
                        (jnp.zeros(attention_heads - 1, dtype=jnp.int32), jnp.ones(1, dtype=jnp.int32)), 0
                    ).reshape(1, -1)
                else:
                    return jnp.ones(attention_heads, dtype=jnp.int32).reshape(1, -1)

            head_mask = jnp.concatenate(
                [
                    prepare_layer_head_mask(i, config.num_attention_heads, config.num_hidden_layers)
                    for i in range(config.num_hidden_layers)
                ],
                0,
            )

            inputs = self._prepare_for_class(inputs_dict, model_class).copy()
            inputs["head_mask"] = head_mask

            if model.config.is_encoder_decoder:
                signature = inspect.signature(model.__call__)
                arg_names = [*signature.parameters.keys()]
                if "decoder_head_mask" in arg_names:  # necessary diferentiation because of T5 model
                    inputs["decoder_head_mask"] = head_mask
                if "cross_attn_head_mask" in arg_names:
                    inputs["cross_attn_head_mask"] = head_mask
            outputs = model(**inputs, return_dict=True)

            def check_attentions_validity(attentions):
                # Remove Nan
                for t in attentions:
                    self.assertLess(
                        jnp.sum(jnp.isnan(t)), t.size / 4
                    )  # Check we don't have more than 25% nans (arbitrary)
                attentions = [
                    jnp.where(jnp.isnan(t), 0.0, t) for t in attentions
                ]  # remove them (the test is less complete)

                self.assertAlmostEqual(attentions[0][..., 0, :, :].flatten().sum().item(), 0.0)
                self.assertNotEqual(attentions[0][..., -1, :, :].flatten().sum().item(), 0.0)
                if len(attentions) > 2:  # encoder-decoder models have only 2 layers in each module
                    self.assertNotEqual(attentions[1][..., 0, :, :].flatten().sum().item(), 0.0)
                self.assertAlmostEqual(attentions[-1][..., -2, :, :].flatten().sum().item(), 0.0)
                self.assertNotEqual(attentions[-1][..., -1, :, :].flatten().sum().item(), 0.0)

            if model.config.is_encoder_decoder:
                check_attentions_validity(outputs.encoder_attentions)
                check_attentions_validity(outputs.decoder_attentions)
                check_attentions_validity(outputs.cross_attentions)
            else:
                check_attentions_validity(outputs.attentions)
=======
    def test_attention_outputs(self):
        config, inputs_dict = self.model_tester.prepare_config_and_inputs_for_common()
        config.return_dict = True

        seq_length = getattr(self.model_tester, "seq_length", None)

        for model_class in self.all_model_classes:
            inputs_dict["output_attentions"] = True
            inputs_dict["output_hidden_states"] = False
            model = model_class(config)
            outputs = model(**self._prepare_for_class(inputs_dict, model_class))
            attentions = outputs.attentions
            self.assertEqual(len(attentions), self.model_tester.num_hidden_layers)

            # check that output_attentions also work using config
            del inputs_dict["output_attentions"]
            config.output_attentions = True
            model = model_class(config)
            outputs = model(**self._prepare_for_class(inputs_dict, model_class))
            attentions = outputs.attentions
            self.assertEqual(len(attentions), self.model_tester.num_hidden_layers)

            self.assertListEqual(
                list(attentions[0].shape[-3:]),
                [self.model_tester.num_attention_heads, seq_length, seq_length],
            )
            out_len = len(outputs)

            # Check attention is always last and order is fine
            inputs_dict["output_attentions"] = True
            inputs_dict["output_hidden_states"] = True
            model = model_class(config)
            outputs = model(**self._prepare_for_class(inputs_dict, model_class))

            added_hidden_states = 1
            self.assertEqual(out_len + added_hidden_states, len(outputs))

            self_attentions = outputs.encoder_attentions if config.is_encoder_decoder else outputs.attentions
            self.assertEqual(len(self_attentions), self.model_tester.num_hidden_layers)

            self.assertListEqual(
                list(self_attentions[0].shape[-3:]),
                [self.model_tester.num_attention_heads, seq_length, seq_length],
            )
>>>>>>> af1a10bf
<|MERGE_RESOLUTION|>--- conflicted
+++ resolved
@@ -345,7 +345,6 @@
 
             check_hidden_states_output(inputs_dict, config, model_class)
 
-<<<<<<< HEAD
     def test_headmasking(self):
         if not self.test_head_masking:
             return
@@ -415,7 +414,7 @@
                 check_attentions_validity(outputs.cross_attentions)
             else:
                 check_attentions_validity(outputs.attentions)
-=======
+
     def test_attention_outputs(self):
         config, inputs_dict = self.model_tester.prepare_config_and_inputs_for_common()
         config.return_dict = True
@@ -459,5 +458,4 @@
             self.assertListEqual(
                 list(self_attentions[0].shape[-3:]),
                 [self.model_tester.num_attention_heads, seq_length, seq_length],
-            )
->>>>>>> af1a10bf
+            )