import logging
import math
import os
import random
import re
import shutil
from contextlib import contextmanager
from pathlib import Path
from typing import Callable, Dict, List, Optional, Tuple

import numpy as np
import torch
from packaging import version
from torch import nn
from torch.utils.data.dataloader import DataLoader
from torch.utils.data.dataset import Dataset
from torch.utils.data.distributed import DistributedSampler
from torch.utils.data.sampler import RandomSampler, Sampler, SequentialSampler
from tqdm.auto import tqdm, trange

from .data.data_collator import DataCollator, DefaultDataCollator
from .modeling_utils import PreTrainedModel
from .optimization import AdamW, get_linear_schedule_with_warmup
from .trainer_utils import (
    PREFIX_CHECKPOINT_DIR,
    EvalPrediction,
    PredictionOutput,
    TrainOutput,
    is_wandb_available,
    log_metrics,
    setup_wandb,
)
from .training_args import TrainingArguments, is_torch_tpu_available


try:
    from apex import amp

    _has_apex = True
except ImportError:
    _has_apex = False


def is_apex_available():
    return _has_apex


if is_torch_tpu_available():
    import torch_xla.core.xla_model as xm
    import torch_xla.debug.metrics as met
    import torch_xla.distributed.parallel_loader as pl

try:
    from torch.utils.tensorboard import SummaryWriter

    _has_tensorboard = True
except ImportError:
    try:
        from tensorboardX import SummaryWriter

        _has_tensorboard = True
    except ImportError:
        _has_tensorboard = False


def is_tensorboard_available():
    return _has_tensorboard


<<<<<<< HEAD
=======
try:
    import wandb

    wandb.ensure_configured()
    if wandb.api.api_key is None:
        _has_wandb = False
        wandb.termwarn("W&B installed but not logged in.  Run `wandb login` or set the WANDB_API_KEY env variable.")
    else:
        _has_wandb = False if os.getenv("WANDB_DISABLED") else True
except (ImportError, AttributeError):
    _has_wandb = False


def is_wandb_available():
    return _has_wandb


>>>>>>> e80d6c68
logger = logging.getLogger(__name__)


def set_seed(seed: int):
    random.seed(seed)
    np.random.seed(seed)
    torch.manual_seed(seed)
    torch.cuda.manual_seed_all(seed)
    # ^^ safe to call this function even if cuda is not available


@contextmanager
def torch_distributed_zero_first(local_rank: int):
    """
    Decorator to make all processes in distributed training wait for each local_master to do something.
    """
    if local_rank not in [-1, 0]:
        torch.distributed.barrier()
    yield
    if local_rank == 0:
        torch.distributed.barrier()


class SequentialDistributedSampler(Sampler):
    """
    Distributed Sampler that subsamples indicies sequentially,
    making it easier to collate all results at the end.

    Even though we only use this sampler for eval and predict (no training),
    which means that the model params won't have to be synced (i.e. will not hang
    for synchronization even if varied number of forward passes), we still add extra
    samples to the sampler to make it evenly divisible (like in `DistributedSampler`)
    to make it easy to `gather` or `reduce` resulting tensors at the end of the loop.
    """

    def __init__(self, dataset, num_replicas=None, rank=None):
        if num_replicas is None:
            if not torch.distributed.is_available():
                raise RuntimeError("Requires distributed package to be available")
            num_replicas = torch.distributed.get_world_size()
        if rank is None:
            if not torch.distributed.is_available():
                raise RuntimeError("Requires distributed package to be available")
            rank = torch.distributed.get_rank()
        self.dataset = dataset
        self.num_replicas = num_replicas
        self.rank = rank
        self.num_samples = int(math.ceil(len(self.dataset) * 1.0 / self.num_replicas))
        self.total_size = self.num_samples * self.num_replicas

    def __iter__(self):
        indices = list(range(len(self.dataset)))

        # add extra samples to make it evenly divisible
        indices += indices[: (self.total_size - len(indices))]
        assert len(indices) == self.total_size

        # subsample
        indices = indices[self.rank * self.num_samples : (self.rank + 1) * self.num_samples]
        assert len(indices) == self.num_samples

        return iter(indices)

    def __len__(self):
        return self.num_samples


def get_tpu_sampler(dataset: Dataset):
    if xm.xrt_world_size() <= 1:
        return RandomSampler(dataset)
    return DistributedSampler(dataset, num_replicas=xm.xrt_world_size(), rank=xm.get_ordinal())


class Trainer:
    """
    Trainer is a simple but feature-complete training and eval loop for PyTorch,
    optimized for Transformers.
    """

    model: PreTrainedModel
    args: TrainingArguments
    data_collator: DataCollator
    train_dataset: Optional[Dataset]
    eval_dataset: Optional[Dataset]
    compute_metrics: Optional[Callable[[EvalPrediction], Dict]] = None
    prediction_loss_only: bool
    tb_writer: Optional["SummaryWriter"] = None
    optimizers: Tuple[torch.optim.Optimizer, torch.optim.lr_scheduler.LambdaLR] = None
    global_step: Optional[int] = None
    epoch_logging: Optional[float] = None

    def __init__(
        self,
        model: PreTrainedModel,
        args: TrainingArguments,
        data_collator: Optional[DataCollator] = None,
        train_dataset: Optional[Dataset] = None,
        eval_dataset: Optional[Dataset] = None,
        compute_metrics: Optional[Callable[[EvalPrediction], Dict]] = None,
        prediction_loss_only=False,
        tb_writer: Optional["SummaryWriter"] = None,
        optimizers: Tuple[torch.optim.Optimizer, torch.optim.lr_scheduler.LambdaLR] = None,
    ):
        """
        Trainer is a simple but feature-complete training and eval loop for PyTorch,
        optimized for Transformers.

        Args:
            prediction_loss_only:
                (Optional) in evaluation and prediction, only return the loss
        """
        self.model = model.to(args.device)
        self.args = args
        if data_collator is not None:
            self.data_collator = data_collator
        else:
            self.data_collator = DefaultDataCollator()
        self.train_dataset = train_dataset
        self.eval_dataset = eval_dataset
        self.compute_metrics = compute_metrics
        self.prediction_loss_only = prediction_loss_only
        self.optimizers = optimizers
        if tb_writer is not None:
            self.tb_writer = tb_writer
        elif is_tensorboard_available() and self.is_world_master():
            self.tb_writer = SummaryWriter(log_dir=self.args.logging_dir)
        if not is_tensorboard_available():
            logger.warning(
                "You are instantiating a Trainer but Tensorboard is not installed. You should consider installing it."
            )
        if is_wandb_available():
            setup_wandb(self)
        set_seed(self.args.seed)
        # Create output directory if needed
        if self.is_world_master():
            os.makedirs(self.args.output_dir, exist_ok=True)
        if is_torch_tpu_available():
            # Set an xla_device flag on the model's config.
            # We'll find a more elegant and not need to do this in the future.
            self.model.config.xla_device = True
        # Define global_step (required when logging evaluation metrics with no training)
        self.global_step = 0

    def get_train_dataloader(self) -> DataLoader:
        if self.train_dataset is None:
            raise ValueError("Trainer: training requires a train_dataset.")
        if is_torch_tpu_available():
            train_sampler = get_tpu_sampler(self.train_dataset)
        else:
            train_sampler = (
                RandomSampler(self.train_dataset)
                if self.args.local_rank == -1
                else DistributedSampler(self.train_dataset)
            )

        data_loader = DataLoader(
            self.train_dataset,
            batch_size=self.args.train_batch_size,
            sampler=train_sampler,
            collate_fn=self.data_collator.collate_batch,
            drop_last=self.args.dataloader_drop_last,
        )

        return data_loader

    def get_eval_dataloader(self, eval_dataset: Optional[Dataset] = None) -> DataLoader:
        if eval_dataset is None and self.eval_dataset is None:
            raise ValueError("Trainer: evaluation requires an eval_dataset.")

        eval_dataset = eval_dataset if eval_dataset is not None else self.eval_dataset

        if is_torch_tpu_available():
            sampler = SequentialDistributedSampler(
                eval_dataset, num_replicas=xm.xrt_world_size(), rank=xm.get_ordinal()
            )
        elif self.args.local_rank != -1:
            sampler = SequentialDistributedSampler(eval_dataset)
        else:
            sampler = SequentialSampler(eval_dataset)

        data_loader = DataLoader(
            eval_dataset,
            sampler=sampler,
            batch_size=self.args.eval_batch_size,
            collate_fn=self.data_collator.collate_batch,
            drop_last=self.args.dataloader_drop_last,
        )

        return data_loader

    def get_test_dataloader(self, test_dataset: Dataset) -> DataLoader:
        # We use the same batch_size as for eval.
        if is_torch_tpu_available():
            sampler = SequentialDistributedSampler(
                test_dataset, num_replicas=xm.xrt_world_size(), rank=xm.get_ordinal()
            )
        elif self.args.local_rank != -1:
            sampler = SequentialDistributedSampler(test_dataset)
        else:
            sampler = SequentialSampler(test_dataset)

        data_loader = DataLoader(
            test_dataset,
            sampler=sampler,
            batch_size=self.args.eval_batch_size,
            collate_fn=self.data_collator.collate_batch,
        )

        return data_loader

    def get_optimizers(
        self, num_training_steps: int
    ) -> Tuple[torch.optim.Optimizer, torch.optim.lr_scheduler.LambdaLR]:
        """
        Setup the optimizer and the learning rate scheduler.

        We provide a reasonable default that works well.
        If you want to use something else, you can pass a tuple in the Trainer's init,
        or override this method in a subclass.
        """
        if self.optimizers is not None:
            return self.optimizers
        # Prepare optimizer and schedule (linear warmup and decay)
        no_decay = ["bias", "LayerNorm.weight"]
        optimizer_grouped_parameters = [
            {
                "params": [p for n, p in self.model.named_parameters() if not any(nd in n for nd in no_decay)],
                "weight_decay": self.args.weight_decay,
            },
            {
                "params": [p for n, p in self.model.named_parameters() if any(nd in n for nd in no_decay)],
                "weight_decay": 0.0,
            },
        ]
        optimizer = AdamW(optimizer_grouped_parameters, lr=self.args.learning_rate, eps=self.args.adam_epsilon)
        scheduler = get_linear_schedule_with_warmup(
            optimizer, num_warmup_steps=self.args.warmup_steps, num_training_steps=num_training_steps
        )
        return optimizer, scheduler

<<<<<<< HEAD
=======
    def _setup_wandb(self):
        """
        Setup the optional Weights & Biases (`wandb`) integration.

        One can override this method to customize the setup if needed.  Find more information at https://docs.wandb.com/huggingface
        You can also override the following environment variables:

        Environment:
            WANDB_WATCH:
                (Optional, ["gradients", "all", "false"]) "gradients" by default, set to "false" to disable gradient logging
                or "all" to log gradients and parameters
            WANDB_PROJECT:
                (Optional): str - "huggingface" by default, set this to a custom string to store results in a different project
            WANDB_DISABLED:
                (Optional): boolean - defaults to false, set to "true" to disable wandb entirely
        """
        if self.is_world_master():
            logger.info(
                'Automatic Weights & Biases logging enabled, to disable set os.environ["WANDB_DISABLED"] = "true"'
            )
            wandb.init(project=os.getenv("WANDB_PROJECT", "huggingface"), config=vars(self.args))
            # keep track of model topology and gradients
            if os.getenv("WANDB_WATCH") != "false":
                wandb.watch(
                    self.model, log=os.getenv("WANDB_WATCH", "gradients"), log_freq=max(100, self.args.logging_steps)
                )

>>>>>>> e80d6c68
    def num_examples(self, dataloader: DataLoader) -> int:
        """
        Helper to get num of examples from a DataLoader, by accessing its Dataset.
        """
        return len(dataloader.dataset)

    def train(self, model_path: Optional[str] = None):
        """
        Main training entry point.

        Args:
            model_path:
                (Optional) Local path to model if model to train has been instantiated from a local path
                If present, we will try reloading the optimizer/scheduler states from there.
        """
        train_dataloader = self.get_train_dataloader()
        if self.args.max_steps > 0:
            t_total = self.args.max_steps
            num_train_epochs = (
                self.args.max_steps // (len(train_dataloader) // self.args.gradient_accumulation_steps) + 1
            )
        else:
            t_total = int(len(train_dataloader) // self.args.gradient_accumulation_steps * self.args.num_train_epochs)
            num_train_epochs = self.args.num_train_epochs

        optimizer, scheduler = self.get_optimizers(num_training_steps=t_total)

        # Check if saved optimizer or scheduler states exist
        if (
            model_path is not None
            and os.path.isfile(os.path.join(model_path, "optimizer.pt"))
            and os.path.isfile(os.path.join(model_path, "scheduler.pt"))
        ):
            # Load in optimizer and scheduler states
            optimizer.load_state_dict(
                torch.load(os.path.join(model_path, "optimizer.pt"), map_location=self.args.device)
            )
            scheduler.load_state_dict(torch.load(os.path.join(model_path, "scheduler.pt")))

        model = self.model
        if self.args.fp16:
            if not is_apex_available():
                raise ImportError("Please install apex from https://www.github.com/nvidia/apex to use fp16 training.")
            model, optimizer = amp.initialize(model, optimizer, opt_level=self.args.fp16_opt_level)

        # multi-gpu training (should be after apex fp16 initialization)
        if self.args.n_gpu > 1:
            model = torch.nn.DataParallel(model)

        # Distributed training (should be after apex fp16 initialization)
        if self.args.local_rank != -1:
            model = torch.nn.parallel.DistributedDataParallel(
                model,
                device_ids=[self.args.local_rank],
                output_device=self.args.local_rank,
                find_unused_parameters=True,
            )

        if self.tb_writer is not None:
            self.tb_writer.add_text("args", self.args.to_json_string())
            self.tb_writer.add_hparams(self.args.to_sanitized_dict(), metric_dict={})

        # Train!
        if is_torch_tpu_available():
            total_train_batch_size = self.args.train_batch_size * xm.xrt_world_size()
        else:
            total_train_batch_size = (
                self.args.train_batch_size
                * self.args.gradient_accumulation_steps
                * (torch.distributed.get_world_size() if self.args.local_rank != -1 else 1)
            )
        logger.info("***** Running training *****")
        logger.info("  Num examples = %d", self.num_examples(train_dataloader))
        logger.info("  Num Epochs = %d", num_train_epochs)
        logger.info("  Instantaneous batch size per device = %d", self.args.per_device_train_batch_size)
        logger.info("  Total train batch size (w. parallel, distributed & accumulation) = %d", total_train_batch_size)
        logger.info("  Gradient Accumulation steps = %d", self.args.gradient_accumulation_steps)
        logger.info("  Total optimization steps = %d", t_total)

        self.global_step = 0  # used by loggers
        self.epoch_logging = 0  # added with loggers to use as x-axis
        epochs_trained = 0
        steps_trained_in_current_epoch = 0
        # Check if continuing training from a checkpoint
        if model_path is not None:
            # set global_step to global_step of last saved checkpoint from model path
            try:
                self.global_step = int(model_path.split("-")[-1].split("/")[0])
                epochs_trained = self.global_step // (len(train_dataloader) // self.args.gradient_accumulation_steps)
                steps_trained_in_current_epoch = self.global_step % (
                    len(train_dataloader) // self.args.gradient_accumulation_steps
                )

                logger.info("  Continuing training from checkpoint, will skip to saved global_step")
                logger.info("  Continuing training from epoch %d", epochs_trained)
                logger.info("  Continuing training from global step %d", self.global_step)
                logger.info("  Will skip the first %d steps in the first epoch", steps_trained_in_current_epoch)
            except ValueError:
                self.global_step = 0
                logger.info("  Starting fine-tuning.")

        tr_loss = 0.0
        logging_loss = 0.0
        model.zero_grad()
        train_iterator = trange(
            epochs_trained, int(num_train_epochs), desc="Epoch", disable=not self.is_local_master()
        )
        for epoch in train_iterator:
            if isinstance(train_dataloader, DataLoader) and isinstance(train_dataloader.sampler, DistributedSampler):
                train_dataloader.sampler.set_epoch(epoch)

            if is_torch_tpu_available():
                parallel_loader = pl.ParallelLoader(train_dataloader, [self.args.device]).per_device_loader(
                    self.args.device
                )
                epoch_iterator = tqdm(parallel_loader, desc="Iteration", disable=not self.is_local_master())
            else:
                epoch_iterator = tqdm(train_dataloader, desc="Iteration", disable=not self.is_local_master())

            for step, inputs in enumerate(epoch_iterator):

                # Skip past any already trained steps if resuming training
                if steps_trained_in_current_epoch > 0:
                    steps_trained_in_current_epoch -= 1
                    continue

                tr_loss += self._training_step(model, inputs, optimizer)

                if (step + 1) % self.args.gradient_accumulation_steps == 0 or (
                    # last step in epoch but step is always smaller than gradient_accumulation_steps
                    len(epoch_iterator) <= self.args.gradient_accumulation_steps
                    and (step + 1) == len(epoch_iterator)
                ):
                    if self.args.fp16:
                        torch.nn.utils.clip_grad_norm_(amp.master_params(optimizer), self.args.max_grad_norm)
                    else:
                        torch.nn.utils.clip_grad_norm_(model.parameters(), self.args.max_grad_norm)

                    if is_torch_tpu_available():
                        xm.optimizer_step(optimizer)
                    else:
                        optimizer.step()

                    scheduler.step()
                    model.zero_grad()
                    self.global_step += 1
                    self.epoch_logging = epoch + (step + 1) / len(epoch_iterator)

                    if (self.args.logging_steps > 0 and self.global_step % self.args.logging_steps == 0) or (
                        self.global_step == 1 and self.args.logging_first_step
                    ):
                        logs: Dict[str, float] = {}
                        logs["loss"] = (tr_loss - logging_loss) / self.args.logging_steps
                        # backward compatibility for pytorch schedulers
                        logs["learning_rate"] = (
                            scheduler.get_last_lr()[0]
                            if version.parse(torch.__version__) >= version.parse("1.4")
                            else scheduler.get_lr()[0]
                        )
                        logging_loss = tr_loss

                        log_metrics(self, logs)

                        if self.args.evaluate_during_training:
                            self.evaluate()

                    if self.args.save_steps > 0 and self.global_step % self.args.save_steps == 0:
                        # In all cases (even distributed/parallel), self.model is always a reference
                        # to the model we want to save.
                        if hasattr(model, "module"):
                            assert model.module is self.model
                        else:
                            assert model is self.model
                        # Save model checkpoint
                        output_dir = os.path.join(self.args.output_dir, f"{PREFIX_CHECKPOINT_DIR}-{self.global_step}")

                        self.save_model(output_dir)

                        if self.is_world_master():
                            self._rotate_checkpoints()

                        if is_torch_tpu_available():
                            xm.rendezvous("saving_optimizer_states")
                            xm.save(optimizer.state_dict(), os.path.join(output_dir, "optimizer.pt"))
                            xm.save(scheduler.state_dict(), os.path.join(output_dir, "scheduler.pt"))
                        elif self.is_world_master():
                            torch.save(optimizer.state_dict(), os.path.join(output_dir, "optimizer.pt"))
                            torch.save(scheduler.state_dict(), os.path.join(output_dir, "scheduler.pt"))

                if self.args.max_steps > 0 and self.global_step > self.args.max_steps:
                    epoch_iterator.close()
                    break
            if self.args.max_steps > 0 and self.global_step > self.args.max_steps:
                train_iterator.close()
                break
            if self.args.tpu_metrics_debug:
                # tpu-comment: Logging debug metrics for PyTorch/XLA (compile, execute times, ops, etc.)
                xm.master_print(met.metrics_report())

        if self.tb_writer:
            self.tb_writer.close()

        logger.info("\n\nTraining completed. Do not forget to share your model on huggingface.co/models =)\n\n")
        return TrainOutput(self.global_step, tr_loss / self.global_step)

<<<<<<< HEAD
    def _log_tb(self, logs: Dict[str, float]) -> None:
        """
        Log data to tensorboard. Called by `log_metrics`.
        """
        for k, v in logs.items():
            self.tb_writer.add_scalar(k, v, self.global_step)
        self.tb_writer.flush()
=======
    def _log(self, logs: Dict[str, float], iterator: Optional[tqdm] = None) -> None:
        if self.epoch is not None:
            logs["epoch"] = self.epoch
        if self.tb_writer:
            for k, v in logs.items():
                if isinstance(v, (int, float)):
                    self.tb_writer.add_scalar(k, v, self.global_step)
                else:
                    logger.warning(
                        "Trainer is attempting to log a value of "
                        '"%s" of type %s for key "%s" as a scalar. '
                        "This invocation of Tensorboard's writer.add_scalar() "
                        "is incorrect so we dropped this attribute.",
                        v,
                        type(v),
                        k,
                    )
            self.tb_writer.flush()
        if is_wandb_available():
            if self.is_world_master():
                wandb.log(logs, step=self.global_step)
        output = json.dumps({**logs, **{"step": self.global_step}})
        if iterator is not None:
            iterator.write(output)
        else:
            print(output)
>>>>>>> e80d6c68

    def _training_step(
        self, model: nn.Module, inputs: Dict[str, torch.Tensor], optimizer: torch.optim.Optimizer
    ) -> float:
        model.train()
        for k, v in inputs.items():
            inputs[k] = v.to(self.args.device)

        outputs = model(**inputs)
        loss = outputs[0]  # model outputs are always tuple in transformers (see doc)

        if self.args.n_gpu > 1:
            loss = loss.mean()  # mean() to average on multi-gpu parallel training
        if self.args.gradient_accumulation_steps > 1:
            loss = loss / self.args.gradient_accumulation_steps

        if self.args.fp16:
            with amp.scale_loss(loss, optimizer) as scaled_loss:
                scaled_loss.backward()
        else:
            loss.backward()

        return loss.item()

    def is_local_master(self) -> bool:
        if is_torch_tpu_available():
            return xm.is_master_ordinal(local=True)
        else:
            return self.args.local_rank in [-1, 0]

    def is_world_master(self) -> bool:
        """
        This will be True only in one process, even in distributed mode,
        even when training on multiple machines.
        """
        if is_torch_tpu_available():
            return xm.is_master_ordinal(local=False)
        else:
            return self.args.local_rank == -1 or torch.distributed.get_rank() == 0

    def save_model(self, output_dir: Optional[str] = None):
        """
        Saving best-practices: if you use default names for the model,
        you can reload it using from_pretrained().

        Will only save from the world_master process (unless in TPUs).
        """

        if is_torch_tpu_available():
            self._save_tpu(output_dir)
        elif self.is_world_master():
            self._save(output_dir)

    def _save_tpu(self, output_dir: Optional[str] = None):
        output_dir = output_dir if output_dir is not None else self.args.output_dir
        logger.info("Saving model checkpoint to %s", output_dir)

        if xm.is_master_ordinal():
            os.makedirs(output_dir, exist_ok=True)
            torch.save(self.args, os.path.join(output_dir, "training_args.bin"))

        # Save a trained model and configuration using `save_pretrained()`.
        # They can then be reloaded using `from_pretrained()`
        if not isinstance(self.model, PreTrainedModel):
            raise ValueError("Trainer.model appears to not be a PreTrainedModel")

        xm.rendezvous("saving_checkpoint")
        self.model.save_pretrained(output_dir)

    def _save(self, output_dir: Optional[str] = None):
        output_dir = output_dir if output_dir is not None else self.args.output_dir
        os.makedirs(output_dir, exist_ok=True)
        logger.info("Saving model checkpoint to %s", output_dir)
        # Save a trained model and configuration using `save_pretrained()`.
        # They can then be reloaded using `from_pretrained()`
        if not isinstance(self.model, PreTrainedModel):
            raise ValueError("Trainer.model appears to not be a PreTrainedModel")
        self.model.save_pretrained(output_dir)

        # Good practice: save your training arguments together with the trained model
        torch.save(self.args, os.path.join(output_dir, "training_args.bin"))

    def _sorted_checkpoints(self, checkpoint_prefix=PREFIX_CHECKPOINT_DIR, use_mtime=False) -> List[str]:
        ordering_and_checkpoint_path = []

        glob_checkpoints = [str(x) for x in Path(self.args.output_dir).glob(f"{checkpoint_prefix}-*")]

        for path in glob_checkpoints:
            if use_mtime:
                ordering_and_checkpoint_path.append((os.path.getmtime(path), path))
            else:
                regex_match = re.match(f".*{checkpoint_prefix}-([0-9]+)", path)
                if regex_match and regex_match.groups():
                    ordering_and_checkpoint_path.append((int(regex_match.groups()[0]), path))

        checkpoints_sorted = sorted(ordering_and_checkpoint_path)
        checkpoints_sorted = [checkpoint[1] for checkpoint in checkpoints_sorted]
        return checkpoints_sorted

    def _rotate_checkpoints(self, use_mtime=False) -> None:
        if self.args.save_total_limit is None or self.args.save_total_limit <= 0:
            return

        # Check if we should delete older checkpoint(s)
        checkpoints_sorted = self._sorted_checkpoints(use_mtime=use_mtime)
        if len(checkpoints_sorted) <= self.args.save_total_limit:
            return

        number_of_checkpoints_to_delete = max(0, len(checkpoints_sorted) - self.args.save_total_limit)
        checkpoints_to_be_deleted = checkpoints_sorted[:number_of_checkpoints_to_delete]
        for checkpoint in checkpoints_to_be_deleted:
            logger.info("Deleting older checkpoint [{}] due to args.save_total_limit".format(checkpoint))
            shutil.rmtree(checkpoint)

    def evaluate(
        self, eval_dataset: Optional[Dataset] = None, prediction_loss_only: Optional[bool] = None,
    ) -> Dict[str, float]:
        """
        Run evaluation and return metrics.

        The calling script will be responsible for providing a method to compute metrics, as they are
        task-dependent.

        Args:
            eval_dataset: (Optional) Pass a dataset if you wish to override
            the one on the instance.
        Returns:
            A dict containing:
                - the eval loss
                - the potential metrics computed from the predictions
        """
        eval_dataloader = self.get_eval_dataloader(eval_dataset)

        output = self._prediction_loop(eval_dataloader, description="Evaluation")

        log_metrics(self, output.metrics)

        if self.args.tpu_metrics_debug:
            # tpu-comment: Logging debug metrics for PyTorch/XLA (compile, execute times, ops, etc.)
            xm.master_print(met.metrics_report())

        return output.metrics

    def predict(self, test_dataset: Dataset) -> PredictionOutput:
        """
        Run prediction and return predictions and potential metrics.

        Depending on the dataset and your use case, your test dataset may contain labels.
        In that case, this method will also return metrics, like in evaluate().
        """
        test_dataloader = self.get_test_dataloader(test_dataset)

        return self._prediction_loop(test_dataloader, description="Prediction")

    def _prediction_loop(
        self, dataloader: DataLoader, description: str, prediction_loss_only: Optional[bool] = None
    ) -> PredictionOutput:
        """
        Prediction/evaluation loop, shared by `evaluate()` and `predict()`.

        Works both with or without labels.
        """

        prediction_loss_only = prediction_loss_only if prediction_loss_only is not None else self.prediction_loss_only

        model = self.model
        # multi-gpu eval
        if self.args.n_gpu > 1:
            model = torch.nn.DataParallel(model)
        else:
            model = self.model
        # Note: in torch.distributed mode, there's no point in wrapping the model
        # inside a DistributedDataParallel as we'll be under `no_grad` anyways.

        batch_size = dataloader.batch_size
        logger.info("***** Running %s *****", description)
        logger.info("  Num examples = %d", self.num_examples(dataloader))
        logger.info("  Batch size = %d", batch_size)
        eval_losses: List[float] = []
        preds: torch.Tensor = None
        label_ids: torch.Tensor = None
        model.eval()

        if is_torch_tpu_available():
            dataloader = pl.ParallelLoader(dataloader, [self.args.device]).per_device_loader(self.args.device)

        for inputs in tqdm(dataloader, desc=description):
            has_labels = any(inputs.get(k) is not None for k in ["labels", "lm_labels", "masked_lm_labels"])

            for k, v in inputs.items():
                inputs[k] = v.to(self.args.device)

            with torch.no_grad():
                outputs = model(**inputs)
                if has_labels:
                    step_eval_loss, logits = outputs[:2]
                    eval_losses += [step_eval_loss.mean().item()]
                else:
                    logits = outputs[0]

            if not prediction_loss_only:
                if preds is None:
                    preds = logits.detach()
                else:
                    preds = torch.cat((preds, logits.detach()), dim=0)
                if inputs.get("labels") is not None:
                    if label_ids is None:
                        label_ids = inputs["labels"].detach()
                    else:
                        label_ids = torch.cat((label_ids, inputs["labels"].detach()), dim=0)

        if self.args.local_rank != -1:
            # In distributed mode, concatenate all results from all nodes:
            if preds is not None:
                preds = self.distributed_concat(preds, num_total_examples=self.num_examples(dataloader))
            if label_ids is not None:
                label_ids = self.distributed_concat(label_ids, num_total_examples=self.num_examples(dataloader))
        elif is_torch_tpu_available():
            # tpu-comment: Get all predictions and labels from all worker shards of eval dataset
            if preds is not None:
                preds = xm.mesh_reduce("eval_preds", preds, torch.cat)
            if label_ids is not None:
                label_ids = xm.mesh_reduce("eval_label_ids", label_ids, torch.cat)

        # Finally, turn the aggregated tensors into numpy arrays.
        if preds is not None:
            preds = preds.cpu().numpy()
        if label_ids is not None:
            label_ids = label_ids.cpu().numpy()

        if self.compute_metrics is not None and preds is not None and label_ids is not None:
            metrics = self.compute_metrics(EvalPrediction(predictions=preds, label_ids=label_ids))
        else:
            metrics = {}
        if len(eval_losses) > 0:
            metrics["eval_loss"] = np.mean(eval_losses)

        # Prefix all keys with eval_
        for key in list(metrics.keys()):
            if not key.startswith("eval_"):
                metrics[f"eval_{key}"] = metrics.pop(key)

        return PredictionOutput(predictions=preds, label_ids=label_ids, metrics=metrics)

    def distributed_concat(self, tensor: torch.Tensor, num_total_examples: int) -> torch.Tensor:
        assert self.args.local_rank != -1

        output_tensors = [tensor.clone() for _ in range(torch.distributed.get_world_size())]
        torch.distributed.all_gather(output_tensors, tensor)

        concat = torch.cat(output_tensors, dim=0)

        # truncate the dummy elements added by SequentialDistributedSampler
        output = concat[:num_total_examples]
        return output<|MERGE_RESOLUTION|>--- conflicted
+++ resolved
@@ -67,26 +67,6 @@
     return _has_tensorboard
 
 
-<<<<<<< HEAD
-=======
-try:
-    import wandb
-
-    wandb.ensure_configured()
-    if wandb.api.api_key is None:
-        _has_wandb = False
-        wandb.termwarn("W&B installed but not logged in.  Run `wandb login` or set the WANDB_API_KEY env variable.")
-    else:
-        _has_wandb = False if os.getenv("WANDB_DISABLED") else True
-except (ImportError, AttributeError):
-    _has_wandb = False
-
-
-def is_wandb_available():
-    return _has_wandb
-
-
->>>>>>> e80d6c68
 logger = logging.getLogger(__name__)
 
 
@@ -327,36 +307,6 @@
         )
         return optimizer, scheduler
 
-<<<<<<< HEAD
-=======
-    def _setup_wandb(self):
-        """
-        Setup the optional Weights & Biases (`wandb`) integration.
-
-        One can override this method to customize the setup if needed.  Find more information at https://docs.wandb.com/huggingface
-        You can also override the following environment variables:
-
-        Environment:
-            WANDB_WATCH:
-                (Optional, ["gradients", "all", "false"]) "gradients" by default, set to "false" to disable gradient logging
-                or "all" to log gradients and parameters
-            WANDB_PROJECT:
-                (Optional): str - "huggingface" by default, set this to a custom string to store results in a different project
-            WANDB_DISABLED:
-                (Optional): boolean - defaults to false, set to "true" to disable wandb entirely
-        """
-        if self.is_world_master():
-            logger.info(
-                'Automatic Weights & Biases logging enabled, to disable set os.environ["WANDB_DISABLED"] = "true"'
-            )
-            wandb.init(project=os.getenv("WANDB_PROJECT", "huggingface"), config=vars(self.args))
-            # keep track of model topology and gradients
-            if os.getenv("WANDB_WATCH") != "false":
-                wandb.watch(
-                    self.model, log=os.getenv("WANDB_WATCH", "gradients"), log_freq=max(100, self.args.logging_steps)
-                )
-
->>>>>>> e80d6c68
     def num_examples(self, dataloader: DataLoader) -> int:
         """
         Helper to get num of examples from a DataLoader, by accessing its Dataset.
@@ -562,42 +512,24 @@
         logger.info("\n\nTraining completed. Do not forget to share your model on huggingface.co/models =)\n\n")
         return TrainOutput(self.global_step, tr_loss / self.global_step)
 
-<<<<<<< HEAD
     def _log_tb(self, logs: Dict[str, float]) -> None:
         """
         Log data to tensorboard. Called by `log_metrics`.
         """
         for k, v in logs.items():
-            self.tb_writer.add_scalar(k, v, self.global_step)
+            if isinstance(v, (int, float)):
+                self.tb_writer.add_scalar(k, v, self.global_step)
+            else:
+                logger.warning(
+                    "Trainer is attempting to log a value of "
+                    '"%s" of type %s for key "%s" as a scalar. '
+                    "This invocation of Tensorboard's writer.add_scalar() "
+                    "is incorrect so we dropped this attribute.",
+                    v,
+                    type(v),
+                    k,
+                )
         self.tb_writer.flush()
-=======
-    def _log(self, logs: Dict[str, float], iterator: Optional[tqdm] = None) -> None:
-        if self.epoch is not None:
-            logs["epoch"] = self.epoch
-        if self.tb_writer:
-            for k, v in logs.items():
-                if isinstance(v, (int, float)):
-                    self.tb_writer.add_scalar(k, v, self.global_step)
-                else:
-                    logger.warning(
-                        "Trainer is attempting to log a value of "
-                        '"%s" of type %s for key "%s" as a scalar. '
-                        "This invocation of Tensorboard's writer.add_scalar() "
-                        "is incorrect so we dropped this attribute.",
-                        v,
-                        type(v),
-                        k,
-                    )
-            self.tb_writer.flush()
-        if is_wandb_available():
-            if self.is_world_master():
-                wandb.log(logs, step=self.global_step)
-        output = json.dumps({**logs, **{"step": self.global_step}})
-        if iterator is not None:
-            iterator.write(output)
-        else:
-            print(output)
->>>>>>> e80d6c68
 
     def _training_step(
         self, model: nn.Module, inputs: Dict[str, torch.Tensor], optimizer: torch.optim.Optimizer
