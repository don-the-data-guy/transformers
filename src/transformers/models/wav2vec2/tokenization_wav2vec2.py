--- conflicted
+++ resolved
@@ -106,19 +106,11 @@
     Args:
         text (list of `str` or `str`):
             Decoded logits in text from. Usually the speech transcription.
-<<<<<<< HEAD
-        char_offsets (list of `Dict[str, Union[int, str]]`):
-            Offsets of the decoded characters. In combination with sampling rate and model downsampling rate char
-            offsets can be used to compute time stamps for each charater. Total logit score of the beam associated with
-            produced text.
-        word_offsets (list of `Dict[str, Union[int, str]]`):
-=======
         char_offsets (`Dict[str, Union[int, str]]` or `Dict[str, Union[int, str]]`):
             Offsets of the decoded characters. In combination with sampling rate and model downsampling rate char
             offsets can be used to compute time stamps for each charater. Total logit score of the beam associated with
             produced text.
         word_offsets (`Dict[str, Union[int, str]]` or `Dict[str, Union[int, str]]`):
->>>>>>> b6377b32
             Offsets of the decoded words. In combination with sampling rate and model downsampling rate word offsets
             can be used to compute time stamps for each word.
     """
@@ -310,15 +302,7 @@
         if self.do_lower_case:
             string = string.lower()
 
-<<<<<<< HEAD
-        return {
-            "text": string,
-            "char_offsets": char_offsets,
-            "word_offsets": word_offsets,
-        }
-=======
         return {"text": string, "char_offsets": char_offsets, "word_offsets": word_offsets}
->>>>>>> b6377b32
 
     @staticmethod
     def _compute_offsets(
@@ -354,14 +338,7 @@
             char_is_in_word = char != word_delimiter_char
 
             if word_begin:
-<<<<<<< HEAD
-                word_offset = {
-                    "word": "",
-                    "start_offset": offset["start_offset"],
-                }
-=======
                 word_offset = {"word": "", "start_offset": offset["start_offset"]}
->>>>>>> b6377b32
 
             if word_end:
                 word_offset["end_offset"] = offset["end_offset"]
@@ -384,11 +361,7 @@
         clean_up_tokenization_spaces: bool = True,
         group_tokens: bool = True,
         spaces_between_special_tokens: bool = False,
-<<<<<<< HEAD
-        output_word_offsets: Optional[bool] = None,
-=======
         output_word_offsets: Optional[bool] = False,
->>>>>>> b6377b32
         output_char_offsets: Optional[bool] = False,
     ) -> str:
         """
@@ -426,13 +399,9 @@
         else:
             return text
 
-<<<<<<< HEAD
     # overwritten from `tokenization_utils_base.py` because tokenizer can output
     # `ModelOutput` which should not be a list for batched output and
     # because we need docs for `output_char_offsets` here
-=======
-    # overwritten from `tokenization_utils_base.py` because tokenizer can output `ModelOutput` which should not be a list for batched output and because we need docs for `output_char_offsets` here
->>>>>>> b6377b32
     def batch_decode(
         self,
         sequences: Union[List[int], List[List[int]], "np.ndarray", "torch.Tensor", "tf.Tensor"],
@@ -455,11 +424,18 @@
             output_char_offsets (`bool`, *optional*, defaults to `False`):
                 Whether or not to output character offsets. Character offsets can be used in combination with the
                 sampling rate and model downsampling rate to compute the time-stamps of transcribed characters.
-<<<<<<< HEAD
+
+                <Tip>
+
+                Please take a look at the Example of [`~models.wav2vec2.tokenization_wav2vec2.decode`] to better
+                understand how to make use of `output_word_offsets`.
+                [`~model.wav2vec2.tokenization_wav2vec2.batch_decode`] works the same way with batched output.
+
+                </Tip>
+
             output_word_offsets (`bool`, *optional*, defaults to `False`):
                 Whether or not to output word offsets. Word offsets can be used in combination with the sampling rate
                 and model downsampling rate to compute the time-stamps of transcribed words.
-=======
 
                 <Tip>
 
@@ -469,30 +445,12 @@
 
                 </Tip>
 
-            output_word_offsets (`bool`, *optional*, defaults to `False`):
-                Whether or not to output word offsets. Word offsets can be used in combination with the sampling rate
-                and model downsampling rate to compute the time-stamps of transcribed words.
-
-                <Tip>
-
-                Please take a look at the Example of [`~models.wav2vec2.tokenization_wav2vec2.decode`] to better
-                understand how to make use of `output_word_offsets`.
-                [`~model.wav2vec2.tokenization_wav2vec2.batch_decode`] works the same way with batched output.
-
-                </Tip>
-
->>>>>>> b6377b32
             kwargs (additional keyword arguments, *optional*):
                 Will be passed to the underlying model specific decode method.
 
         Returns:
-<<<<<<< HEAD
-            `List[str]`: The list of decoded sentences or
-            [`~models.wav2vec2.tokenization_wav2vec2.Wav2Vec2CTCTokenizerOutput`] if `output_char_offsets == True` or
-=======
             `List[str]` or [`~models.wav2vec2.tokenization_wav2vec2.Wav2Vec2CTCTokenizerOutput`]:
             The list of decoded sentences. Will be a [`~models.wav2vec2.tokenization_wav2vec2.Wav2Vec2CTCTokenizerOutput`] when `output_char_offsets == True` or
->>>>>>> b6377b32
             `output_word_offsets == True`.
         """
         batch_decoded = [
@@ -512,12 +470,8 @@
 
         return batch_decoded
 
-<<<<<<< HEAD
-    # overwritten from `tokenization_utils_base.py` because we need docs for `output_char_offsets` here
-=======
     # overwritten from `tokenization_utils_base.py` because we need docs for `output_char_offsets`
     # and `output_word_offsets` here
->>>>>>> b6377b32
     def decode(
         self,
         token_ids: Union[int, List[int], "np.ndarray", "torch.Tensor", "tf.Tensor"],
@@ -543,11 +497,17 @@
             output_char_offsets (`bool`, *optional*, defaults to `False`):
                 Whether or not to output character offsets. Character offsets can be used in combination with the
                 sampling rate and model downsampling rate to compute the time-stamps of transcribed characters.
-<<<<<<< HEAD
+
+                <Tip>
+
+                Please take a look at the example of [`~models.wav2vec2.tokenization_wav2vec2.decode`] to better
+                understand how to make use of `output_word_offsets`.
+
+                </Tip>
+
             output_word_offsets (`bool`, *optional*, defaults to `False`):
                 Whether or not to output word offsets. Word offsets can be used in combination with the sampling rate
                 and model downsampling rate to compute the time-stamps of transcribed words.
-=======
 
                 <Tip>
 
@@ -556,27 +516,12 @@
 
                 </Tip>
 
-            output_word_offsets (`bool`, *optional*, defaults to `False`):
-                Whether or not to output word offsets. Word offsets can be used in combination with the sampling rate
-                and model downsampling rate to compute the time-stamps of transcribed words.
-
-                <Tip>
-
-                Please take a look at the example of [`~models.wav2vec2.tokenization_wav2vec2.decode`] to better
-                understand how to make use of `output_word_offsets`.
-
-                </Tip>
-
->>>>>>> b6377b32
             kwargs (additional keyword arguments, *optional*):
                 Will be passed to the underlying model specific decode method.
 
         Returns:
             `str`: The decoded sentence or [`~models.wav2vec2.tokenization_wav2vec2.Wav2Vec2CTCTokenizerOutput`] if
             `output_char_offsets == True` or `output_word_offsets == True`.
-<<<<<<< HEAD
-        """
-=======
 
         Example:
 
@@ -623,7 +568,6 @@
         >>> # 'start_time': 1.64, 'end_time': 1.90}, {'word': 'MILISANDRA',
         >>> # 'start_time': 2.26, 'end_time': 2.9}, {'word': 'LOOK', 'start_time': 3.0, 'end_time': 3.16}, ...
         ```"""
->>>>>>> b6377b32
         # Convert inputs to python lists
         token_ids = to_py_obj(token_ids)
 
