--- conflicted
+++ resolved
@@ -17,16 +17,12 @@
 
 
 _import_structure = {
-<<<<<<< HEAD
+    "aqlm": ["replace_with_aqlm_linear"],
     "awq": [
         "fuse_awq_modules",
         "post_init_awq_exllama_modules",
         "replace_with_awq_linear",
     ],
-=======
-    "aqlm": ["replace_with_aqlm_linear"],
-    "awq": ["fuse_awq_modules", "replace_with_awq_linear"],
->>>>>>> 2a9b1f80
     "bitsandbytes": [
         "get_keys_to_not_convert",
         "replace_8bit_linear",
@@ -89,16 +85,12 @@
 }
 
 if TYPE_CHECKING:
-<<<<<<< HEAD
+    from .aqlm import replace_with_aqlm_linear
     from .awq import (
         fuse_awq_modules,
         post_init_awq_exllama_modules,
         replace_with_awq_linear,
     )
-=======
-    from .aqlm import replace_with_aqlm_linear
-    from .awq import fuse_awq_modules, replace_with_awq_linear
->>>>>>> 2a9b1f80
     from .bitsandbytes import (
         get_keys_to_not_convert,
         replace_8bit_linear,
