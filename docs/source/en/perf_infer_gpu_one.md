--- conflicted
+++ resolved
@@ -29,13 +29,7 @@
 
 FlashAttention-2 is experimental and may change considerably in future versions.
 
-<<<<<<< HEAD
-- Llama
-- Falcon
-- DistilBERT
-=======
-</Tip>
->>>>>>> 8801861d
+</Tip>
 
 [FlashAttention-2](https://huggingface.co/papers/2205.14135) is a faster and more efficient implementation of the standard attention mechanism that can significantly speedup inference by:
 
