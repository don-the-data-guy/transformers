--- conflicted
+++ resolved
@@ -430,16 +430,11 @@
                 # Before we test anything
 
                 for key in model_fast_init.state_dict().keys():
-<<<<<<< HEAD
                     if isinstance(model_slow_init.state_dict()[key], torch.BoolTensor):
                         max_diff = (model_slow_init.state_dict()[key] ^ model_fast_init.state_dict()[key]).sum().item()
                     else:
                         max_diff = (model_slow_init.state_dict()[key] - model_fast_init.state_dict()[key]).sum().item()
                     self.assertLessEqual(max_diff, 1e-3, msg=f"{key} not identical")
-=======
-                    max_diff = (model_slow_init.state_dict()[key] - model_fast_init.state_dict()[key]).sum().item()
-                    self.assertLessEqual(max_diff, 1e-5, msg=f"{key} not identical")
->>>>>>> f8394268
 
     def test_save_load_fast_init_to_base(self):
         config, inputs_dict = self.model_tester.prepare_config_and_inputs_for_common()
@@ -486,7 +481,6 @@
                 model_slow_init = base_class_copy.from_pretrained(tmpdirname, _fast_init=False)
 
                 for key in model_fast_init.state_dict().keys():
-<<<<<<< HEAD
                     if isinstance(model_slow_init.state_dict()[key], torch.BoolTensor):
                         max_diff = torch.max(
                             model_slow_init.state_dict()[key] ^ model_fast_init.state_dict()[key]
@@ -496,12 +490,6 @@
                             torch.abs(model_slow_init.state_dict()[key] - model_fast_init.state_dict()[key])
                         ).item()
                     self.assertLessEqual(max_diff, 1e-3, msg=f"{key} not identical")
-=======
-                    max_diff = torch.max(
-                        torch.abs(model_slow_init.state_dict()[key] - model_fast_init.state_dict()[key])
-                    ).item()
-                    self.assertLessEqual(max_diff, 1e-5, msg=f"{key} not identical")
->>>>>>> f8394268
 
     def test_initialization(self):
         config, inputs_dict = self.model_tester.prepare_config_and_inputs_for_common()
