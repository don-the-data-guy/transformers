--- conflicted
+++ resolved
@@ -39,13 +39,8 @@
       - local: tasks/summarization
         title: 요약
       - local: in_translation
-<<<<<<< HEAD
-        title: (번역중) Multiple choice
-    title: (번역중) 자연어처리
-=======
         title: (번역중) Multiple Choice
     title: 자연어처리
->>>>>>> 7f8b3da4
     isExpanded: false
   - sections:
       - local: in_translation
@@ -78,18 +73,6 @@
         title: (번역중) Document Question Answering
     title: (번역중) 멀티모달
     isExpanded: false
-<<<<<<< HEAD
-  title: (번역중) 태스크별 가이드
-- sections:
-    - local: in_translation
-      title: (번역중) Use tokenizers from 🤗 Tokenizers
-    - local: multilingual
-      title: 다국어 모델 추론하기
-    - local: in_translation
-      title: (번역중) Text generation strategies
-    - local: create_a_model
-      title: 맞춤형 아키텍처 만들기
-=======
   title: 태스크 가이드
 - sections:
     - local: in_translation
@@ -100,27 +83,12 @@
       title: (번역중) Customize text generation strategy
     - local: create_a_model
       title: 모델별 API 사용하기
->>>>>>> 7f8b3da4
     - local: custom_models
       title: 사용자 정의 모델 공유하기
     - local: sagemaker
       title: Amazon SageMaker에서 학습 실행하기
     - local: serialization
       title: ONNX로 내보내기
-<<<<<<< HEAD
-    - local: in_translation
-      title: (번역중) Export to TorchScript
-    - local: in_translation
-      title: (번역중) Benchmarks
-    - local: in_translation
-      title: (번역중) 🤗 Transformers Notebooks
-    - local: in_translation
-      title: (번역중) Community resources
-    - local: in_translation
-      title: (번역중) Troubleshoot
-    title: (번역중) 개발자 가이드
-  - sections:
-=======
     - local: torchscript
       title: TorchScript로 내보내기
     - local: in_translation
@@ -133,7 +101,6 @@
       title: (번역중) Troubleshoot
   title: (번역중) 개발자 가이드
 - sections:
->>>>>>> 7f8b3da4
     - local: in_translation
       title: (번역중) Overview
     - local: in_translation
@@ -182,11 +149,7 @@
       title: (번역중) Testing
     - local: in_translation
       title: (번역중) Checks on a Pull Request
-<<<<<<< HEAD
-    title: (번역중) 기여하기
-=======
   title: (번역중) 기여하기
->>>>>>> 7f8b3da4
 
 - sections:
   - local: in_translation
