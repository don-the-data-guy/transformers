version: 2.1
setup: true
orbs:
    continuation: circleci/continuation@0.1.0

parameters:
    nightly:
        type: boolean
        default: false

jobs:
    # Ensure running with CircleCI/huggingface
    check_circleci_user:
        docker:
            - image: python:3.10-slim
        parallelism: 1
        steps:
            - run: echo $CIRCLE_PROJECT_USERNAME
            - run: |
                if [ "$CIRCLE_PROJECT_USERNAME" = "huggingface" ]; then
                    exit 0
                else
                    echo "The CI is running under $CIRCLE_PROJECT_USERNAME personal account. Please follow https://support.circleci.com/hc/en-us/articles/360008097173-Troubleshooting-why-pull-requests-are-not-triggering-jobs-on-my-organization- to fix it."; exit -1
                fi
    # Fetch the tests to run
    fetch_tests:
        working_directory: ~/transformers
        docker:
            - image: huggingface/transformers-quality
        parallelism: 1
        steps:
            - checkout
            - run: uv pip install -U -e .
            - run: echo 'export "GIT_COMMIT_MESSAGE=$(git show -s --format=%s)"' >> "$BASH_ENV" && source "$BASH_ENV"
            - run: mkdir -p test_preparation
            - run: python utils/tests_fetcher.py | tee tests_fetched_summary.txt
            - run: python utils/tests_fetcher.py --filter_tests
            - run: export "GIT_COMMIT_MESSAGE=$(git show -s --format=%s)" && echo $GIT_COMMIT_MESSAGE && python .circleci/create_circleci_config.py --fetcher_folder test_preparation
            - run: |
                if [ ! -s test_preparation/generated_config.yml ]; then
                    echo "No tests to run, exiting early!"
                    circleci-agent step halt
                fi

            - store_artifacts:
                path: test_preparation

            - run:
                name: "Retrieve Artifact Paths"
<<<<<<< HEAD
=======
                # [reference] https://circleci.com/docs/api/v2/index.html#operation/getJobArtifacts
                # `CIRCLE_TOKEN` is defined as an environment variables set within a context, see `https://circleci.com/docs/contexts/`
>>>>>>> 68049b17
                command: |
                    project_slug="gh/${CIRCLE_PROJECT_USERNAME}/${CIRCLE_PROJECT_REPONAME}"
                    job_number=${CIRCLE_BUILD_NUM}
                    url="https://circleci.com/api/v2/project/${project_slug}/${job_number}/artifacts"
<<<<<<< HEAD
                    curl -o  test_preparation/artifacts.json ${url} --header "Circle-Token: $CIRCLE_TOKEN"
=======
                    curl -o test_preparation/artifacts.json ${url} --header "Circle-Token: $CIRCLE_TOKEN"
>>>>>>> 68049b17
            - run:
                name: "Prepare pipeline parameters"
                command: |
                    python utils/process_test_artifacts.py 
            
            # To avoid too long generated_config.yaml on the continuation orb, we pass the links to the artifacts as parameters.
            # Otherwise the list of tests was just too big. Explicit is good but for that it was a limitation.
            # We used:

            # https://circleci.com/docs/api/v2/index.html#operation/getJobArtifacts : to get the job artifacts
            # We could not pass a nested dict, which is why we create the test_file_... parameters for every single job
                
            - store_artifacts:
                path: test_preparation/transformed_artifacts.json
            - store_artifacts:
                path: test_preparation/artifacts.json
            - continuation/continue:
                parameters:  test_preparation/transformed_artifacts.json
                configuration_path: test_preparation/generated_config.yml

    # To run all tests for the nightly build
    fetch_all_tests:
        working_directory: ~/transformers
        docker:
            - image: huggingface/transformers-quality
        parallelism: 1
        steps:
            - checkout
            - run: uv pip install -U -e .
            - run: echo 'export "GIT_COMMIT_MESSAGE=$(git show -s --format=%s)"' >> "$BASH_ENV" && source "$BASH_ENV"
            - run: mkdir -p test_preparation
            - run: python utils/tests_fetcher.py --fetch_all | tee tests_fetched_summary.txt
            - run: python utils/tests_fetcher.py --filter_tests
            - run: export "GIT_COMMIT_MESSAGE=$(git show -s --format=%s)" && echo $GIT_COMMIT_MESSAGE && python .circleci/create_circleci_config.py --fetcher_folder test_preparation
            - run: |
                if [ ! -s test_preparation/generated_config.yml ]; then
                    echo "No tests to run, exiting early!"
                    circleci-agent step halt
                fi

            - store_artifacts:
                path: test_preparation

            - run:
                name: "Retrieve Artifact Paths"
                env:
                    CIRCLE_TOKEN: ${{ secrets.CI_ARTIFACT_TOKEN }}
                command: |
                    project_slug="gh/${CIRCLE_PROJECT_USERNAME}/${CIRCLE_PROJECT_REPONAME}"
                    job_number=${CIRCLE_BUILD_NUM}
                    url="https://circleci.com/api/v2/project/${project_slug}/${job_number}/artifacts"
                    curl -o  test_preparation/artifacts.json ${url}
            - run:
                name: "Prepare pipeline parameters"
                command: |
                    python utils/process_test_artifacts.py 

            # To avoid too long generated_config.yaml on the continuation orb, we pass the links to the artifacts as parameters.
            # Otherwise the list of tests was just too big. Explicit is good but for that it was a limitation.
            # We used:

            # https://circleci.com/docs/api/v2/index.html#operation/getJobArtifacts : to get the job artifacts
            # We could not pass a nested dict, which is why we create the test_file_... parameters for every single job

            - store_artifacts:
                path: test_preparation/transformed_artifacts.json
            - store_artifacts:
                path: test_preparation/artifacts.json
            - continuation/continue:
                parameters:  test_preparation/transformed_artifacts.json
                configuration_path: test_preparation/generated_config.yml

    check_code_quality:
        working_directory: ~/transformers
        docker:
            - image: huggingface/transformers-quality
        resource_class: large
        environment:
            TRANSFORMERS_IS_CI: yes
            PYTEST_TIMEOUT: 120
        parallelism: 1
        steps:
            - checkout
            - run: uv pip install -e ".[quality]"
            - run:
                name: Show installed libraries and their versions
                command: pip freeze | tee installed.txt
            - store_artifacts:
                  path: ~/transformers/installed.txt
            - run: python -c "from transformers import *" || (echo '🚨 import failed, this means you introduced unprotected imports! 🚨'; exit 1)
            - run: ruff check examples tests src utils
            - run: ruff format tests src utils --check
            - run: python utils/custom_init_isort.py --check_only
            - run: python utils/sort_auto_mappings.py --check_only
            - run: python utils/check_doc_toc.py
            - run: python utils/check_docstrings.py --check_all

    check_repository_consistency:
        working_directory: ~/transformers
        docker:
            - image: huggingface/transformers-consistency
        resource_class: large
        environment:
            TRANSFORMERS_IS_CI: yes
            PYTEST_TIMEOUT: 120
        parallelism: 1
        steps:
            - checkout
            - run: uv pip install -e ".[quality]"
            - run:
                name: Show installed libraries and their versions
                command: pip freeze | tee installed.txt
            - store_artifacts:
                  path: ~/transformers/installed.txt
            - run: python utils/check_copies.py
            - run: python utils/check_modular_conversion.py
            - run: python utils/check_table.py
            - run: python utils/check_dummies.py
            - run: python utils/check_repo.py
            - run: python utils/check_inits.py
            - run: python utils/check_config_docstrings.py
            - run: python utils/check_config_attributes.py
            - run: python utils/check_doctest_list.py
            - run: make deps_table_check_updated
            - run: python utils/update_metadata.py --check-only
            - run: python utils/check_docstrings.py
            - run: python utils/check_support_list.py

workflows:
    version: 2
    setup_and_quality:
        when:
            not: <<pipeline.parameters.nightly>>
        jobs:
            - check_circleci_user
            - check_code_quality
            - check_repository_consistency
            - fetch_tests:
<<<<<<< HEAD
=======
                # [reference] https://circleci.com/docs/contexts/
>>>>>>> 68049b17
                context:
                    - TRANSFORMERS_CONTEXT

    nightly:
        when: <<pipeline.parameters.nightly>>
        jobs:
            - check_circleci_user
            - check_code_quality
            - check_repository_consistency
            - fetch_all_tests<|MERGE_RESOLUTION|>--- conflicted
+++ resolved
@@ -47,20 +47,13 @@
 
             - run:
                 name: "Retrieve Artifact Paths"
-<<<<<<< HEAD
-=======
                 # [reference] https://circleci.com/docs/api/v2/index.html#operation/getJobArtifacts
                 # `CIRCLE_TOKEN` is defined as an environment variables set within a context, see `https://circleci.com/docs/contexts/`
->>>>>>> 68049b17
                 command: |
                     project_slug="gh/${CIRCLE_PROJECT_USERNAME}/${CIRCLE_PROJECT_REPONAME}"
                     job_number=${CIRCLE_BUILD_NUM}
                     url="https://circleci.com/api/v2/project/${project_slug}/${job_number}/artifacts"
-<<<<<<< HEAD
-                    curl -o  test_preparation/artifacts.json ${url} --header "Circle-Token: $CIRCLE_TOKEN"
-=======
                     curl -o test_preparation/artifacts.json ${url} --header "Circle-Token: $CIRCLE_TOKEN"
->>>>>>> 68049b17
             - run:
                 name: "Prepare pipeline parameters"
                 command: |
@@ -199,10 +192,7 @@
             - check_code_quality
             - check_repository_consistency
             - fetch_tests:
-<<<<<<< HEAD
-=======
                 # [reference] https://circleci.com/docs/contexts/
->>>>>>> 68049b17
                 context:
                     - TRANSFORMERS_CONTEXT
 
