--- conflicted
+++ resolved
@@ -178,13 +178,10 @@
 _torchvision_available = _is_package_available("torchvision")
 _mlx_available = _is_package_available("mlx")
 _hqq_available = _is_package_available("hqq")
-<<<<<<< HEAD
 _tiktoken_available = _is_package_available("tiktoken")
 _blobfile_available = _is_package_available("blobfile")
-=======
 _liger_kernel_available = _is_package_available("liger_kernel")
 
->>>>>>> 9578c259
 
 _torch_version = "N/A"
 _torch_available = False
@@ -1175,16 +1172,15 @@
     return _mlx_available
 
 
-<<<<<<< HEAD
 def is_tiktoken_available():
     return _tiktoken_available and _blobfile_available
-=======
+
+
 def is_liger_kernel_available():
     if not _liger_kernel_available:
         return False
 
     return version.parse(importlib.metadata.version("liger_kernel")) >= version.parse("0.1.0")
->>>>>>> 9578c259
 
 
 # docstyle-ignore
