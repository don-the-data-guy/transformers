--- conflicted
+++ resolved
@@ -73,11 +73,8 @@
         ("cpmant", "CpmAntModel"),
         ("ctrl", "CTRLModel"),
         ("cvt", "CvtModel"),
-<<<<<<< HEAD
         ("dab-detr", "DABDETRModel"),
-=======
         ("dac", "DacModel"),
->>>>>>> 0a7af19f
         ("data2vec-audio", "Data2VecAudioModel"),
         ("data2vec-text", "Data2VecTextModel"),
         ("data2vec-vision", "Data2VecVisionModel"),
