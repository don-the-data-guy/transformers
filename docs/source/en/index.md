<!--Copyright 2020 The HuggingFace Team. All rights reserved.

Licensed under the Apache License, Version 2.0 (the "License"); you may not use this file except in compliance with
the License. You may obtain a copy of the License at

http://www.apache.org/licenses/LICENSE-2.0

Unless required by applicable law or agreed to in writing, software distributed under the License is distributed on
an "AS IS" BASIS, WITHOUT WARRANTIES OR CONDITIONS OF ANY KIND, either express or implied. See the License for the
specific language governing permissions and limitations under the License.

⚠️ Note that this file is in Markdown but contain specific syntax for our doc-builder (similar to MDX) that may not be
rendered properly in your Markdown viewer.
-->

# 🤗 Transformers

State-of-the-art Machine Learning for [PyTorch](https://pytorch.org/), [TensorFlow](https://www.tensorflow.org/), and [JAX](https://jax.readthedocs.io/en/latest/).

🤗 Transformers provides APIs and tools to easily download and train state-of-the-art pretrained models. Using pretrained models can reduce your compute costs, carbon footprint, and save you the time and resources required to train a model from scratch. These models support common tasks in different modalities, such as:

📝 **Natural Language Processing**: text classification, named entity recognition, question answering, language modeling, summarization, translation, multiple choice, and text generation.<br>
🖼️ **Computer Vision**: image classification, object detection, and segmentation.<br>
🗣️ **Audio**: automatic speech recognition and audio classification.<br>
🐙 **Multimodal**: table question answering, optical character recognition, information extraction from scanned documents, video classification, and visual question answering.

🤗 Transformers support framework interoperability between PyTorch, TensorFlow, and JAX. This provides the flexibility to use a different framework at each stage of a model's life; train a model in three lines of code in one framework, and load it for inference in another. Models can also be exported to a format like ONNX and TorchScript for deployment in production environments.

Join the growing community on the [Hub](https://huggingface.co/models), [forum](https://discuss.huggingface.co/), or [Discord](https://discord.com/invite/JfAtkvEtRb) today!

## If you are looking for custom support from the Hugging Face team

<a target="_blank" href="https://huggingface.co/support">
    <img alt="HuggingFace Expert Acceleration Program" src="https://cdn-media.huggingface.co/marketing/transformers/new-support-improved.png" style="width: 100%; max-width: 600px; border: 1px solid #eee; border-radius: 4px; box-shadow: 0 1px 2px 0 rgba(0, 0, 0, 0.05);">
</a>

## Contents

The documentation is organized into five sections:

- **GET STARTED** provides a quick tour of the library and installation instructions to get up and running.
- **TUTORIALS** are a great place to start if you're a beginner. This section will help you gain the basic skills you need to start using the library.
- **HOW-TO GUIDES** show you how to achieve a specific goal, like finetuning a pretrained model for language modeling or how to write and share a custom model.
- **CONCEPTUAL GUIDES** offers more discussion and explanation of the underlying concepts and ideas behind models, tasks, and the design philosophy of 🤗 Transformers.
- **API** describes all classes and functions:

  - **MAIN CLASSES** details the most important classes like configuration, model, tokenizer, and pipeline.
  - **MODELS** details the classes and functions related to each model implemented in the library.
  - **INTERNAL HELPERS** details utility classes and functions used internally.


<<<<<<< HEAD
<!--This list is updated automatically from the README with _make fix-copies_. Do not update manually! -->

1. **[ALBERT](model_doc/albert)** (from Google Research and the Toyota Technological Institute at Chicago) released with the paper [ALBERT: A Lite BERT for Self-supervised Learning of Language Representations](https://arxiv.org/abs/1909.11942), by Zhenzhong Lan, Mingda Chen, Sebastian Goodman, Kevin Gimpel, Piyush Sharma, Radu Soricut.
1. **[ALIGN](model_doc/align)** (from Google Research) released with the paper [Scaling Up Visual and Vision-Language Representation Learning With Noisy Text Supervision](https://arxiv.org/abs/2102.05918) by Chao Jia, Yinfei Yang, Ye Xia, Yi-Ting Chen, Zarana Parekh, Hieu Pham, Quoc V. Le, Yunhsuan Sung, Zhen Li, Tom Duerig.
1. **[AltCLIP](model_doc/altclip)** (from BAAI) released with the paper [AltCLIP: Altering the Language Encoder in CLIP for Extended Language Capabilities](https://arxiv.org/abs/2211.06679) by Chen, Zhongzhi and Liu, Guang and Zhang, Bo-Wen and Ye, Fulong and Yang, Qinghong and Wu, Ledell.
1. **[Audio Spectrogram Transformer](model_doc/audio-spectrogram-transformer)** (from MIT) released with the paper [AST: Audio Spectrogram Transformer](https://arxiv.org/abs/2104.01778) by Yuan Gong, Yu-An Chung, James Glass.
1. **[Autoformer](model_doc/autoformer)** (from Tsinghua University) released with the paper [Autoformer: Decomposition Transformers with Auto-Correlation for Long-Term Series Forecasting](https://arxiv.org/abs/2106.13008) by Haixu Wu, Jiehui Xu, Jianmin Wang, Mingsheng Long.
1. **[Bark](model_doc/bark)** (from Suno) released in the repository [suno-ai/bark](https://github.com/suno-ai/bark) by Suno AI team.
1. **[BART](model_doc/bart)** (from Facebook) released with the paper [BART: Denoising Sequence-to-Sequence Pre-training for Natural Language Generation, Translation, and Comprehension](https://arxiv.org/abs/1910.13461) by Mike Lewis, Yinhan Liu, Naman Goyal, Marjan Ghazvininejad, Abdelrahman Mohamed, Omer Levy, Ves Stoyanov and Luke Zettlemoyer.
1. **[BARThez](model_doc/barthez)** (from École polytechnique) released with the paper [BARThez: a Skilled Pretrained French Sequence-to-Sequence Model](https://arxiv.org/abs/2010.12321) by Moussa Kamal Eddine, Antoine J.-P. Tixier, Michalis Vazirgiannis.
1. **[BARTpho](model_doc/bartpho)** (from VinAI Research) released with the paper [BARTpho: Pre-trained Sequence-to-Sequence Models for Vietnamese](https://arxiv.org/abs/2109.09701) by Nguyen Luong Tran, Duong Minh Le and Dat Quoc Nguyen.
1. **[BEiT](model_doc/beit)** (from Microsoft) released with the paper [BEiT: BERT Pre-Training of Image Transformers](https://arxiv.org/abs/2106.08254) by Hangbo Bao, Li Dong, Furu Wei.
1. **[BERT](model_doc/bert)** (from Google) released with the paper [BERT: Pre-training of Deep Bidirectional Transformers for Language Understanding](https://arxiv.org/abs/1810.04805) by Jacob Devlin, Ming-Wei Chang, Kenton Lee and Kristina Toutanova.
1. **[BERT For Sequence Generation](model_doc/bert-generation)** (from Google) released with the paper [Leveraging Pre-trained Checkpoints for Sequence Generation Tasks](https://arxiv.org/abs/1907.12461) by Sascha Rothe, Shashi Narayan, Aliaksei Severyn.
1. **[BERTweet](model_doc/bertweet)** (from VinAI Research) released with the paper [BERTweet: A pre-trained language model for English Tweets](https://aclanthology.org/2020.emnlp-demos.2/) by Dat Quoc Nguyen, Thanh Vu and Anh Tuan Nguyen.
1. **[BigBird-Pegasus](model_doc/bigbird_pegasus)** (from Google Research) released with the paper [Big Bird: Transformers for Longer Sequences](https://arxiv.org/abs/2007.14062) by Manzil Zaheer, Guru Guruganesh, Avinava Dubey, Joshua Ainslie, Chris Alberti, Santiago Ontanon, Philip Pham, Anirudh Ravula, Qifan Wang, Li Yang, Amr Ahmed.
1. **[BigBird-RoBERTa](model_doc/big_bird)** (from Google Research) released with the paper [Big Bird: Transformers for Longer Sequences](https://arxiv.org/abs/2007.14062) by Manzil Zaheer, Guru Guruganesh, Avinava Dubey, Joshua Ainslie, Chris Alberti, Santiago Ontanon, Philip Pham, Anirudh Ravula, Qifan Wang, Li Yang, Amr Ahmed.
1. **[BioGpt](model_doc/biogpt)** (from Microsoft Research AI4Science) released with the paper [BioGPT: generative pre-trained transformer for biomedical text generation and mining](https://academic.oup.com/bib/advance-article/doi/10.1093/bib/bbac409/6713511?guestAccessKey=a66d9b5d-4f83-4017-bb52-405815c907b9) by Renqian Luo, Liai Sun, Yingce Xia, Tao Qin, Sheng Zhang, Hoifung Poon and Tie-Yan Liu.
1. **[BiT](model_doc/bit)** (from Google AI) released with the paper [Big Transfer (BiT): General Visual Representation Learning](https://arxiv.org/abs/1912.11370) by Alexander Kolesnikov, Lucas Beyer, Xiaohua Zhai, Joan Puigcerver, Jessica Yung, Sylvain Gelly, Neil Houlsby.
1. **[Blenderbot](model_doc/blenderbot)** (from Facebook) released with the paper [Recipes for building an open-domain chatbot](https://arxiv.org/abs/2004.13637) by Stephen Roller, Emily Dinan, Naman Goyal, Da Ju, Mary Williamson, Yinhan Liu, Jing Xu, Myle Ott, Kurt Shuster, Eric M. Smith, Y-Lan Boureau, Jason Weston.
1. **[BlenderbotSmall](model_doc/blenderbot-small)** (from Facebook) released with the paper [Recipes for building an open-domain chatbot](https://arxiv.org/abs/2004.13637) by Stephen Roller, Emily Dinan, Naman Goyal, Da Ju, Mary Williamson, Yinhan Liu, Jing Xu, Myle Ott, Kurt Shuster, Eric M. Smith, Y-Lan Boureau, Jason Weston.
1. **[BLIP](model_doc/blip)** (from Salesforce) released with the paper [BLIP: Bootstrapping Language-Image Pre-training for Unified Vision-Language Understanding and Generation](https://arxiv.org/abs/2201.12086) by Junnan Li, Dongxu Li, Caiming Xiong, Steven Hoi.
1. **[BLIP-2](model_doc/blip-2)** (from Salesforce) released with the paper [BLIP-2: Bootstrapping Language-Image Pre-training with Frozen Image Encoders and Large Language Models](https://arxiv.org/abs/2301.12597) by Junnan Li, Dongxu Li, Silvio Savarese, Steven Hoi.
1. **[BLOOM](model_doc/bloom)** (from BigScience workshop) released by the [BigScience Workshop](https://bigscience.huggingface.co/).
1. **[BORT](model_doc/bort)** (from Alexa) released with the paper [Optimal Subarchitecture Extraction For BERT](https://arxiv.org/abs/2010.10499) by Adrian de Wynter and Daniel J. Perry.
1. **[BridgeTower](model_doc/bridgetower)** (from Harbin Institute of Technology/Microsoft Research Asia/Intel Labs) released with the paper [BridgeTower: Building Bridges Between Encoders in Vision-Language Representation Learning](https://arxiv.org/abs/2206.08657) by Xiao Xu, Chenfei Wu, Shachar Rosenman, Vasudev Lal, Wanxiang Che, Nan Duan.
1. **[BROS](model_doc/bros)** (from NAVER CLOVA) released with the paper [BROS: A Pre-trained Language Model Focusing on Text and Layout for Better Key Information Extraction from Documents](https://arxiv.org/abs/2108.04539) by Teakgyu Hong, Donghyun Kim, Mingi Ji, Wonseok Hwang, Daehyun Nam, Sungrae Park.
1. **[ByT5](model_doc/byt5)** (from Google Research) released with the paper [ByT5: Towards a token-free future with pre-trained byte-to-byte models](https://arxiv.org/abs/2105.13626) by Linting Xue, Aditya Barua, Noah Constant, Rami Al-Rfou, Sharan Narang, Mihir Kale, Adam Roberts, Colin Raffel.
1. **[CamemBERT](model_doc/camembert)** (from Inria/Facebook/Sorbonne) released with the paper [CamemBERT: a Tasty French Language Model](https://arxiv.org/abs/1911.03894) by Louis Martin*, Benjamin Muller*, Pedro Javier Ortiz Suárez*, Yoann Dupont, Laurent Romary, Éric Villemonte de la Clergerie, Djamé Seddah and Benoît Sagot.
1. **[CANINE](model_doc/canine)** (from Google Research) released with the paper [CANINE: Pre-training an Efficient Tokenization-Free Encoder for Language Representation](https://arxiv.org/abs/2103.06874) by Jonathan H. Clark, Dan Garrette, Iulia Turc, John Wieting.
1. **[Chinese-CLIP](model_doc/chinese_clip)** (from OFA-Sys) released with the paper [Chinese CLIP: Contrastive Vision-Language Pretraining in Chinese](https://arxiv.org/abs/2211.01335) by An Yang, Junshu Pan, Junyang Lin, Rui Men, Yichang Zhang, Jingren Zhou, Chang Zhou.
1. **[CLAP](model_doc/clap)** (from LAION-AI) released with the paper [Large-scale Contrastive Language-Audio Pretraining with Feature Fusion and Keyword-to-Caption Augmentation](https://arxiv.org/abs/2211.06687) by Yusong Wu, Ke Chen, Tianyu Zhang, Yuchen Hui, Taylor Berg-Kirkpatrick, Shlomo Dubnov.
1. **[CLIP](model_doc/clip)** (from OpenAI) released with the paper [Learning Transferable Visual Models From Natural Language Supervision](https://arxiv.org/abs/2103.00020) by Alec Radford, Jong Wook Kim, Chris Hallacy, Aditya Ramesh, Gabriel Goh, Sandhini Agarwal, Girish Sastry, Amanda Askell, Pamela Mishkin, Jack Clark, Gretchen Krueger, Ilya Sutskever.
1. **[CLIPSeg](model_doc/clipseg)** (from University of Göttingen) released with the paper [Image Segmentation Using Text and Image Prompts](https://arxiv.org/abs/2112.10003) by Timo Lüddecke and Alexander Ecker.
1. **[CodeGen](model_doc/codegen)** (from Salesforce) released with the paper [A Conversational Paradigm for Program Synthesis](https://arxiv.org/abs/2203.13474) by Erik Nijkamp, Bo Pang, Hiroaki Hayashi, Lifu Tu, Huan Wang, Yingbo Zhou, Silvio Savarese, Caiming Xiong.
1. **[CodeLlama](model_doc/llama_code)** (from MetaAI) released with the paper [Code Llama: Open Foundation Models for Code](https://ai.meta.com/research/publications/code-llama-open-foundation-models-for-code/) by Baptiste Rozière, Jonas Gehring, Fabian Gloeckle, Sten Sootla, Itai Gat, Xiaoqing Ellen Tan, Yossi Adi, Jingyu Liu, Tal Remez, Jérémy Rapin, Artyom Kozhevnikov, Ivan Evtimov, Joanna Bitton, Manish Bhatt, Cristian Canton Ferrer, Aaron Grattafiori, Wenhan Xiong, Alexandre Défossez, Jade Copet, Faisal Azhar, Hugo Touvron, Louis Martin, Nicolas Usunier, Thomas Scialom, Gabriel Synnaeve.
1. **[Conditional DETR](model_doc/conditional_detr)** (from Microsoft Research Asia) released with the paper [Conditional DETR for Fast Training Convergence](https://arxiv.org/abs/2108.06152) by Depu Meng, Xiaokang Chen, Zejia Fan, Gang Zeng, Houqiang Li, Yuhui Yuan, Lei Sun, Jingdong Wang.
1. **[ConvBERT](model_doc/convbert)** (from YituTech) released with the paper [ConvBERT: Improving BERT with Span-based Dynamic Convolution](https://arxiv.org/abs/2008.02496) by Zihang Jiang, Weihao Yu, Daquan Zhou, Yunpeng Chen, Jiashi Feng, Shuicheng Yan.
1. **[ConvNeXT](model_doc/convnext)** (from Facebook AI) released with the paper [A ConvNet for the 2020s](https://arxiv.org/abs/2201.03545) by Zhuang Liu, Hanzi Mao, Chao-Yuan Wu, Christoph Feichtenhofer, Trevor Darrell, Saining Xie.
1. **[ConvNeXTV2](model_doc/convnextv2)** (from Facebook AI) released with the paper [ConvNeXt V2: Co-designing and Scaling ConvNets with Masked Autoencoders](https://arxiv.org/abs/2301.00808) by Sanghyun Woo, Shoubhik Debnath, Ronghang Hu, Xinlei Chen, Zhuang Liu, In So Kweon, Saining Xie.
1. **[CPM](model_doc/cpm)** (from Tsinghua University) released with the paper [CPM: A Large-scale Generative Chinese Pre-trained Language Model](https://arxiv.org/abs/2012.00413) by Zhengyan Zhang, Xu Han, Hao Zhou, Pei Ke, Yuxian Gu, Deming Ye, Yujia Qin, Yusheng Su, Haozhe Ji, Jian Guan, Fanchao Qi, Xiaozhi Wang, Yanan Zheng, Guoyang Zeng, Huanqi Cao, Shengqi Chen, Daixuan Li, Zhenbo Sun, Zhiyuan Liu, Minlie Huang, Wentao Han, Jie Tang, Juanzi Li, Xiaoyan Zhu, Maosong Sun.
1. **[CPM-Ant](model_doc/cpmant)** (from OpenBMB) released by the [OpenBMB](https://www.openbmb.org/).
1. **[CTRL](model_doc/ctrl)** (from Salesforce) released with the paper [CTRL: A Conditional Transformer Language Model for Controllable Generation](https://arxiv.org/abs/1909.05858) by Nitish Shirish Keskar*, Bryan McCann*, Lav R. Varshney, Caiming Xiong and Richard Socher.
1. **[CvT](model_doc/cvt)** (from Microsoft) released with the paper [CvT: Introducing Convolutions to Vision Transformers](https://arxiv.org/abs/2103.15808) by Haiping Wu, Bin Xiao, Noel Codella, Mengchen Liu, Xiyang Dai, Lu Yuan, Lei Zhang.
1. **[Data2Vec](model_doc/data2vec)** (from Facebook) released with the paper [Data2Vec:  A General Framework for Self-supervised Learning in Speech, Vision and Language](https://arxiv.org/abs/2202.03555) by Alexei Baevski, Wei-Ning Hsu, Qiantong Xu, Arun Babu, Jiatao Gu, Michael Auli.
1. **[DeBERTa](model_doc/deberta)** (from Microsoft) released with the paper [DeBERTa: Decoding-enhanced BERT with Disentangled Attention](https://arxiv.org/abs/2006.03654) by Pengcheng He, Xiaodong Liu, Jianfeng Gao, Weizhu Chen.
1. **[DeBERTa-v2](model_doc/deberta-v2)** (from Microsoft) released with the paper [DeBERTa: Decoding-enhanced BERT with Disentangled Attention](https://arxiv.org/abs/2006.03654) by Pengcheng He, Xiaodong Liu, Jianfeng Gao, Weizhu Chen.
1. **[Decision Transformer](model_doc/decision_transformer)** (from Berkeley/Facebook/Google) released with the paper [Decision Transformer: Reinforcement Learning via Sequence Modeling](https://arxiv.org/abs/2106.01345) by Lili Chen, Kevin Lu, Aravind Rajeswaran, Kimin Lee, Aditya Grover, Michael Laskin, Pieter Abbeel, Aravind Srinivas, Igor Mordatch.
1. **[Deformable DETR](model_doc/deformable_detr)** (from SenseTime Research) released with the paper [Deformable DETR: Deformable Transformers for End-to-End Object Detection](https://arxiv.org/abs/2010.04159) by Xizhou Zhu, Weijie Su, Lewei Lu, Bin Li, Xiaogang Wang, Jifeng Dai.
1. **[DeiT](model_doc/deit)** (from Facebook) released with the paper [Training data-efficient image transformers & distillation through attention](https://arxiv.org/abs/2012.12877) by Hugo Touvron, Matthieu Cord, Matthijs Douze, Francisco Massa, Alexandre Sablayrolles, Hervé Jégou.
1. **[DePlot](model_doc/deplot)** (from Google AI) released with the paper [DePlot: One-shot visual language reasoning by plot-to-table translation](https://arxiv.org/abs/2212.10505) by Fangyu Liu, Julian Martin Eisenschlos, Francesco Piccinno, Syrine Krichene, Chenxi Pang, Kenton Lee, Mandar Joshi, Wenhu Chen, Nigel Collier, Yasemin Altun.
1. **[DETA](model_doc/deta)** (from The University of Texas at Austin) released with the paper [NMS Strikes Back](https://arxiv.org/abs/2212.06137) by Jeffrey Ouyang-Zhang, Jang Hyun Cho, Xingyi Zhou, Philipp Krähenbühl.
1. **[DETR](model_doc/detr)** (from Facebook) released with the paper [End-to-End Object Detection with Transformers](https://arxiv.org/abs/2005.12872) by Nicolas Carion, Francisco Massa, Gabriel Synnaeve, Nicolas Usunier, Alexander Kirillov, Sergey Zagoruyko.
1. **[DialoGPT](model_doc/dialogpt)** (from Microsoft Research) released with the paper [DialoGPT: Large-Scale Generative Pre-training for Conversational Response Generation](https://arxiv.org/abs/1911.00536) by Yizhe Zhang, Siqi Sun, Michel Galley, Yen-Chun Chen, Chris Brockett, Xiang Gao, Jianfeng Gao, Jingjing Liu, Bill Dolan.
1. **[DiNAT](model_doc/dinat)** (from SHI Labs) released with the paper [Dilated Neighborhood Attention Transformer](https://arxiv.org/abs/2209.15001) by Ali Hassani and Humphrey Shi.
1. **[DINOv2](model_doc/dinov2)** (from Meta AI) released with the paper [DINOv2: Learning Robust Visual Features without Supervision](https://arxiv.org/abs/2304.07193) by Maxime Oquab, Timothée Darcet, Théo Moutakanni, Huy Vo, Marc Szafraniec, Vasil Khalidov, Pierre Fernandez, Daniel Haziza, Francisco Massa, Alaaeldin El-Nouby, Mahmoud Assran, Nicolas Ballas, Wojciech Galuba, Russell Howes, Po-Yao Huang, Shang-Wen Li, Ishan Misra, Michael Rabbat, Vasu Sharma, Gabriel Synnaeve, Hu Xu, Hervé Jegou, Julien Mairal, Patrick Labatut, Armand Joulin, Piotr Bojanowski.
1. **[DistilBERT](model_doc/distilbert)** (from HuggingFace), released together with the paper [DistilBERT, a distilled version of BERT: smaller, faster, cheaper and lighter](https://arxiv.org/abs/1910.01108) by Victor Sanh, Lysandre Debut and Thomas Wolf. The same method has been applied to compress GPT2 into [DistilGPT2](https://github.com/huggingface/transformers/tree/main/examples/research_projects/distillation), RoBERTa into [DistilRoBERTa](https://github.com/huggingface/transformers/tree/main/examples/research_projects/distillation), Multilingual BERT into [DistilmBERT](https://github.com/huggingface/transformers/tree/main/examples/research_projects/distillation) and a German version of DistilBERT.
1. **[DiT](model_doc/dit)** (from Microsoft Research) released with the paper [DiT: Self-supervised Pre-training for Document Image Transformer](https://arxiv.org/abs/2203.02378) by Junlong Li, Yiheng Xu, Tengchao Lv, Lei Cui, Cha Zhang, Furu Wei.
1. **[Donut](model_doc/donut)** (from NAVER), released together with the paper [OCR-free Document Understanding Transformer](https://arxiv.org/abs/2111.15664) by Geewook Kim, Teakgyu Hong, Moonbin Yim, Jeongyeon Nam, Jinyoung Park, Jinyeong Yim, Wonseok Hwang, Sangdoo Yun, Dongyoon Han, Seunghyun Park.
1. **[DPR](model_doc/dpr)** (from Facebook) released with the paper [Dense Passage Retrieval for Open-Domain Question Answering](https://arxiv.org/abs/2004.04906) by Vladimir Karpukhin, Barlas Oğuz, Sewon Min, Patrick Lewis, Ledell Wu, Sergey Edunov, Danqi Chen, and Wen-tau Yih.
1. **[DPT](master/model_doc/dpt)** (from Intel Labs) released with the paper [Vision Transformers for Dense Prediction](https://arxiv.org/abs/2103.13413) by René Ranftl, Alexey Bochkovskiy, Vladlen Koltun.
1. **[EfficientFormer](model_doc/efficientformer)** (from Snap Research) released with the paper [EfficientFormer: Vision Transformers at MobileNetSpeed](https://arxiv.org/abs/2206.01191) by Yanyu Li, Geng Yuan, Yang Wen, Ju Hu, Georgios Evangelidis, Sergey Tulyakov, Yanzhi Wang, Jian Ren.
1. **[EfficientNet](model_doc/efficientnet)** (from Google Brain) released with the paper [EfficientNet: Rethinking Model Scaling for Convolutional Neural Networks](https://arxiv.org/abs/1905.11946) by Mingxing Tan, Quoc V. Le.
1. **[ELECTRA](model_doc/electra)** (from Google Research/Stanford University) released with the paper [ELECTRA: Pre-training text encoders as discriminators rather than generators](https://arxiv.org/abs/2003.10555) by Kevin Clark, Minh-Thang Luong, Quoc V. Le, Christopher D. Manning.
1. **[EnCodec](model_doc/encodec)** (from Meta AI) released with the paper [High Fidelity Neural Audio Compression](https://arxiv.org/abs/2210.13438) by Alexandre Défossez, Jade Copet, Gabriel Synnaeve, Yossi Adi.
1. **[EncoderDecoder](model_doc/encoder-decoder)** (from Google Research) released with the paper [Leveraging Pre-trained Checkpoints for Sequence Generation Tasks](https://arxiv.org/abs/1907.12461) by Sascha Rothe, Shashi Narayan, Aliaksei Severyn.
1. **[ERNIE](model_doc/ernie)** (from Baidu) released with the paper [ERNIE: Enhanced Representation through Knowledge Integration](https://arxiv.org/abs/1904.09223) by Yu Sun, Shuohuan Wang, Yukun Li, Shikun Feng, Xuyi Chen, Han Zhang, Xin Tian, Danxiang Zhu, Hao Tian, Hua Wu.
1. **[ErnieM](model_doc/ernie_m)** (from Baidu) released with the paper [ERNIE-M: Enhanced Multilingual Representation by Aligning Cross-lingual Semantics with Monolingual Corpora](https://arxiv.org/abs/2012.15674) by Xuan Ouyang, Shuohuan Wang, Chao Pang, Yu Sun, Hao Tian, Hua Wu, Haifeng Wang.
1. **[ESM](model_doc/esm)** (from Meta AI) are transformer protein language models.  **ESM-1b** was released with the paper [Biological structure and function emerge from scaling unsupervised learning to 250 million protein sequences](https://www.pnas.org/content/118/15/e2016239118) by Alexander Rives, Joshua Meier, Tom Sercu, Siddharth Goyal, Zeming Lin, Jason Liu, Demi Guo, Myle Ott, C. Lawrence Zitnick, Jerry Ma, and Rob Fergus. **ESM-1v** was released with the paper [Language models enable zero-shot prediction of the effects of mutations on protein function](https://doi.org/10.1101/2021.07.09.450648) by Joshua Meier, Roshan Rao, Robert Verkuil, Jason Liu, Tom Sercu and Alexander Rives. **ESM-2 and ESMFold** were released with the paper [Language models of protein sequences at the scale of evolution enable accurate structure prediction](https://doi.org/10.1101/2022.07.20.500902) by Zeming Lin, Halil Akin, Roshan Rao, Brian Hie, Zhongkai Zhu, Wenting Lu, Allan dos Santos Costa, Maryam Fazel-Zarandi, Tom Sercu, Sal Candido, Alexander Rives.
1. **[Falcon](model_doc/falcon)** (from Technology Innovation Institute) by Almazrouei, Ebtesam and Alobeidli, Hamza and Alshamsi, Abdulaziz and Cappelli, Alessandro and Cojocaru, Ruxandra and Debbah, Merouane and Goffinet, Etienne and Heslow, Daniel and Launay, Julien and Malartic, Quentin and Noune, Badreddine and Pannier, Baptiste and Penedo, Guilherme.
1. **[FLAN-T5](model_doc/flan-t5)** (from Google AI) released in the repository [google-research/t5x](https://github.com/google-research/t5x/blob/main/docs/models.md#flan-t5-checkpoints) by Hyung Won Chung, Le Hou, Shayne Longpre, Barret Zoph, Yi Tay, William Fedus, Eric Li, Xuezhi Wang, Mostafa Dehghani, Siddhartha Brahma, Albert Webson, Shixiang Shane Gu, Zhuyun Dai, Mirac Suzgun, Xinyun Chen, Aakanksha Chowdhery, Sharan Narang, Gaurav Mishra, Adams Yu, Vincent Zhao, Yanping Huang, Andrew Dai, Hongkun Yu, Slav Petrov, Ed H. Chi, Jeff Dean, Jacob Devlin, Adam Roberts, Denny Zhou, Quoc V. Le, and Jason Wei
1. **[FLAN-UL2](model_doc/flan-ul2)** (from Google AI) released in the repository [google-research/t5x](https://github.com/google-research/t5x/blob/main/docs/models.md#flan-ul2-checkpoints) by Hyung Won Chung, Le Hou, Shayne Longpre, Barret Zoph, Yi Tay, William Fedus, Eric Li, Xuezhi Wang, Mostafa Dehghani, Siddhartha Brahma, Albert Webson, Shixiang Shane Gu, Zhuyun Dai, Mirac Suzgun, Xinyun Chen, Aakanksha Chowdhery, Sharan Narang, Gaurav Mishra, Adams Yu, Vincent Zhao, Yanping Huang, Andrew Dai, Hongkun Yu, Slav Petrov, Ed H. Chi, Jeff Dean, Jacob Devlin, Adam Roberts, Denny Zhou, Quoc V. Le, and Jason Wei
1. **[FlauBERT](model_doc/flaubert)** (from CNRS) released with the paper [FlauBERT: Unsupervised Language Model Pre-training for French](https://arxiv.org/abs/1912.05372) by Hang Le, Loïc Vial, Jibril Frej, Vincent Segonne, Maximin Coavoux, Benjamin Lecouteux, Alexandre Allauzen, Benoît Crabbé, Laurent Besacier, Didier Schwab.
1. **[FLAVA](model_doc/flava)** (from Facebook AI) released with the paper [FLAVA: A Foundational Language And Vision Alignment Model](https://arxiv.org/abs/2112.04482) by Amanpreet Singh, Ronghang Hu, Vedanuj Goswami, Guillaume Couairon, Wojciech Galuba, Marcus Rohrbach, and Douwe Kiela.
1. **[FNet](model_doc/fnet)** (from Google Research) released with the paper [FNet: Mixing Tokens with Fourier Transforms](https://arxiv.org/abs/2105.03824) by James Lee-Thorp, Joshua Ainslie, Ilya Eckstein, Santiago Ontanon.
1. **[FocalNet](model_doc/focalnet)** (from Microsoft Research) released with the paper [Focal Modulation Networks](https://arxiv.org/abs/2203.11926) by Jianwei Yang, Chunyuan Li, Xiyang Dai, Lu Yuan, Jianfeng Gao.
1. **[Funnel Transformer](model_doc/funnel)** (from CMU/Google Brain) released with the paper [Funnel-Transformer: Filtering out Sequential Redundancy for Efficient Language Processing](https://arxiv.org/abs/2006.03236) by Zihang Dai, Guokun Lai, Yiming Yang, Quoc V. Le.
1. **[GIT](model_doc/git)** (from Microsoft Research) released with the paper [GIT: A Generative Image-to-text Transformer for Vision and Language](https://arxiv.org/abs/2205.14100) by Jianfeng Wang, Zhengyuan Yang, Xiaowei Hu, Linjie Li, Kevin Lin, Zhe Gan, Zicheng Liu, Ce Liu, Lijuan Wang.
1. **[GLPN](model_doc/glpn)** (from KAIST) released with the paper [Global-Local Path Networks for Monocular Depth Estimation with Vertical CutDepth](https://arxiv.org/abs/2201.07436) by Doyeon Kim, Woonghyun Ga, Pyungwhan Ahn, Donggyu Joo, Sehwan Chun, Junmo Kim.
1. **[GPT](model_doc/openai-gpt)** (from OpenAI) released with the paper [Improving Language Understanding by Generative Pre-Training](https://blog.openai.com/language-unsupervised/) by Alec Radford, Karthik Narasimhan, Tim Salimans and Ilya Sutskever.
1. **[GPT Neo](model_doc/gpt_neo)** (from EleutherAI) released in the repository [EleutherAI/gpt-neo](https://github.com/EleutherAI/gpt-neo) by Sid Black, Stella Biderman, Leo Gao, Phil Wang and Connor Leahy.
1. **[GPT NeoX](model_doc/gpt_neox)** (from EleutherAI) released with the paper [GPT-NeoX-20B: An Open-Source Autoregressive Language Model](https://arxiv.org/abs/2204.06745) by Sid Black, Stella Biderman, Eric Hallahan, Quentin Anthony, Leo Gao, Laurence Golding, Horace He, Connor Leahy, Kyle McDonell, Jason Phang, Michael Pieler, USVSN Sai Prashanth, Shivanshu Purohit, Laria Reynolds, Jonathan Tow, Ben Wang, Samuel Weinbach
1. **[GPT NeoX Japanese](model_doc/gpt_neox_japanese)** (from ABEJA) released by Shinya Otani, Takayoshi Makabe, Anuj Arora, and Kyo Hattori.
1. **[GPT-2](model_doc/gpt2)** (from OpenAI) released with the paper [Language Models are Unsupervised Multitask Learners](https://blog.openai.com/better-language-models/) by Alec Radford*, Jeffrey Wu*, Rewon Child, David Luan, Dario Amodei** and Ilya Sutskever**.
1. **[GPT-J](model_doc/gptj)** (from EleutherAI) released in the repository [kingoflolz/mesh-transformer-jax](https://github.com/kingoflolz/mesh-transformer-jax/) by Ben Wang and Aran Komatsuzaki.
1. **[GPT-Sw3](model_doc/gpt-sw3)** (from AI-Sweden) released with the paper [Lessons Learned from GPT-SW3: Building the First Large-Scale Generative Language Model for Swedish](http://www.lrec-conf.org/proceedings/lrec2022/pdf/2022.lrec-1.376.pdf) by Ariel Ekgren, Amaru Cuba Gyllensten, Evangelia Gogoulou, Alice Heiman, Severine Verlinden, Joey Öhman, Fredrik Carlsson, Magnus Sahlgren.
1. **[GPTBigCode](model_doc/gpt_bigcode)** (from BigCode) released with the paper [SantaCoder: don't reach for the stars!](https://arxiv.org/abs/2301.03988) by Loubna Ben Allal, Raymond Li, Denis Kocetkov, Chenghao Mou, Christopher Akiki, Carlos Munoz Ferrandis, Niklas Muennighoff, Mayank Mishra, Alex Gu, Manan Dey, Logesh Kumar Umapathi, Carolyn Jane Anderson, Yangtian Zi, Joel Lamy Poirier, Hailey Schoelkopf, Sergey Troshin, Dmitry Abulkhanov, Manuel Romero, Michael Lappert, Francesco De Toni, Bernardo García del Río, Qian Liu, Shamik Bose, Urvashi Bhattacharyya, Terry Yue Zhuo, Ian Yu, Paulo Villegas, Marco Zocca, Sourab Mangrulkar, David Lansky, Huu Nguyen, Danish Contractor, Luis Villa, Jia Li, Dzmitry Bahdanau, Yacine Jernite, Sean Hughes, Daniel Fried, Arjun Guha, Harm de Vries, Leandro von Werra.
1. **[GPTSAN-japanese](model_doc/gptsan-japanese)** released in the repository [tanreinama/GPTSAN](https://github.com/tanreinama/GPTSAN/blob/main/report/model.md) by Toshiyuki Sakamoto(tanreinama).
1. **[Graphormer](model_doc/graphormer)** (from Microsoft) released with the paper [Do Transformers Really Perform Bad for Graph Representation?](https://arxiv.org/abs/2106.05234) by Chengxuan Ying, Tianle Cai, Shengjie Luo, Shuxin Zheng, Guolin Ke, Di He, Yanming Shen, Tie-Yan Liu.
1. **[GroupViT](model_doc/groupvit)** (from UCSD, NVIDIA) released with the paper [GroupViT: Semantic Segmentation Emerges from Text Supervision](https://arxiv.org/abs/2202.11094) by Jiarui Xu, Shalini De Mello, Sifei Liu, Wonmin Byeon, Thomas Breuel, Jan Kautz, Xiaolong Wang.
1. **[HerBERT](model_doc/herbert)** (from Allegro.pl, AGH University of Science and Technology) released with the paper [KLEJ: Comprehensive Benchmark for Polish Language Understanding](https://www.aclweb.org/anthology/2020.acl-main.111.pdf) by Piotr Rybak, Robert Mroczkowski, Janusz Tracz, Ireneusz Gawlik.
1. **[Hubert](model_doc/hubert)** (from Facebook) released with the paper [HuBERT: Self-Supervised Speech Representation Learning by Masked Prediction of Hidden Units](https://arxiv.org/abs/2106.07447) by Wei-Ning Hsu, Benjamin Bolte, Yao-Hung Hubert Tsai, Kushal Lakhotia, Ruslan Salakhutdinov, Abdelrahman Mohamed.
1. **[I-BERT](model_doc/ibert)** (from Berkeley) released with the paper [I-BERT: Integer-only BERT Quantization](https://arxiv.org/abs/2101.01321) by Sehoon Kim, Amir Gholami, Zhewei Yao, Michael W. Mahoney, Kurt Keutzer.
1. **[IDEFICS](model_doc/idefics)** (from HuggingFace) released with the paper [OBELICS: An Open Web-Scale Filtered Dataset of Interleaved Image-Text Documents](https://huggingface.co/papers/2306.16527) by Hugo Laurençon, Lucile Saulnier, Léo Tronchon, Stas Bekman, Amanpreet Singh, Anton Lozhkov, Thomas Wang, Siddharth Karamcheti, Alexander M. Rush, Douwe Kiela, Matthieu Cord, Victor Sanh.
1. **[ImageGPT](model_doc/imagegpt)** (from OpenAI) released with the paper [Generative Pretraining from Pixels](https://openai.com/blog/image-gpt/) by Mark Chen, Alec Radford, Rewon Child, Jeffrey Wu, Heewoo Jun, David Luan, Ilya Sutskever.
1. **[Informer](model_doc/informer)** (from Beihang University, UC Berkeley, Rutgers University, SEDD Company) released with the paper [Informer: Beyond Efficient Transformer for Long Sequence Time-Series Forecasting](https://arxiv.org/abs/2012.07436) by Haoyi Zhou, Shanghang Zhang, Jieqi Peng, Shuai Zhang, Jianxin Li, Hui Xiong, and Wancai Zhang.
1. **[InstructBLIP](model_doc/instructblip)** (from Salesforce) released with the paper [InstructBLIP: Towards General-purpose Vision-Language Models with Instruction Tuning](https://arxiv.org/abs/2305.06500) by Wenliang Dai, Junnan Li, Dongxu Li, Anthony Meng Huat Tiong, Junqi Zhao, Weisheng Wang, Boyang Li, Pascale Fung, Steven Hoi.
1. **[Jukebox](model_doc/jukebox)** (from OpenAI) released with the paper [Jukebox: A Generative Model for Music](https://arxiv.org/pdf/2005.00341.pdf) by Prafulla Dhariwal, Heewoo Jun, Christine Payne, Jong Wook Kim, Alec Radford, Ilya Sutskever.
1. **[LayoutLM](model_doc/layoutlm)** (from Microsoft Research Asia) released with the paper [LayoutLM: Pre-training of Text and Layout for Document Image Understanding](https://arxiv.org/abs/1912.13318) by Yiheng Xu, Minghao Li, Lei Cui, Shaohan Huang, Furu Wei, Ming Zhou.
1. **[LayoutLMv2](model_doc/layoutlmv2)** (from Microsoft Research Asia) released with the paper [LayoutLMv2: Multi-modal Pre-training for Visually-Rich Document Understanding](https://arxiv.org/abs/2012.14740) by Yang Xu, Yiheng Xu, Tengchao Lv, Lei Cui, Furu Wei, Guoxin Wang, Yijuan Lu, Dinei Florencio, Cha Zhang, Wanxiang Che, Min Zhang, Lidong Zhou.
1. **[LayoutLMv3](model_doc/layoutlmv3)** (from Microsoft Research Asia) released with the paper [LayoutLMv3: Pre-training for Document AI with Unified Text and Image Masking](https://arxiv.org/abs/2204.08387) by Yupan Huang, Tengchao Lv, Lei Cui, Yutong Lu, Furu Wei.
1. **[LayoutXLM](model_doc/layoutxlm)** (from Microsoft Research Asia) released with the paper [LayoutXLM: Multimodal Pre-training for Multilingual Visually-rich Document Understanding](https://arxiv.org/abs/2104.08836) by Yiheng Xu, Tengchao Lv, Lei Cui, Guoxin Wang, Yijuan Lu, Dinei Florencio, Cha Zhang, Furu Wei.
1. **[LED](model_doc/led)** (from AllenAI) released with the paper [Longformer: The Long-Document Transformer](https://arxiv.org/abs/2004.05150) by Iz Beltagy, Matthew E. Peters, Arman Cohan.
1. **[LeViT](model_doc/levit)** (from Meta AI) released with the paper [LeViT: A Vision Transformer in ConvNet's Clothing for Faster Inference](https://arxiv.org/abs/2104.01136) by Ben Graham, Alaaeldin El-Nouby, Hugo Touvron, Pierre Stock, Armand Joulin, Hervé Jégou, Matthijs Douze.
1. **[LiLT](model_doc/lilt)** (from South China University of Technology) released with the paper [LiLT: A Simple yet Effective Language-Independent Layout Transformer for Structured Document Understanding](https://arxiv.org/abs/2202.13669) by Jiapeng Wang, Lianwen Jin, Kai Ding.
1. **[LLaMA](model_doc/llama)** (from The FAIR team of Meta AI) released with the paper [LLaMA: Open and Efficient Foundation Language Models](https://arxiv.org/abs/2302.13971) by Hugo Touvron, Thibaut Lavril, Gautier Izacard, Xavier Martinet, Marie-Anne Lachaux, Timothée Lacroix, Baptiste Rozière, Naman Goyal, Eric Hambro, Faisal Azhar, Aurelien Rodriguez, Armand Joulin, Edouard Grave, Guillaume Lample.
1. **[Llama2](model_doc/llama2)** (from The FAIR team of Meta AI) released with the paper [Llama2: Open Foundation and Fine-Tuned Chat Models](https://ai.meta.com/research/publications/llama-2-open-foundation-and-fine-tuned-chat-models/XXX) by Hugo Touvron, Louis Martin, Kevin Stone, Peter Albert, Amjad Almahairi, Yasmine Babaei, Nikolay Bashlykov, Soumya Batra, Prajjwal Bhargava, Shruti Bhosale, Dan Bikel, Lukas Blecher, Cristian Canton Ferrer, Moya Chen, Guillem Cucurull, David Esiobu, Jude Fernandes, Jeremy Fu, Wenyin Fu, Brian Fuller, Cynthia Gao, Vedanuj Goswami, Naman Goyal, Anthony Hartshorn, Saghar Hosseini, Rui Hou, Hakan Inan, Marcin Kardas, Viktor Kerkez Madian Khabsa, Isabel Kloumann, Artem Korenev, Punit Singh Koura, Marie-Anne Lachaux, Thibaut Lavril, Jenya Lee, Diana Liskovich, Yinghai Lu, Yuning Mao, Xavier Martinet, Todor Mihaylov, Pushka rMishra, Igor Molybog, Yixin Nie, Andrew Poulton, Jeremy Reizenstein, Rashi Rungta, Kalyan Saladi, Alan Schelten, Ruan Silva, Eric Michael Smith, Ranjan Subramanian, Xiaoqing EllenTan, Binh Tang, Ross Taylor, Adina Williams, Jian Xiang Kuan, Puxin Xu, Zheng Yan, Iliyan Zarov, Yuchen Zhang, Angela Fan, Melanie Kambadur, Sharan Narang, Aurelien Rodriguez, Robert Stojnic, Sergey Edunov, Thomas Scialom.
1. **[Longformer](model_doc/longformer)** (from AllenAI) released with the paper [Longformer: The Long-Document Transformer](https://arxiv.org/abs/2004.05150) by Iz Beltagy, Matthew E. Peters, Arman Cohan.
1. **[LongT5](model_doc/longt5)** (from Google AI) released with the paper [LongT5: Efficient Text-To-Text Transformer for Long Sequences](https://arxiv.org/abs/2112.07916) by Mandy Guo, Joshua Ainslie, David Uthus, Santiago Ontanon, Jianmo Ni, Yun-Hsuan Sung, Yinfei Yang.
1. **[LUKE](model_doc/luke)** (from Studio Ousia) released with the paper [LUKE: Deep Contextualized Entity Representations with Entity-aware Self-attention](https://arxiv.org/abs/2010.01057) by Ikuya Yamada, Akari Asai, Hiroyuki Shindo, Hideaki Takeda, Yuji Matsumoto.
1. **[LXMERT](model_doc/lxmert)** (from UNC Chapel Hill) released with the paper [LXMERT: Learning Cross-Modality Encoder Representations from Transformers for Open-Domain Question Answering](https://arxiv.org/abs/1908.07490) by Hao Tan and Mohit Bansal.
1. **[M-CTC-T](model_doc/mctct)** (from Facebook) released with the paper [Pseudo-Labeling For Massively Multilingual Speech Recognition](https://arxiv.org/abs/2111.00161) by Loren Lugosch, Tatiana Likhomanenko, Gabriel Synnaeve, and Ronan Collobert.
1. **[M2M100](model_doc/m2m_100)** (from Facebook) released with the paper [Beyond English-Centric Multilingual Machine Translation](https://arxiv.org/abs/2010.11125) by Angela Fan, Shruti Bhosale, Holger Schwenk, Zhiyi Ma, Ahmed El-Kishky, Siddharth Goyal, Mandeep Baines, Onur Celebi, Guillaume Wenzek, Vishrav Chaudhary, Naman Goyal, Tom Birch, Vitaliy Liptchinsky, Sergey Edunov, Edouard Grave, Michael Auli, Armand Joulin.
1. **[MarianMT](model_doc/marian)** Machine translation models trained using [OPUS](http://opus.nlpl.eu/) data by Jörg Tiedemann. The [Marian Framework](https://marian-nmt.github.io/) is being developed by the Microsoft Translator Team.
1. **[MarkupLM](model_doc/markuplm)** (from Microsoft Research Asia) released with the paper [MarkupLM: Pre-training of Text and Markup Language for Visually-rich Document Understanding](https://arxiv.org/abs/2110.08518) by Junlong Li, Yiheng Xu, Lei Cui, Furu Wei.
1. **[Mask2Former](model_doc/mask2former)** (from FAIR and UIUC) released with the paper [Masked-attention Mask Transformer for Universal Image Segmentation](https://arxiv.org/abs/2112.01527) by Bowen Cheng, Ishan Misra, Alexander G. Schwing, Alexander Kirillov, Rohit Girdhar.
1. **[MaskFormer](model_doc/maskformer)** (from Meta and UIUC) released with the paper [Per-Pixel Classification is Not All You Need for Semantic Segmentation](https://arxiv.org/abs/2107.06278) by Bowen Cheng, Alexander G. Schwing, Alexander Kirillov.
1. **[MatCha](model_doc/matcha)** (from Google AI) released with the paper [MatCha: Enhancing Visual Language Pretraining with Math Reasoning and Chart Derendering](https://arxiv.org/abs/2212.09662) by Fangyu Liu, Francesco Piccinno, Syrine Krichene, Chenxi Pang, Kenton Lee, Mandar Joshi, Yasemin Altun, Nigel Collier, Julian Martin Eisenschlos.
1. **[mBART](model_doc/mbart)** (from Facebook) released with the paper [Multilingual Denoising Pre-training for Neural Machine Translation](https://arxiv.org/abs/2001.08210) by Yinhan Liu, Jiatao Gu, Naman Goyal, Xian Li, Sergey Edunov, Marjan Ghazvininejad, Mike Lewis, Luke Zettlemoyer.
1. **[mBART-50](model_doc/mbart)** (from Facebook) released with the paper [Multilingual Translation with Extensible Multilingual Pretraining and Finetuning](https://arxiv.org/abs/2008.00401) by Yuqing Tang, Chau Tran, Xian Li, Peng-Jen Chen, Naman Goyal, Vishrav Chaudhary, Jiatao Gu, Angela Fan.
1. **[MEGA](model_doc/mega)** (from Meta/USC/CMU/SJTU) released with the paper [Mega: Moving Average Equipped Gated Attention](https://arxiv.org/abs/2209.10655) by Xuezhe Ma, Chunting Zhou, Xiang Kong, Junxian He, Liangke Gui, Graham Neubig, Jonathan May, and Luke Zettlemoyer.
1. **[Megatron-BERT](model_doc/megatron-bert)** (from NVIDIA) released with the paper [Megatron-LM: Training Multi-Billion Parameter Language Models Using Model Parallelism](https://arxiv.org/abs/1909.08053) by Mohammad Shoeybi, Mostofa Patwary, Raul Puri, Patrick LeGresley, Jared Casper and Bryan Catanzaro.
1. **[Megatron-GPT2](model_doc/megatron_gpt2)** (from NVIDIA) released with the paper [Megatron-LM: Training Multi-Billion Parameter Language Models Using Model Parallelism](https://arxiv.org/abs/1909.08053) by Mohammad Shoeybi, Mostofa Patwary, Raul Puri, Patrick LeGresley, Jared Casper and Bryan Catanzaro.
1. **[MGP-STR](model_doc/mgp-str)** (from Alibaba Research) released with the paper [Multi-Granularity Prediction for Scene Text Recognition](https://arxiv.org/abs/2209.03592) by Peng Wang, Cheng Da, and Cong Yao.
1. **[mLUKE](model_doc/mluke)** (from Studio Ousia) released with the paper [mLUKE: The Power of Entity Representations in Multilingual Pretrained Language Models](https://arxiv.org/abs/2110.08151) by Ryokan Ri, Ikuya Yamada, and Yoshimasa Tsuruoka.
1. **[MMS](model_doc/mms)** (from Facebook) released with the paper [Scaling Speech Technology to 1,000+ Languages](https://arxiv.org/abs/2305.13516) by Vineel Pratap, Andros Tjandra, Bowen Shi, Paden Tomasello, Arun Babu, Sayani Kundu, Ali Elkahky, Zhaoheng Ni, Apoorv Vyas, Maryam Fazel-Zarandi, Alexei Baevski, Yossi Adi, Xiaohui Zhang, Wei-Ning Hsu, Alexis Conneau, Michael Auli.
1. **[MobileBERT](model_doc/mobilebert)** (from CMU/Google Brain) released with the paper [MobileBERT: a Compact Task-Agnostic BERT for Resource-Limited Devices](https://arxiv.org/abs/2004.02984) by Zhiqing Sun, Hongkun Yu, Xiaodan Song, Renjie Liu, Yiming Yang, and Denny Zhou.
1. **[MobileNetV1](model_doc/mobilenet_v1)** (from Google Inc.) released with the paper [MobileNets: Efficient Convolutional Neural Networks for Mobile Vision Applications](https://arxiv.org/abs/1704.04861) by Andrew G. Howard, Menglong Zhu, Bo Chen, Dmitry Kalenichenko, Weijun Wang, Tobias Weyand, Marco Andreetto, Hartwig Adam.
1. **[MobileNetV2](model_doc/mobilenet_v2)** (from Google Inc.) released with the paper [MobileNetV2: Inverted Residuals and Linear Bottlenecks](https://arxiv.org/abs/1801.04381) by Mark Sandler, Andrew Howard, Menglong Zhu, Andrey Zhmoginov, Liang-Chieh Chen.
1. **[MobileViT](model_doc/mobilevit)** (from Apple) released with the paper [MobileViT: Light-weight, General-purpose, and Mobile-friendly Vision Transformer](https://arxiv.org/abs/2110.02178) by Sachin Mehta and Mohammad Rastegari.
1. **[MobileViTV2](model_doc/mobilevitv2)** (from Apple) released with the paper [Separable Self-attention for Mobile Vision Transformers](https://arxiv.org/abs/2206.02680) by Sachin Mehta and Mohammad Rastegari.
1. **[MPNet](model_doc/mpnet)** (from Microsoft Research) released with the paper [MPNet: Masked and Permuted Pre-training for Language Understanding](https://arxiv.org/abs/2004.09297) by Kaitao Song, Xu Tan, Tao Qin, Jianfeng Lu, Tie-Yan Liu.
1. **[MPT](model_doc/mpt)** (from MosaiML) released with the repository [llm-foundry](https://github.com/mosaicml/llm-foundry/) by the MosaicML NLP Team.
1. **[MRA](model_doc/mra)** (from the University of Wisconsin - Madison) released with the paper [Multi Resolution Analysis (MRA) for Approximate Self-Attention](https://arxiv.org/abs/2207.10284) by Zhanpeng Zeng, Sourav Pal, Jeffery Kline, Glenn M Fung, Vikas Singh.
1. **[MT5](model_doc/mt5)** (from Google AI) released with the paper [mT5: A massively multilingual pre-trained text-to-text transformer](https://arxiv.org/abs/2010.11934) by Linting Xue, Noah Constant, Adam Roberts, Mihir Kale, Rami Al-Rfou, Aditya Siddhant, Aditya Barua, Colin Raffel.
1. **[MusicGen](model_doc/musicgen)** (from Meta) released with the paper [Simple and Controllable Music Generation](https://arxiv.org/abs/2306.05284) by Jade Copet, Felix Kreuk, Itai Gat, Tal Remez, David Kant, Gabriel Synnaeve, Yossi Adi and Alexandre Défossez.
1. **[MVP](model_doc/mvp)** (from RUC AI Box) released with the paper [MVP: Multi-task Supervised Pre-training for Natural Language Generation](https://arxiv.org/abs/2206.12131) by Tianyi Tang, Junyi Li, Wayne Xin Zhao and Ji-Rong Wen.
1. **[NAT](model_doc/nat)** (from SHI Labs) released with the paper [Neighborhood Attention Transformer](https://arxiv.org/abs/2204.07143) by Ali Hassani, Steven Walton, Jiachen Li, Shen Li, and Humphrey Shi.
1. **[Nezha](model_doc/nezha)** (from Huawei Noah’s Ark Lab) released with the paper [NEZHA: Neural Contextualized Representation for Chinese Language Understanding](https://arxiv.org/abs/1909.00204) by Junqiu Wei, Xiaozhe Ren, Xiaoguang Li, Wenyong Huang, Yi Liao, Yasheng Wang, Jiashu Lin, Xin Jiang, Xiao Chen and Qun Liu.
1. **[NLLB](model_doc/nllb)** (from Meta) released with the paper [No Language Left Behind: Scaling Human-Centered Machine Translation](https://arxiv.org/abs/2207.04672) by the NLLB team.
1. **[NLLB-MOE](model_doc/nllb-moe)** (from Meta) released with the paper [No Language Left Behind: Scaling Human-Centered Machine Translation](https://arxiv.org/abs/2207.04672) by the NLLB team.
1. **[Nyströmformer](model_doc/nystromformer)** (from the University of Wisconsin - Madison) released with the paper [Nyströmformer: A Nyström-Based Algorithm for Approximating Self-Attention](https://arxiv.org/abs/2102.03902) by Yunyang Xiong, Zhanpeng Zeng, Rudrasis Chakraborty, Mingxing Tan, Glenn Fung, Yin Li, Vikas Singh.
1. **[OneFormer](model_doc/oneformer)** (from SHI Labs) released with the paper [OneFormer: One Transformer to Rule Universal Image Segmentation](https://arxiv.org/abs/2211.06220) by Jitesh Jain, Jiachen Li, MangTik Chiu, Ali Hassani, Nikita Orlov, Humphrey Shi.
1. **[OpenLlama](model_doc/open-llama)** (from [s-JoL](https://huggingface.co/s-JoL)) released in [Open-Llama](https://github.com/s-JoL/Open-Llama).
1. **[OPT](master/model_doc/opt)** (from Meta AI) released with the paper [OPT: Open Pre-trained Transformer Language Models](https://arxiv.org/abs/2205.01068) by Susan Zhang, Stephen Roller, Naman Goyal, Mikel Artetxe, Moya Chen, Shuohui Chen et al.
1. **[OWL-ViT](model_doc/owlvit)** (from Google AI) released with the paper [Simple Open-Vocabulary Object Detection with Vision Transformers](https://arxiv.org/abs/2205.06230) by Matthias Minderer, Alexey Gritsenko, Austin Stone, Maxim Neumann, Dirk Weissenborn, Alexey Dosovitskiy, Aravindh Mahendran, Anurag Arnab, Mostafa Dehghani, Zhuoran Shen, Xiao Wang, Xiaohua Zhai, Thomas Kipf, and Neil Houlsby.
1. **[Pegasus](model_doc/pegasus)** (from Google) released with the paper [PEGASUS: Pre-training with Extracted Gap-sentences for Abstractive Summarization](https://arxiv.org/abs/1912.08777) by Jingqing Zhang, Yao Zhao, Mohammad Saleh and Peter J. Liu.
1. **[PEGASUS-X](model_doc/pegasus_x)** (from Google) released with the paper [Investigating Efficiently Extending Transformers for Long Input Summarization](https://arxiv.org/abs/2208.04347) by Jason Phang, Yao Zhao, and Peter J. Liu.
1. **[Perceiver IO](model_doc/perceiver)** (from Deepmind) released with the paper [Perceiver IO: A General Architecture for Structured Inputs & Outputs](https://arxiv.org/abs/2107.14795) by Andrew Jaegle, Sebastian Borgeaud, Jean-Baptiste Alayrac, Carl Doersch, Catalin Ionescu, David Ding, Skanda Koppula, Daniel Zoran, Andrew Brock, Evan Shelhamer, Olivier Hénaff, Matthew M. Botvinick, Andrew Zisserman, Oriol Vinyals, João Carreira.
1. **[Persimmon](model_doc/persimmon)** (from ADEPT) released in a [blog post](https://www.adept.ai/blog/persimmon-8b) by Erich Elsen, Augustus Odena, Maxwell Nye, Sağnak Taşırlar, Tri Dao, Curtis Hawthorne, Deepak Moparthi, Arushi Somani.
1. **[PhoBERT](model_doc/phobert)** (from VinAI Research) released with the paper [PhoBERT: Pre-trained language models for Vietnamese](https://www.aclweb.org/anthology/2020.findings-emnlp.92/) by Dat Quoc Nguyen and Anh Tuan Nguyen.
1. **[Pix2Struct](model_doc/pix2struct)** (from Google) released with the paper [Pix2Struct: Screenshot Parsing as Pretraining for Visual Language Understanding](https://arxiv.org/abs/2210.03347) by Kenton Lee, Mandar Joshi, Iulia Turc, Hexiang Hu, Fangyu Liu, Julian Eisenschlos, Urvashi Khandelwal, Peter Shaw, Ming-Wei Chang, Kristina Toutanova.
1. **[PLBart](model_doc/plbart)** (from UCLA NLP) released with the paper [Unified Pre-training for Program Understanding and Generation](https://arxiv.org/abs/2103.06333) by Wasi Uddin Ahmad, Saikat Chakraborty, Baishakhi Ray, Kai-Wei Chang.
1. **[PoolFormer](model_doc/poolformer)** (from Sea AI Labs) released with the paper [MetaFormer is Actually What You Need for Vision](https://arxiv.org/abs/2111.11418) by Yu, Weihao and Luo, Mi and Zhou, Pan and Si, Chenyang and Zhou, Yichen and Wang, Xinchao and Feng, Jiashi and Yan, Shuicheng.
1. **[Pop2Piano](model_doc/pop2piano)** released with the paper [Pop2Piano : Pop Audio-based Piano Cover Generation](https://arxiv.org/abs/2211.00895) by Jongho Choi and Kyogu Lee.
1. **[ProphetNet](model_doc/prophetnet)** (from Microsoft Research) released with the paper [ProphetNet: Predicting Future N-gram for Sequence-to-Sequence Pre-training](https://arxiv.org/abs/2001.04063) by Yu Yan, Weizhen Qi, Yeyun Gong, Dayiheng Liu, Nan Duan, Jiusheng Chen, Ruofei Zhang and Ming Zhou.
1. **[PVT](model_doc/pvt)** (from Nanjing University, The University of Hong Kong etc.) released with the paper [Pyramid Vision Transformer: A Versatile Backbone for Dense Prediction without Convolutions](https://arxiv.org/pdf/2102.12122.pdf) by Wenhai Wang, Enze Xie, Xiang Li, Deng-Ping Fan, Kaitao Song, Ding Liang, Tong Lu, Ping Luo, Ling Shao.
1. **[QDQBert](model_doc/qdqbert)** (from NVIDIA) released with the paper [Integer Quantization for Deep Learning Inference: Principles and Empirical Evaluation](https://arxiv.org/abs/2004.09602) by Hao Wu, Patrick Judd, Xiaojie Zhang, Mikhail Isaev and Paulius Micikevicius.
1. **[RAG](model_doc/rag)** (from Facebook) released with the paper [Retrieval-Augmented Generation for Knowledge-Intensive NLP Tasks](https://arxiv.org/abs/2005.11401) by Patrick Lewis, Ethan Perez, Aleksandara Piktus, Fabio Petroni, Vladimir Karpukhin, Naman Goyal, Heinrich Küttler, Mike Lewis, Wen-tau Yih, Tim Rocktäschel, Sebastian Riedel, Douwe Kiela.
1. **[REALM](model_doc/realm.html)** (from Google Research) released with the paper [REALM: Retrieval-Augmented Language Model Pre-Training](https://arxiv.org/abs/2002.08909) by Kelvin Guu, Kenton Lee, Zora Tung, Panupong Pasupat and Ming-Wei Chang.
1. **[Reformer](model_doc/reformer)** (from Google Research) released with the paper [Reformer: The Efficient Transformer](https://arxiv.org/abs/2001.04451) by Nikita Kitaev, Łukasz Kaiser, Anselm Levskaya.
1. **[RegNet](model_doc/regnet)** (from META Platforms) released with the paper [Designing Network Design Space](https://arxiv.org/abs/2003.13678) by Ilija Radosavovic, Raj Prateek Kosaraju, Ross Girshick, Kaiming He, Piotr Dollár.
1. **[RemBERT](model_doc/rembert)** (from Google Research) released with the paper [Rethinking embedding coupling in pre-trained language models](https://arxiv.org/abs/2010.12821) by Hyung Won Chung, Thibault Févry, Henry Tsai, M. Johnson, Sebastian Ruder.
1. **[ResNet](model_doc/resnet)** (from Microsoft Research) released with the paper [Deep Residual Learning for Image Recognition](https://arxiv.org/abs/1512.03385) by Kaiming He, Xiangyu Zhang, Shaoqing Ren, Jian Sun.
1. **[RoBERTa](model_doc/roberta)** (from Facebook), released together with the paper [RoBERTa: A Robustly Optimized BERT Pretraining Approach](https://arxiv.org/abs/1907.11692) by Yinhan Liu, Myle Ott, Naman Goyal, Jingfei Du, Mandar Joshi, Danqi Chen, Omer Levy, Mike Lewis, Luke Zettlemoyer, Veselin Stoyanov.
1. **[RoBERTa-PreLayerNorm](model_doc/roberta-prelayernorm)** (from Facebook) released with the paper [fairseq: A Fast, Extensible Toolkit for Sequence Modeling](https://arxiv.org/abs/1904.01038) by Myle Ott, Sergey Edunov, Alexei Baevski, Angela Fan, Sam Gross, Nathan Ng, David Grangier, Michael Auli.
1. **[RoCBert](model_doc/roc_bert)** (from WeChatAI) released with the paper [RoCBert: Robust Chinese Bert with Multimodal Contrastive Pretraining](https://aclanthology.org/2022.acl-long.65.pdf) by HuiSu, WeiweiShi, XiaoyuShen, XiaoZhou, TuoJi, JiaruiFang, JieZhou.
1. **[RoFormer](model_doc/roformer)** (from ZhuiyiTechnology), released together with the paper [RoFormer: Enhanced Transformer with Rotary Position Embedding](https://arxiv.org/abs/2104.09864) by Jianlin Su and Yu Lu and Shengfeng Pan and Bo Wen and Yunfeng Liu.
1. **[RWKV](model_doc/rwkv)** (from Bo Peng), released on [this repo](https://github.com/BlinkDL/RWKV-LM) by Bo Peng.
1. **[SegFormer](model_doc/segformer)** (from NVIDIA) released with the paper [SegFormer: Simple and Efficient Design for Semantic Segmentation with Transformers](https://arxiv.org/abs/2105.15203) by Enze Xie, Wenhai Wang, Zhiding Yu, Anima Anandkumar, Jose M. Alvarez, Ping Luo.
1. **[Segment Anything](model_doc/sam)** (from Meta AI) released with the paper [Segment Anything](https://arxiv.org/pdf/2304.02643v1.pdf) by Alexander Kirillov, Eric Mintun, Nikhila Ravi, Hanzi Mao, Chloe Rolland, Laura Gustafson, Tete Xiao, Spencer Whitehead, Alex Berg, Wan-Yen Lo, Piotr Dollar, Ross Girshick.
1. **[SEW](model_doc/sew)** (from ASAPP) released with the paper [Performance-Efficiency Trade-offs in Unsupervised Pre-training for Speech Recognition](https://arxiv.org/abs/2109.06870) by Felix Wu, Kwangyoun Kim, Jing Pan, Kyu Han, Kilian Q. Weinberger, Yoav Artzi.
1. **[SEW-D](model_doc/sew_d)** (from ASAPP) released with the paper [Performance-Efficiency Trade-offs in Unsupervised Pre-training for Speech Recognition](https://arxiv.org/abs/2109.06870) by Felix Wu, Kwangyoun Kim, Jing Pan, Kyu Han, Kilian Q. Weinberger, Yoav Artzi.
1. **[SpeechT5](model_doc/speecht5)** (from Microsoft Research) released with the paper [SpeechT5: Unified-Modal Encoder-Decoder Pre-Training for Spoken Language Processing](https://arxiv.org/abs/2110.07205) by Junyi Ao, Rui Wang, Long Zhou, Chengyi Wang, Shuo Ren, Yu Wu, Shujie Liu, Tom Ko, Qing Li, Yu Zhang, Zhihua Wei, Yao Qian, Jinyu Li, Furu Wei.
1. **[SpeechToTextTransformer](model_doc/speech_to_text)** (from Facebook), released together with the paper [fairseq S2T: Fast Speech-to-Text Modeling with fairseq](https://arxiv.org/abs/2010.05171) by Changhan Wang, Yun Tang, Xutai Ma, Anne Wu, Dmytro Okhonko, Juan Pino.
1. **[SpeechToTextTransformer2](model_doc/speech_to_text_2)** (from Facebook), released together with the paper [Large-Scale Self- and Semi-Supervised Learning for Speech Translation](https://arxiv.org/abs/2104.06678) by Changhan Wang, Anne Wu, Juan Pino, Alexei Baevski, Michael Auli, Alexis Conneau.
1. **[Splinter](model_doc/splinter)** (from Tel Aviv University), released together with the paper [Few-Shot Question Answering by Pretraining Span Selection](https://arxiv.org/abs/2101.00438) by Ori Ram, Yuval Kirstain, Jonathan Berant, Amir Globerson, Omer Levy.
1. **[SqueezeBERT](model_doc/squeezebert)** (from Berkeley) released with the paper [SqueezeBERT: What can computer vision teach NLP about efficient neural networks?](https://arxiv.org/abs/2006.11316) by Forrest N. Iandola, Albert E. Shaw, Ravi Krishna, and Kurt W. Keutzer.
1. **[SuperPoint](model_doc/superpoint)** (from MagicLeap) released with the paper [SuperPoint: Self-Supervised Interest Point Detection and Description](https://arxiv.org/abs/1712.07629) by Daniel DeTone, Tomasz Malisiewicz and Andrew Rabinovich.
1. **[SwiftFormer](model_doc/swiftformer)** (from MBZUAI) released with the paper [SwiftFormer: Efficient Additive Attention for Transformer-based Real-time Mobile Vision Applications](https://arxiv.org/abs/2303.15446) by Abdelrahman Shaker, Muhammad Maaz, Hanoona Rasheed, Salman Khan, Ming-Hsuan Yang, Fahad Shahbaz Khan.
1. **[Swin Transformer](model_doc/swin)** (from Microsoft) released with the paper [Swin Transformer: Hierarchical Vision Transformer using Shifted Windows](https://arxiv.org/abs/2103.14030) by Ze Liu, Yutong Lin, Yue Cao, Han Hu, Yixuan Wei, Zheng Zhang, Stephen Lin, Baining Guo.
1. **[Swin Transformer V2](model_doc/swinv2)** (from Microsoft) released with the paper [Swin Transformer V2: Scaling Up Capacity and Resolution](https://arxiv.org/abs/2111.09883) by Ze Liu, Han Hu, Yutong Lin, Zhuliang Yao, Zhenda Xie, Yixuan Wei, Jia Ning, Yue Cao, Zheng Zhang, Li Dong, Furu Wei, Baining Guo.
1. **[Swin2SR](model_doc/swin2sr)** (from University of Würzburg) released with the paper [Swin2SR: SwinV2 Transformer for Compressed Image Super-Resolution and Restoration](https://arxiv.org/abs/2209.11345) by Marcos V. Conde, Ui-Jin Choi, Maxime Burchi, Radu Timofte.
1. **[SwitchTransformers](model_doc/switch_transformers)** (from Google) released with the paper [Switch Transformers: Scaling to Trillion Parameter Models with Simple and Efficient Sparsity](https://arxiv.org/abs/2101.03961) by William Fedus, Barret Zoph, Noam Shazeer.
1. **[T5](model_doc/t5)** (from Google AI) released with the paper [Exploring the Limits of Transfer Learning with a Unified Text-to-Text Transformer](https://arxiv.org/abs/1910.10683) by Colin Raffel and Noam Shazeer and Adam Roberts and Katherine Lee and Sharan Narang and Michael Matena and Yanqi Zhou and Wei Li and Peter J. Liu.
1. **[T5v1.1](model_doc/t5v1.1)** (from Google AI) released in the repository [google-research/text-to-text-transfer-transformer](https://github.com/google-research/text-to-text-transfer-transformer/blob/main/released_checkpoints.md#t511) by Colin Raffel and Noam Shazeer and Adam Roberts and Katherine Lee and Sharan Narang and Michael Matena and Yanqi Zhou and Wei Li and Peter J. Liu.
1. **[Table Transformer](model_doc/table-transformer)** (from Microsoft Research) released with the paper [PubTables-1M: Towards Comprehensive Table Extraction From Unstructured Documents](https://arxiv.org/abs/2110.00061) by Brandon Smock, Rohith Pesala, Robin Abraham.
1. **[TAPAS](model_doc/tapas)** (from Google AI) released with the paper [TAPAS: Weakly Supervised Table Parsing via Pre-training](https://arxiv.org/abs/2004.02349) by Jonathan Herzig, Paweł Krzysztof Nowak, Thomas Müller, Francesco Piccinno and Julian Martin Eisenschlos.
1. **[TAPEX](model_doc/tapex)** (from Microsoft Research) released with the paper [TAPEX: Table Pre-training via Learning a Neural SQL Executor](https://arxiv.org/abs/2107.07653) by Qian Liu, Bei Chen, Jiaqi Guo, Morteza Ziyadi, Zeqi Lin, Weizhu Chen, Jian-Guang Lou.
1. **[Time Series Transformer](model_doc/time_series_transformer)** (from HuggingFace).
1. **[TimeSformer](model_doc/timesformer)** (from Facebook) released with the paper [Is Space-Time Attention All You Need for Video Understanding?](https://arxiv.org/abs/2102.05095) by Gedas Bertasius, Heng Wang, Lorenzo Torresani.
1. **[Trajectory Transformer](model_doc/trajectory_transformers)** (from the University of California at Berkeley) released with the paper [Offline Reinforcement Learning as One Big Sequence Modeling Problem](https://arxiv.org/abs/2106.02039) by Michael Janner, Qiyang Li, Sergey Levine
1. **[Transformer-XL](model_doc/transfo-xl)** (from Google/CMU) released with the paper [Transformer-XL: Attentive Language Models Beyond a Fixed-Length Context](https://arxiv.org/abs/1901.02860) by Zihang Dai*, Zhilin Yang*, Yiming Yang, Jaime Carbonell, Quoc V. Le, Ruslan Salakhutdinov.
1. **[TrOCR](model_doc/trocr)** (from Microsoft), released together with the paper [TrOCR: Transformer-based Optical Character Recognition with Pre-trained Models](https://arxiv.org/abs/2109.10282) by Minghao Li, Tengchao Lv, Lei Cui, Yijuan Lu, Dinei Florencio, Cha Zhang, Zhoujun Li, Furu Wei.
1. **[TVLT](model_doc/tvlt)** (from UNC Chapel Hill) released with the paper [TVLT: Textless Vision-Language Transformer](https://arxiv.org/abs/2209.14156) by Zineng Tang, Jaemin Cho, Yixin Nie, Mohit Bansal.
1. **[UL2](model_doc/ul2)** (from Google Research) released with the paper [Unifying Language Learning Paradigms](https://arxiv.org/abs/2205.05131v1) by Yi Tay, Mostafa Dehghani, Vinh Q. Tran, Xavier Garcia, Dara Bahri, Tal Schuster, Huaixiu Steven Zheng, Neil Houlsby, Donald Metzler
1. **[UMT5](model_doc/umt5)** (from Google Research) released with the paper [UniMax: Fairer and More Effective Language Sampling for Large-Scale Multilingual Pretraining](https://openreview.net/forum?id=kXwdL1cWOAi) by Hyung Won Chung, Xavier Garcia, Adam Roberts, Yi Tay, Orhan Firat, Sharan Narang, Noah Constant.
1. **[UniSpeech](model_doc/unispeech)** (from Microsoft Research) released with the paper [UniSpeech: Unified Speech Representation Learning with Labeled and Unlabeled Data](https://arxiv.org/abs/2101.07597) by Chengyi Wang, Yu Wu, Yao Qian, Kenichi Kumatani, Shujie Liu, Furu Wei, Michael Zeng, Xuedong Huang.
1. **[UniSpeechSat](model_doc/unispeech-sat)** (from Microsoft Research) released with the paper [UNISPEECH-SAT: UNIVERSAL SPEECH REPRESENTATION LEARNING WITH SPEAKER AWARE PRE-TRAINING](https://arxiv.org/abs/2110.05752) by Sanyuan Chen, Yu Wu, Chengyi Wang, Zhengyang Chen, Zhuo Chen, Shujie Liu, Jian Wu, Yao Qian, Furu Wei, Jinyu Li, Xiangzhan Yu.
1. **[UPerNet](model_doc/upernet)** (from Peking University) released with the paper [Unified Perceptual Parsing for Scene Understanding](https://arxiv.org/abs/1807.10221) by Tete Xiao, Yingcheng Liu, Bolei Zhou, Yuning Jiang, Jian Sun.
1. **[VAN](model_doc/van)** (from Tsinghua University and Nankai University) released with the paper [Visual Attention Network](https://arxiv.org/abs/2202.09741) by Meng-Hao Guo, Cheng-Ze Lu, Zheng-Ning Liu, Ming-Ming Cheng, Shi-Min Hu.
1. **[VideoMAE](model_doc/videomae)** (from Multimedia Computing Group, Nanjing University) released with the paper [VideoMAE: Masked Autoencoders are Data-Efficient Learners for Self-Supervised Video Pre-Training](https://arxiv.org/abs/2203.12602) by Zhan Tong, Yibing Song, Jue Wang, Limin Wang.
1. **[ViLT](model_doc/vilt)** (from NAVER AI Lab/Kakao Enterprise/Kakao Brain) released with the paper [ViLT: Vision-and-Language Transformer Without Convolution or Region Supervision](https://arxiv.org/abs/2102.03334) by Wonjae Kim, Bokyung Son, Ildoo Kim.
1. **[Vision Transformer (ViT)](model_doc/vit)** (from Google AI) released with the paper [An Image is Worth 16x16 Words: Transformers for Image Recognition at Scale](https://arxiv.org/abs/2010.11929) by Alexey Dosovitskiy, Lucas Beyer, Alexander Kolesnikov, Dirk Weissenborn, Xiaohua Zhai, Thomas Unterthiner, Mostafa Dehghani, Matthias Minderer, Georg Heigold, Sylvain Gelly, Jakob Uszkoreit, Neil Houlsby.
1. **[VisualBERT](model_doc/visual_bert)** (from UCLA NLP) released with the paper [VisualBERT: A Simple and Performant Baseline for Vision and Language](https://arxiv.org/pdf/1908.03557) by Liunian Harold Li, Mark Yatskar, Da Yin, Cho-Jui Hsieh, Kai-Wei Chang.
1. **[ViT Hybrid](model_doc/vit_hybrid)** (from Google AI) released with the paper [An Image is Worth 16x16 Words: Transformers for Image Recognition at Scale](https://arxiv.org/abs/2010.11929) by Alexey Dosovitskiy, Lucas Beyer, Alexander Kolesnikov, Dirk Weissenborn, Xiaohua Zhai, Thomas Unterthiner, Mostafa Dehghani, Matthias Minderer, Georg Heigold, Sylvain Gelly, Jakob Uszkoreit, Neil Houlsby.
1. **[VitDet](model_doc/vitdet)** (from Meta AI) released with the paper [Exploring Plain Vision Transformer Backbones for Object Detection](https://arxiv.org/abs/2203.16527) by Yanghao Li, Hanzi Mao, Ross Girshick, Kaiming He.
1. **[ViTMAE](model_doc/vit_mae)** (from Meta AI) released with the paper [Masked Autoencoders Are Scalable Vision Learners](https://arxiv.org/abs/2111.06377) by Kaiming He, Xinlei Chen, Saining Xie, Yanghao Li, Piotr Dollár, Ross Girshick.
1. **[ViTMatte](model_doc/vitmatte)** (from HUST-VL) rreleased with the paper [ViTMatte: Boosting Image Matting with Pretrained Plain Vision Transformers](https://arxiv.org/abs/2305.15272) by Jingfeng Yao, Xinggang Wang, Shusheng Yang, Baoyuan Wang.
1. **[ViTMSN](model_doc/vit_msn)** (from Meta AI) released with the paper [Masked Siamese Networks for Label-Efficient Learning](https://arxiv.org/abs/2204.07141) by Mahmoud Assran, Mathilde Caron, Ishan Misra, Piotr Bojanowski, Florian Bordes, Pascal Vincent, Armand Joulin, Michael Rabbat, Nicolas Ballas.
1. **[VITS](model_doc/vits)** (from Kakao Enterprise) released with the paper [Conditional Variational Autoencoder with Adversarial Learning for End-to-End Text-to-Speech](https://arxiv.org/abs/2106.06103) by Jaehyeon Kim, Jungil Kong, Juhee Son.
1. **[ViViT](model_doc/vivit)** (from Google Research) released with the paper [ViViT: A Video Vision Transformer](https://arxiv.org/abs/2103.15691) by Anurag Arnab, Mostafa Dehghani, Georg Heigold, Chen Sun, Mario Lučić, Cordelia Schmid.
1. **[Wav2Vec2](model_doc/wav2vec2)** (from Facebook AI) released with the paper [wav2vec 2.0: A Framework for Self-Supervised Learning of Speech Representations](https://arxiv.org/abs/2006.11477) by Alexei Baevski, Henry Zhou, Abdelrahman Mohamed, Michael Auli.
1. **[Wav2Vec2-Conformer](model_doc/wav2vec2-conformer)** (from Facebook AI) released with the paper [FAIRSEQ S2T: Fast Speech-to-Text Modeling with FAIRSEQ](https://arxiv.org/abs/2010.05171) by Changhan Wang, Yun Tang, Xutai Ma, Anne Wu, Sravya Popuri, Dmytro Okhonko, Juan Pino.
1. **[Wav2Vec2Phoneme](model_doc/wav2vec2_phoneme)** (from Facebook AI) released with the paper [Simple and Effective Zero-shot Cross-lingual Phoneme Recognition](https://arxiv.org/abs/2109.11680) by Qiantong Xu, Alexei Baevski, Michael Auli.
1. **[WavLM](model_doc/wavlm)** (from Microsoft Research) released with the paper [WavLM: Large-Scale Self-Supervised Pre-Training for Full Stack Speech Processing](https://arxiv.org/abs/2110.13900) by Sanyuan Chen, Chengyi Wang, Zhengyang Chen, Yu Wu, Shujie Liu, Zhuo Chen, Jinyu Li, Naoyuki Kanda, Takuya Yoshioka, Xiong Xiao, Jian Wu, Long Zhou, Shuo Ren, Yanmin Qian, Yao Qian, Jian Wu, Michael Zeng, Furu Wei.
1. **[Whisper](model_doc/whisper)** (from OpenAI) released with the paper [Robust Speech Recognition via Large-Scale Weak Supervision](https://cdn.openai.com/papers/whisper.pdf) by Alec Radford, Jong Wook Kim, Tao Xu, Greg Brockman, Christine McLeavey, Ilya Sutskever.
1. **[X-CLIP](model_doc/xclip)** (from Microsoft Research) released with the paper [Expanding Language-Image Pretrained Models for General Video Recognition](https://arxiv.org/abs/2208.02816) by Bolin Ni, Houwen Peng, Minghao Chen, Songyang Zhang, Gaofeng Meng, Jianlong Fu, Shiming Xiang, Haibin Ling.
1. **[X-MOD](model_doc/xmod)** (from Meta AI) released with the paper [Lifting the Curse of Multilinguality by Pre-training Modular Transformers](http://dx.doi.org/10.18653/v1/2022.naacl-main.255) by Jonas Pfeiffer, Naman Goyal, Xi Lin, Xian Li, James Cross, Sebastian Riedel, Mikel Artetxe.
1. **[XGLM](model_doc/xglm)** (From Facebook AI) released with the paper [Few-shot Learning with Multilingual Language Models](https://arxiv.org/abs/2112.10668) by Xi Victoria Lin, Todor Mihaylov, Mikel Artetxe, Tianlu Wang, Shuohui Chen, Daniel Simig, Myle Ott, Naman Goyal, Shruti Bhosale, Jingfei Du, Ramakanth Pasunuru, Sam Shleifer, Punit Singh Koura, Vishrav Chaudhary, Brian O'Horo, Jeff Wang, Luke Zettlemoyer, Zornitsa Kozareva, Mona Diab, Veselin Stoyanov, Xian Li.
1. **[XLM](model_doc/xlm)** (from Facebook) released together with the paper [Cross-lingual Language Model Pretraining](https://arxiv.org/abs/1901.07291) by Guillaume Lample and Alexis Conneau.
1. **[XLM-ProphetNet](model_doc/xlm-prophetnet)** (from Microsoft Research) released with the paper [ProphetNet: Predicting Future N-gram for Sequence-to-Sequence Pre-training](https://arxiv.org/abs/2001.04063) by Yu Yan, Weizhen Qi, Yeyun Gong, Dayiheng Liu, Nan Duan, Jiusheng Chen, Ruofei Zhang and Ming Zhou.
1. **[XLM-RoBERTa](model_doc/xlm-roberta)** (from Facebook AI), released together with the paper [Unsupervised Cross-lingual Representation Learning at Scale](https://arxiv.org/abs/1911.02116) by Alexis Conneau*, Kartikay Khandelwal*, Naman Goyal, Vishrav Chaudhary, Guillaume Wenzek, Francisco Guzmán, Edouard Grave, Myle Ott, Luke Zettlemoyer and Veselin Stoyanov.
1. **[XLM-RoBERTa-XL](model_doc/xlm-roberta-xl)** (from Facebook AI), released together with the paper [Larger-Scale Transformers for Multilingual Masked Language Modeling](https://arxiv.org/abs/2105.00572) by Naman Goyal, Jingfei Du, Myle Ott, Giri Anantharaman, Alexis Conneau.
1. **[XLM-V](model_doc/xlm-v)** (from Meta AI) released with the paper [XLM-V: Overcoming the Vocabulary Bottleneck in Multilingual Masked Language Models](https://arxiv.org/abs/2301.10472) by Davis Liang, Hila Gonen, Yuning Mao, Rui Hou, Naman Goyal, Marjan Ghazvininejad, Luke Zettlemoyer, Madian Khabsa.
1. **[XLNet](model_doc/xlnet)** (from Google/CMU) released with the paper [​XLNet: Generalized Autoregressive Pretraining for Language Understanding](https://arxiv.org/abs/1906.08237) by Zhilin Yang*, Zihang Dai*, Yiming Yang, Jaime Carbonell, Ruslan Salakhutdinov, Quoc V. Le.
1. **[XLS-R](model_doc/xls_r)** (from Facebook AI) released with the paper [XLS-R: Self-supervised Cross-lingual Speech Representation Learning at Scale](https://arxiv.org/abs/2111.09296) by Arun Babu, Changhan Wang, Andros Tjandra, Kushal Lakhotia, Qiantong Xu, Naman Goyal, Kritika Singh, Patrick von Platen, Yatharth Saraf, Juan Pino, Alexei Baevski, Alexis Conneau, Michael Auli.
1. **[XLSR-Wav2Vec2](model_doc/xlsr_wav2vec2)** (from Facebook AI) released with the paper [Unsupervised Cross-Lingual Representation Learning For Speech Recognition](https://arxiv.org/abs/2006.13979) by Alexis Conneau, Alexei Baevski, Ronan Collobert, Abdelrahman Mohamed, Michael Auli.
1. **[YOLOS](model_doc/yolos)** (from Huazhong University of Science & Technology) released with the paper [You Only Look at One Sequence: Rethinking Transformer in Vision through Object Detection](https://arxiv.org/abs/2106.00666) by Yuxin Fang, Bencheng Liao, Xinggang Wang, Jiemin Fang, Jiyang Qi, Rui Wu, Jianwei Niu, Wenyu Liu.
1. **[YOSO](model_doc/yoso)** (from the University of Wisconsin - Madison) released with the paper [You Only Sample (Almost) Once: Linear Cost Self-Attention Via Bernoulli Sampling](https://arxiv.org/abs/2111.09714) by Zhanpeng Zeng, Yunyang Xiong, Sathya N. Ravi, Shailesh Acharya, Glenn Fung, Vikas Singh.


### Supported frameworks
=======
## Supported models and frameworks
>>>>>>> e1cec434

The table below represents the current support in the library for each of those models, whether they have a Python
tokenizer (called "slow"). A "fast" tokenizer backed by the 🤗 Tokenizers library, whether they have support in Jax (via
Flax), PyTorch, and/or TensorFlow.

<!--This table is updated automatically from the auto modules with _make fix-copies_. Do not update manually!-->

<<<<<<< HEAD
|             Model             | PyTorch support | TensorFlow support | Flax Support |
|:-----------------------------:|:---------------:|:------------------:|:------------:|
|            ALBERT             |       ✅        |         ✅         |      ✅      |
|             ALIGN             |       ✅        |         ❌         |      ❌      |
|            AltCLIP            |       ✅        |         ❌         |      ❌      |
| Audio Spectrogram Transformer |       ✅        |         ❌         |      ❌      |
|          Autoformer           |       ✅        |         ❌         |      ❌      |
|             Bark              |       ✅        |         ❌         |      ❌      |
|             BART              |       ✅        |         ✅         |      ✅      |
|             BEiT              |       ✅        |         ❌         |      ✅      |
|             BERT              |       ✅        |         ✅         |      ✅      |
|        Bert Generation        |       ✅        |         ❌         |      ❌      |
|            BigBird            |       ✅        |         ❌         |      ✅      |
|        BigBird-Pegasus        |       ✅        |         ❌         |      ❌      |
|            BioGpt             |       ✅        |         ❌         |      ❌      |
|              BiT              |       ✅        |         ❌         |      ❌      |
|          Blenderbot           |       ✅        |         ✅         |      ✅      |
|        BlenderbotSmall        |       ✅        |         ✅         |      ✅      |
|             BLIP              |       ✅        |         ✅         |      ❌      |
|            BLIP-2             |       ✅        |         ❌         |      ❌      |
|             BLOOM             |       ✅        |         ❌         |      ✅      |
|          BridgeTower          |       ✅        |         ❌         |      ❌      |
|             BROS              |       ✅        |         ❌         |      ❌      |
|           CamemBERT           |       ✅        |         ✅         |      ❌      |
|            CANINE             |       ✅        |         ❌         |      ❌      |
|         Chinese-CLIP          |       ✅        |         ❌         |      ❌      |
|             CLAP              |       ✅        |         ❌         |      ❌      |
|             CLIP              |       ✅        |         ✅         |      ✅      |
|            CLIPSeg            |       ✅        |         ❌         |      ❌      |
|            CodeGen            |       ✅        |         ❌         |      ❌      |
|           CodeLlama           |       ✅        |         ❌         |      ❌      |
|       Conditional DETR        |       ✅        |         ❌         |      ❌      |
|           ConvBERT            |       ✅        |         ✅         |      ❌      |
|           ConvNeXT            |       ✅        |         ✅         |      ❌      |
|          ConvNeXTV2           |       ✅        |         ❌         |      ❌      |
|            CPM-Ant            |       ✅        |         ❌         |      ❌      |
|             CTRL              |       ✅        |         ✅         |      ❌      |
|              CvT              |       ✅        |         ✅         |      ❌      |
|         Data2VecAudio         |       ✅        |         ❌         |      ❌      |
|         Data2VecText          |       ✅        |         ❌         |      ❌      |
|        Data2VecVision         |       ✅        |         ✅         |      ❌      |
|            DeBERTa            |       ✅        |         ✅         |      ❌      |
|          DeBERTa-v2           |       ✅        |         ✅         |      ❌      |
|     Decision Transformer      |       ✅        |         ❌         |      ❌      |
|        Deformable DETR        |       ✅        |         ❌         |      ❌      |
|             DeiT              |       ✅        |         ✅         |      ❌      |
|             DETA              |       ✅        |         ❌         |      ❌      |
|             DETR              |       ✅        |         ❌         |      ❌      |
|             DiNAT             |       ✅        |         ❌         |      ❌      |
|            DINOv2             |       ✅        |         ❌         |      ❌      |
|          DistilBERT           |       ✅        |         ✅         |      ✅      |
|           DonutSwin           |       ✅        |         ❌         |      ❌      |
|              DPR              |       ✅        |         ✅         |      ❌      |
|              DPT              |       ✅        |         ❌         |      ❌      |
|        EfficientFormer        |       ✅        |         ✅         |      ❌      |
|         EfficientNet          |       ✅        |         ❌         |      ❌      |
|            ELECTRA            |       ✅        |         ✅         |      ✅      |
|            EnCodec            |       ✅        |         ❌         |      ❌      |
|        Encoder decoder        |       ✅        |         ✅         |      ✅      |
|             ERNIE             |       ✅        |         ❌         |      ❌      |
|            ErnieM             |       ✅        |         ❌         |      ❌      |
|              ESM              |       ✅        |         ✅         |      ❌      |
|  FairSeq Machine-Translation  |       ✅        |         ❌         |      ❌      |
|            Falcon             |       ✅        |         ❌         |      ❌      |
|           FlauBERT            |       ✅        |         ✅         |      ❌      |
|             FLAVA             |       ✅        |         ❌         |      ❌      |
|             FNet              |       ✅        |         ❌         |      ❌      |
|           FocalNet            |       ✅        |         ❌         |      ❌      |
|      Funnel Transformer       |       ✅        |         ✅         |      ❌      |
|              GIT              |       ✅        |         ❌         |      ❌      |
|             GLPN              |       ✅        |         ❌         |      ❌      |
|            GPT Neo            |       ✅        |         ❌         |      ✅      |
|           GPT NeoX            |       ✅        |         ❌         |      ❌      |
|       GPT NeoX Japanese       |       ✅        |         ❌         |      ❌      |
|             GPT-J             |       ✅        |         ✅         |      ✅      |
|            GPT-Sw3            |       ✅        |         ✅         |      ✅      |
|          GPTBigCode           |       ✅        |         ❌         |      ❌      |
|        GPTSAN-japanese        |       ✅        |         ❌         |      ❌      |
|          Graphormer           |       ✅        |         ❌         |      ❌      |
|           GroupViT            |       ✅        |         ✅         |      ❌      |
|            Hubert             |       ✅        |         ✅         |      ❌      |
|            I-BERT             |       ✅        |         ❌         |      ❌      |
|            IDEFICS            |       ✅        |         ❌         |      ❌      |
|           ImageGPT            |       ✅        |         ❌         |      ❌      |
|           Informer            |       ✅        |         ❌         |      ❌      |
|         InstructBLIP          |       ✅        |         ❌         |      ❌      |
|            Jukebox            |       ✅        |         ❌         |      ❌      |
|           LayoutLM            |       ✅        |         ✅         |      ❌      |
|          LayoutLMv2           |       ✅        |         ❌         |      ❌      |
|          LayoutLMv3           |       ✅        |         ✅         |      ❌      |
|              LED              |       ✅        |         ✅         |      ❌      |
|             LeViT             |       ✅        |         ❌         |      ❌      |
|             LiLT              |       ✅        |         ❌         |      ❌      |
|             LLaMA             |       ✅        |         ❌         |      ❌      |
|          Longformer           |       ✅        |         ✅         |      ❌      |
|            LongT5             |       ✅        |         ❌         |      ✅      |
|             LUKE              |       ✅        |         ❌         |      ❌      |
|            LXMERT             |       ✅        |         ✅         |      ❌      |
|            M-CTC-T            |       ✅        |         ❌         |      ❌      |
|            M2M100             |       ✅        |         ❌         |      ❌      |
|            Marian             |       ✅        |         ✅         |      ✅      |
|           MarkupLM            |       ✅        |         ❌         |      ❌      |
|          Mask2Former          |       ✅        |         ❌         |      ❌      |
|          MaskFormer           |       ✅        |         ❌         |      ❌      |
|        MaskFormerSwin         |       ❌        |         ❌         |      ❌      |
|             mBART             |       ✅        |         ✅         |      ✅      |
|             MEGA              |       ✅        |         ❌         |      ❌      |
|         Megatron-BERT         |       ✅        |         ❌         |      ❌      |
|            MGP-STR            |       ✅        |         ❌         |      ❌      |
|          MobileBERT           |       ✅        |         ✅         |      ❌      |
|          MobileNetV1          |       ✅        |         ❌         |      ❌      |
|          MobileNetV2          |       ✅        |         ❌         |      ❌      |
|           MobileViT           |       ✅        |         ✅         |      ❌      |
|          MobileViTV2          |       ✅        |         ❌         |      ❌      |
|             MPNet             |       ✅        |         ✅         |      ❌      |
|              MPT              |       ✅        |         ❌         |      ❌      |
|              MRA              |       ✅        |         ❌         |      ❌      |
|              MT5              |       ✅        |         ✅         |      ✅      |
|           MusicGen            |       ✅        |         ❌         |      ❌      |
|              MVP              |       ✅        |         ❌         |      ❌      |
|              NAT              |       ✅        |         ❌         |      ❌      |
|             Nezha             |       ✅        |         ❌         |      ❌      |
|           NLLB-MOE            |       ✅        |         ❌         |      ❌      |
|         Nyströmformer         |       ✅        |         ❌         |      ❌      |
|           OneFormer           |       ✅        |         ❌         |      ❌      |
|          OpenAI GPT           |       ✅        |         ✅         |      ❌      |
|         OpenAI GPT-2          |       ✅        |         ✅         |      ✅      |
|           OpenLlama           |       ✅        |         ❌         |      ❌      |
|              OPT              |       ✅        |         ✅         |      ✅      |
|            OWL-ViT            |       ✅        |         ❌         |      ❌      |
|            Pegasus            |       ✅        |         ✅         |      ✅      |
|           PEGASUS-X           |       ✅        |         ❌         |      ❌      |
|           Perceiver           |       ✅        |         ❌         |      ❌      |
|           Persimmon           |       ✅        |         ❌         |      ❌      |
|          Pix2Struct           |       ✅        |         ❌         |      ❌      |
|            PLBart             |       ✅        |         ❌         |      ❌      |
|          PoolFormer           |       ✅        |         ❌         |      ❌      |
|           Pop2Piano           |       ✅        |         ❌         |      ❌      |
|          ProphetNet           |       ✅        |         ❌         |      ❌      |
|              PVT              |       ✅        |         ❌         |      ❌      |
|            QDQBert            |       ✅        |         ❌         |      ❌      |
|              RAG              |       ✅        |         ✅         |      ❌      |
|             REALM             |       ✅        |         ❌         |      ❌      |
|           Reformer            |       ✅        |         ❌         |      ❌      |
|            RegNet             |       ✅        |         ✅         |      ✅      |
|            RemBERT            |       ✅        |         ✅         |      ❌      |
|            ResNet             |       ✅        |         ✅         |      ✅      |
|           RetriBERT           |       ✅        |         ❌         |      ❌      |
|            RoBERTa            |       ✅        |         ✅         |      ✅      |
|     RoBERTa-PreLayerNorm      |       ✅        |         ✅         |      ✅      |
|            RoCBert            |       ✅        |         ❌         |      ❌      |
|           RoFormer            |       ✅        |         ✅         |      ✅      |
|             RWKV              |       ✅        |         ❌         |      ❌      |
|              SAM              |       ✅        |         ✅         |      ❌      |
|           SegFormer           |       ✅        |         ✅         |      ❌      |
|              SEW              |       ✅        |         ❌         |      ❌      |
|             SEW-D             |       ✅        |         ❌         |      ❌      |
|    Speech Encoder decoder     |       ✅        |         ❌         |      ✅      |
|          Speech2Text          |       ✅        |         ✅         |      ❌      |
|         Speech2Text2          |       ❌        |         ❌         |      ❌      |
|           SpeechT5            |       ✅        |         ❌         |      ❌      |
|           Splinter            |       ✅        |         ❌         |      ❌      |
|          SqueezeBERT          |       ✅        |         ❌         |      ❌      |
|          SuperPoint           |       ✅        |         ❌         |      ❌      |
|          SwiftFormer          |       ✅        |         ❌         |      ❌      |
|       Swin Transformer        |       ✅        |         ✅         |      ❌      |
|      Swin Transformer V2      |       ✅        |         ❌         |      ❌      |
|            Swin2SR            |       ✅        |         ❌         |      ❌      |
|      SwitchTransformers       |       ✅        |         ❌         |      ❌      |
|              T5               |       ✅        |         ✅         |      ✅      |
|       Table Transformer       |       ✅        |         ❌         |      ❌      |
|             TAPAS             |       ✅        |         ✅         |      ❌      |
|    Time Series Transformer    |       ✅        |         ❌         |      ❌      |
|          TimeSformer          |       ✅        |         ❌         |      ❌      |
|         TimmBackbone          |       ❌        |         ❌         |      ❌      |
|    Trajectory Transformer     |       ✅        |         ❌         |      ❌      |
|        Transformer-XL         |       ✅        |         ✅         |      ❌      |
|             TrOCR             |       ✅        |         ❌         |      ❌      |
|             TVLT              |       ✅        |         ❌         |      ❌      |
|             UMT5              |       ✅        |         ❌         |      ❌      |
|           UniSpeech           |       ✅        |         ❌         |      ❌      |
|         UniSpeechSat          |       ✅        |         ❌         |      ❌      |
|            UPerNet            |       ✅        |         ❌         |      ❌      |
|              VAN              |       ✅        |         ❌         |      ❌      |
|           VideoMAE            |       ✅        |         ❌         |      ❌      |
|             ViLT              |       ✅        |         ❌         |      ❌      |
|    Vision Encoder decoder     |       ✅        |         ✅         |      ✅      |
|     VisionTextDualEncoder     |       ✅        |         ✅         |      ✅      |
|          VisualBERT           |       ✅        |         ❌         |      ❌      |
|              ViT              |       ✅        |         ✅         |      ✅      |
|          ViT Hybrid           |       ✅        |         ❌         |      ❌      |
|            VitDet             |       ✅        |         ❌         |      ❌      |
|            ViTMAE             |       ✅        |         ✅         |      ❌      |
|           ViTMatte            |       ✅        |         ❌         |      ❌      |
|            ViTMSN             |       ✅        |         ❌         |      ❌      |
|             VITS              |       ✅        |         ❌         |      ❌      |
|             ViViT             |       ✅        |         ❌         |      ❌      |
|           Wav2Vec2            |       ✅        |         ✅         |      ✅      |
|      Wav2Vec2-Conformer       |       ✅        |         ❌         |      ❌      |
|             WavLM             |       ✅        |         ❌         |      ❌      |
|            Whisper            |       ✅        |         ✅         |      ✅      |
|            X-CLIP             |       ✅        |         ❌         |      ❌      |
|             X-MOD             |       ✅        |         ❌         |      ❌      |
|             XGLM              |       ✅        |         ✅         |      ✅      |
|              XLM              |       ✅        |         ✅         |      ❌      |
|        XLM-ProphetNet         |       ✅        |         ❌         |      ❌      |
|          XLM-RoBERTa          |       ✅        |         ✅         |      ✅      |
|        XLM-RoBERTa-XL         |       ✅        |         ❌         |      ❌      |
|             XLNet             |       ✅        |         ✅         |      ❌      |
|             YOLOS             |       ✅        |         ❌         |      ❌      |
|             YOSO              |       ✅        |         ❌         |      ❌      |
=======
|                                  Model                                   | PyTorch support | TensorFlow support | Flax Support |
|:------------------------------------------------------------------------:|:---------------:|:------------------:|:------------:|
|                        [ALBERT](model_doc/albert)                        |       ✅        |         ✅         |      ✅      |
|                         [ALIGN](model_doc/align)                         |       ✅        |         ❌         |      ❌      |
|                       [AltCLIP](model_doc/altclip)                       |       ✅        |         ❌         |      ❌      |
| [Audio Spectrogram Transformer](model_doc/audio-spectrogram-transformer) |       ✅        |         ❌         |      ❌      |
|                    [Autoformer](model_doc/autoformer)                    |       ✅        |         ❌         |      ❌      |
|                          [Bark](model_doc/bark)                          |       ✅        |         ❌         |      ❌      |
|                          [BART](model_doc/bart)                          |       ✅        |         ✅         |      ✅      |
|                       [BARThez](model_doc/barthez)                       |       ✅        |         ✅         |      ✅      |
|                       [BARTpho](model_doc/bartpho)                       |       ✅        |         ✅         |      ✅      |
|                          [BEiT](model_doc/beit)                          |       ✅        |         ❌         |      ✅      |
|                          [BERT](model_doc/bert)                          |       ✅        |         ✅         |      ✅      |
|               [Bert Generation](model_doc/bert-generation)               |       ✅        |         ❌         |      ❌      |
|                 [BertJapanese](model_doc/bert-japanese)                  |       ✅        |         ✅         |      ✅      |
|                      [BERTweet](model_doc/bertweet)                      |       ✅        |         ✅         |      ✅      |
|                      [BigBird](model_doc/big_bird)                       |       ✅        |         ❌         |      ✅      |
|               [BigBird-Pegasus](model_doc/bigbird_pegasus)               |       ✅        |         ❌         |      ❌      |
|                        [BioGpt](model_doc/biogpt)                        |       ✅        |         ❌         |      ❌      |
|                           [BiT](model_doc/bit)                           |       ✅        |         ❌         |      ❌      |
|                    [Blenderbot](model_doc/blenderbot)                    |       ✅        |         ✅         |      ✅      |
|              [BlenderbotSmall](model_doc/blenderbot-small)               |       ✅        |         ✅         |      ✅      |
|                          [BLIP](model_doc/blip)                          |       ✅        |         ✅         |      ❌      |
|                        [BLIP-2](model_doc/blip-2)                        |       ✅        |         ❌         |      ❌      |
|                         [BLOOM](model_doc/bloom)                         |       ✅        |         ❌         |      ✅      |
|                          [BORT](model_doc/bort)                          |       ✅        |         ✅         |      ✅      |
|                   [BridgeTower](model_doc/bridgetower)                   |       ✅        |         ❌         |      ❌      |
|                          [BROS](model_doc/bros)                          |       ✅        |         ❌         |      ❌      |
|                          [ByT5](model_doc/byt5)                          |       ✅        |         ✅         |      ✅      |
|                     [CamemBERT](model_doc/camembert)                     |       ✅        |         ✅         |      ❌      |
|                        [CANINE](model_doc/canine)                        |       ✅        |         ❌         |      ❌      |
|                  [Chinese-CLIP](model_doc/chinese_clip)                  |       ✅        |         ❌         |      ❌      |
|                          [CLAP](model_doc/clap)                          |       ✅        |         ❌         |      ❌      |
|                          [CLIP](model_doc/clip)                          |       ✅        |         ✅         |      ✅      |
|                       [CLIPSeg](model_doc/clipseg)                       |       ✅        |         ❌         |      ❌      |
|                       [CodeGen](model_doc/codegen)                       |       ✅        |         ❌         |      ❌      |
|                    [CodeLlama](model_doc/code_llama)                     |       ✅        |         ❌         |      ❌      |
|              [Conditional DETR](model_doc/conditional_detr)              |       ✅        |         ❌         |      ❌      |
|                      [ConvBERT](model_doc/convbert)                      |       ✅        |         ✅         |      ❌      |
|                      [ConvNeXT](model_doc/convnext)                      |       ✅        |         ✅         |      ❌      |
|                    [ConvNeXTV2](model_doc/convnextv2)                    |       ✅        |         ❌         |      ❌      |
|                           [CPM](model_doc/cpm)                           |       ✅        |         ✅         |      ✅      |
|                       [CPM-Ant](model_doc/cpmant)                        |       ✅        |         ❌         |      ❌      |
|                          [CTRL](model_doc/ctrl)                          |       ✅        |         ✅         |      ❌      |
|                           [CvT](model_doc/cvt)                           |       ✅        |         ✅         |      ❌      |
|                   [Data2VecAudio](model_doc/data2vec)                    |       ✅        |         ❌         |      ❌      |
|                    [Data2VecText](model_doc/data2vec)                    |       ✅        |         ❌         |      ❌      |
|                   [Data2VecVision](model_doc/data2vec)                   |       ✅        |         ✅         |      ❌      |
|                       [DeBERTa](model_doc/deberta)                       |       ✅        |         ✅         |      ❌      |
|                    [DeBERTa-v2](model_doc/deberta-v2)                    |       ✅        |         ✅         |      ❌      |
|          [Decision Transformer](model_doc/decision_transformer)          |       ✅        |         ❌         |      ❌      |
|               [Deformable DETR](model_doc/deformable_detr)               |       ✅        |         ❌         |      ❌      |
|                          [DeiT](model_doc/deit)                          |       ✅        |         ✅         |      ❌      |
|                        [DePlot](model_doc/deplot)                        |       ✅        |         ❌         |      ❌      |
|                          [DETA](model_doc/deta)                          |       ✅        |         ❌         |      ❌      |
|                          [DETR](model_doc/detr)                          |       ✅        |         ❌         |      ❌      |
|                      [DialoGPT](model_doc/dialogpt)                      |       ✅        |         ✅         |      ✅      |
|                         [DiNAT](model_doc/dinat)                         |       ✅        |         ❌         |      ❌      |
|                        [DINOv2](model_doc/dinov2)                        |       ✅        |         ❌         |      ❌      |
|                    [DistilBERT](model_doc/distilbert)                    |       ✅        |         ✅         |      ✅      |
|                           [DiT](model_doc/dit)                           |       ✅        |         ❌         |      ✅      |
|                       [DonutSwin](model_doc/donut)                       |       ✅        |         ❌         |      ❌      |
|                           [DPR](model_doc/dpr)                           |       ✅        |         ✅         |      ❌      |
|                           [DPT](model_doc/dpt)                           |       ✅        |         ❌         |      ❌      |
|               [EfficientFormer](model_doc/efficientformer)               |       ✅        |         ✅         |      ❌      |
|                  [EfficientNet](model_doc/efficientnet)                  |       ✅        |         ❌         |      ❌      |
|                       [ELECTRA](model_doc/electra)                       |       ✅        |         ✅         |      ✅      |
|                       [EnCodec](model_doc/encodec)                       |       ✅        |         ❌         |      ❌      |
|               [Encoder decoder](model_doc/encoder-decoder)               |       ✅        |         ✅         |      ✅      |
|                         [ERNIE](model_doc/ernie)                         |       ✅        |         ❌         |      ❌      |
|                       [ErnieM](model_doc/ernie_m)                        |       ✅        |         ❌         |      ❌      |
|                           [ESM](model_doc/esm)                           |       ✅        |         ✅         |      ❌      |
|              [FairSeq Machine-Translation](model_doc/fsmt)               |       ✅        |         ❌         |      ❌      |
|                        [Falcon](model_doc/falcon)                        |       ✅        |         ❌         |      ❌      |
|                       [FLAN-T5](model_doc/flan-t5)                       |       ✅        |         ✅         |      ✅      |
|                      [FLAN-UL2](model_doc/flan-ul2)                      |       ✅        |         ✅         |      ✅      |
|                      [FlauBERT](model_doc/flaubert)                      |       ✅        |         ✅         |      ❌      |
|                         [FLAVA](model_doc/flava)                         |       ✅        |         ❌         |      ❌      |
|                          [FNet](model_doc/fnet)                          |       ✅        |         ❌         |      ❌      |
|                      [FocalNet](model_doc/focalnet)                      |       ✅        |         ❌         |      ❌      |
|                  [Funnel Transformer](model_doc/funnel)                  |       ✅        |         ✅         |      ❌      |
|                           [GIT](model_doc/git)                           |       ✅        |         ❌         |      ❌      |
|                          [GLPN](model_doc/glpn)                          |       ✅        |         ❌         |      ❌      |
|                       [GPT Neo](model_doc/gpt_neo)                       |       ✅        |         ❌         |      ✅      |
|                      [GPT NeoX](model_doc/gpt_neox)                      |       ✅        |         ❌         |      ❌      |
|             [GPT NeoX Japanese](model_doc/gpt_neox_japanese)             |       ✅        |         ❌         |      ❌      |
|                         [GPT-J](model_doc/gptj)                          |       ✅        |         ✅         |      ✅      |
|                       [GPT-Sw3](model_doc/gpt-sw3)                       |       ✅        |         ✅         |      ✅      |
|                   [GPTBigCode](model_doc/gpt_bigcode)                    |       ✅        |         ❌         |      ❌      |
|               [GPTSAN-japanese](model_doc/gptsan-japanese)               |       ✅        |         ❌         |      ❌      |
|                    [Graphormer](model_doc/graphormer)                    |       ✅        |         ❌         |      ❌      |
|                      [GroupViT](model_doc/groupvit)                      |       ✅        |         ✅         |      ❌      |
|                       [HerBERT](model_doc/herbert)                       |       ✅        |         ✅         |      ✅      |
|                        [Hubert](model_doc/hubert)                        |       ✅        |         ✅         |      ❌      |
|                        [I-BERT](model_doc/ibert)                         |       ✅        |         ❌         |      ❌      |
|                       [IDEFICS](model_doc/idefics)                       |       ✅        |         ❌         |      ❌      |
|                      [ImageGPT](model_doc/imagegpt)                      |       ✅        |         ❌         |      ❌      |
|                      [Informer](model_doc/informer)                      |       ✅        |         ❌         |      ❌      |
|                  [InstructBLIP](model_doc/instructblip)                  |       ✅        |         ❌         |      ❌      |
|                       [Jukebox](model_doc/jukebox)                       |       ✅        |         ❌         |      ❌      |
|                      [LayoutLM](model_doc/layoutlm)                      |       ✅        |         ✅         |      ❌      |
|                    [LayoutLMv2](model_doc/layoutlmv2)                    |       ✅        |         ❌         |      ❌      |
|                    [LayoutLMv3](model_doc/layoutlmv3)                    |       ✅        |         ✅         |      ❌      |
|                     [LayoutXLM](model_doc/layoutxlm)                     |       ✅        |         ❌         |      ❌      |
|                           [LED](model_doc/led)                           |       ✅        |         ✅         |      ❌      |
|                         [LeViT](model_doc/levit)                         |       ✅        |         ❌         |      ❌      |
|                          [LiLT](model_doc/lilt)                          |       ✅        |         ❌         |      ❌      |
|                         [LLaMA](model_doc/llama)                         |       ✅        |         ❌         |      ❌      |
|                        [Llama2](model_doc/llama2)                        |       ✅        |         ❌         |      ❌      |
|                    [Longformer](model_doc/longformer)                    |       ✅        |         ✅         |      ❌      |
|                        [LongT5](model_doc/longt5)                        |       ✅        |         ❌         |      ✅      |
|                          [LUKE](model_doc/luke)                          |       ✅        |         ❌         |      ❌      |
|                        [LXMERT](model_doc/lxmert)                        |       ✅        |         ✅         |      ❌      |
|                        [M-CTC-T](model_doc/mctct)                        |       ✅        |         ❌         |      ❌      |
|                       [M2M100](model_doc/m2m_100)                        |       ✅        |         ❌         |      ❌      |
|                        [Marian](model_doc/marian)                        |       ✅        |         ✅         |      ✅      |
|                      [MarkupLM](model_doc/markuplm)                      |       ✅        |         ❌         |      ❌      |
|                   [Mask2Former](model_doc/mask2former)                   |       ✅        |         ❌         |      ❌      |
|                    [MaskFormer](model_doc/maskformer)                    |       ✅        |         ❌         |      ❌      |
|                        [MatCha](model_doc/matcha)                        |       ✅        |         ❌         |      ❌      |
|                         [mBART](model_doc/mbart)                         |       ✅        |         ✅         |      ✅      |
|                      [mBART-50](model_doc/mbart50)                       |       ✅        |         ✅         |      ✅      |
|                          [MEGA](model_doc/mega)                          |       ✅        |         ❌         |      ❌      |
|                 [Megatron-BERT](model_doc/megatron-bert)                 |       ✅        |         ❌         |      ❌      |
|                 [Megatron-GPT2](model_doc/megatron_gpt2)                 |       ✅        |         ✅         |      ✅      |
|                       [MGP-STR](model_doc/mgp-str)                       |       ✅        |         ❌         |      ❌      |
|                       [Mistral](model_doc/mistral)                       |       ✅        |         ❌         |      ❌      |
|                         [mLUKE](model_doc/mluke)                         |       ✅        |         ❌         |      ❌      |
|                           [MMS](model_doc/mms)                           |       ✅        |         ✅         |      ✅      |
|                    [MobileBERT](model_doc/mobilebert)                    |       ✅        |         ✅         |      ❌      |
|                  [MobileNetV1](model_doc/mobilenet_v1)                   |       ✅        |         ❌         |      ❌      |
|                  [MobileNetV2](model_doc/mobilenet_v2)                   |       ✅        |         ❌         |      ❌      |
|                     [MobileViT](model_doc/mobilevit)                     |       ✅        |         ✅         |      ❌      |
|                   [MobileViTV2](model_doc/mobilevitv2)                   |       ✅        |         ❌         |      ❌      |
|                         [MPNet](model_doc/mpnet)                         |       ✅        |         ✅         |      ❌      |
|                           [MPT](model_doc/mpt)                           |       ✅        |         ❌         |      ❌      |
|                           [MRA](model_doc/mra)                           |       ✅        |         ❌         |      ❌      |
|                           [MT5](model_doc/mt5)                           |       ✅        |         ✅         |      ✅      |
|                      [MusicGen](model_doc/musicgen)                      |       ✅        |         ❌         |      ❌      |
|                           [MVP](model_doc/mvp)                           |       ✅        |         ❌         |      ❌      |
|                           [NAT](model_doc/nat)                           |       ✅        |         ❌         |      ❌      |
|                         [Nezha](model_doc/nezha)                         |       ✅        |         ❌         |      ❌      |
|                          [NLLB](model_doc/nllb)                          |       ✅        |         ❌         |      ❌      |
|                      [NLLB-MOE](model_doc/nllb-moe)                      |       ✅        |         ❌         |      ❌      |
|                        [Nougat](model_doc/nougat)                        |       ✅        |         ✅         |      ✅      |
|                 [Nyströmformer](model_doc/nystromformer)                 |       ✅        |         ❌         |      ❌      |
|                     [OneFormer](model_doc/oneformer)                     |       ✅        |         ❌         |      ❌      |
|                    [OpenAI GPT](model_doc/openai-gpt)                    |       ✅        |         ✅         |      ❌      |
|                      [OpenAI GPT-2](model_doc/gpt2)                      |       ✅        |         ✅         |      ✅      |
|                    [OpenLlama](model_doc/open-llama)                     |       ✅        |         ❌         |      ❌      |
|                           [OPT](model_doc/opt)                           |       ✅        |         ✅         |      ✅      |
|                       [OWL-ViT](model_doc/owlvit)                        |       ✅        |         ❌         |      ❌      |
|                       [Pegasus](model_doc/pegasus)                       |       ✅        |         ✅         |      ✅      |
|                     [PEGASUS-X](model_doc/pegasus_x)                     |       ✅        |         ❌         |      ❌      |
|                     [Perceiver](model_doc/perceiver)                     |       ✅        |         ❌         |      ❌      |
|                     [Persimmon](model_doc/persimmon)                     |       ✅        |         ❌         |      ❌      |
|                       [PhoBERT](model_doc/phobert)                       |       ✅        |         ✅         |      ✅      |
|                    [Pix2Struct](model_doc/pix2struct)                    |       ✅        |         ❌         |      ❌      |
|                        [PLBart](model_doc/plbart)                        |       ✅        |         ❌         |      ❌      |
|                    [PoolFormer](model_doc/poolformer)                    |       ✅        |         ❌         |      ❌      |
|                     [Pop2Piano](model_doc/pop2piano)                     |       ✅        |         ❌         |      ❌      |
|                    [ProphetNet](model_doc/prophetnet)                    |       ✅        |         ❌         |      ❌      |
|                           [PVT](model_doc/pvt)                           |       ✅        |         ❌         |      ❌      |
|                       [QDQBert](model_doc/qdqbert)                       |       ✅        |         ❌         |      ❌      |
|                           [RAG](model_doc/rag)                           |       ✅        |         ✅         |      ❌      |
|                         [REALM](model_doc/realm)                         |       ✅        |         ❌         |      ❌      |
|                      [Reformer](model_doc/reformer)                      |       ✅        |         ❌         |      ❌      |
|                        [RegNet](model_doc/regnet)                        |       ✅        |         ✅         |      ✅      |
|                       [RemBERT](model_doc/rembert)                       |       ✅        |         ✅         |      ❌      |
|                        [ResNet](model_doc/resnet)                        |       ✅        |         ✅         |      ✅      |
|                     [RetriBERT](model_doc/retribert)                     |       ✅        |         ❌         |      ❌      |
|                       [RoBERTa](model_doc/roberta)                       |       ✅        |         ✅         |      ✅      |
|          [RoBERTa-PreLayerNorm](model_doc/roberta-prelayernorm)          |       ✅        |         ✅         |      ✅      |
|                      [RoCBert](model_doc/roc_bert)                       |       ✅        |         ❌         |      ❌      |
|                      [RoFormer](model_doc/roformer)                      |       ✅        |         ✅         |      ✅      |
|                          [RWKV](model_doc/rwkv)                          |       ✅        |         ❌         |      ❌      |
|                           [SAM](model_doc/sam)                           |       ✅        |         ✅         |      ❌      |
|                     [SegFormer](model_doc/segformer)                     |       ✅        |         ✅         |      ❌      |
|                           [SEW](model_doc/sew)                           |       ✅        |         ❌         |      ❌      |
|                         [SEW-D](model_doc/sew-d)                         |       ✅        |         ❌         |      ❌      |
|        [Speech Encoder decoder](model_doc/speech-encoder-decoder)        |       ✅        |         ❌         |      ✅      |
|                 [Speech2Text](model_doc/speech_to_text)                  |       ✅        |         ✅         |      ❌      |
|                      [SpeechT5](model_doc/speecht5)                      |       ✅        |         ❌         |      ❌      |
|                      [Splinter](model_doc/splinter)                      |       ✅        |         ❌         |      ❌      |
|                   [SqueezeBERT](model_doc/squeezebert)                   |       ✅        |         ❌         |      ❌      |
|                   [SwiftFormer](model_doc/swiftformer)                   |       ✅        |         ❌         |      ❌      |
|                    [Swin Transformer](model_doc/swin)                    |       ✅        |         ✅         |      ❌      |
|                 [Swin Transformer V2](model_doc/swinv2)                  |       ✅        |         ❌         |      ❌      |
|                       [Swin2SR](model_doc/swin2sr)                       |       ✅        |         ❌         |      ❌      |
|           [SwitchTransformers](model_doc/switch_transformers)            |       ✅        |         ❌         |      ❌      |
|                            [T5](model_doc/t5)                            |       ✅        |         ✅         |      ✅      |
|                        [T5v1.1](model_doc/t5v1.1)                        |       ✅        |         ✅         |      ✅      |
|             [Table Transformer](model_doc/table-transformer)             |       ✅        |         ❌         |      ❌      |
|                         [TAPAS](model_doc/tapas)                         |       ✅        |         ✅         |      ❌      |
|                         [TAPEX](model_doc/tapex)                         |       ✅        |         ✅         |      ✅      |
|       [Time Series Transformer](model_doc/time_series_transformer)       |       ✅        |         ❌         |      ❌      |
|                   [TimeSformer](model_doc/timesformer)                   |       ✅        |         ❌         |      ❌      |
|        [Trajectory Transformer](model_doc/trajectory_transformer)        |       ✅        |         ❌         |      ❌      |
|                  [Transformer-XL](model_doc/transfo-xl)                  |       ✅        |         ✅         |      ❌      |
|                         [TrOCR](model_doc/trocr)                         |       ✅        |         ❌         |      ❌      |
|                          [TVLT](model_doc/tvlt)                          |       ✅        |         ❌         |      ❌      |
|                           [UL2](model_doc/ul2)                           |       ✅        |         ✅         |      ✅      |
|                          [UMT5](model_doc/umt5)                          |       ✅        |         ❌         |      ❌      |
|                     [UniSpeech](model_doc/unispeech)                     |       ✅        |         ❌         |      ❌      |
|                 [UniSpeechSat](model_doc/unispeech-sat)                  |       ✅        |         ❌         |      ❌      |
|                       [UPerNet](model_doc/upernet)                       |       ✅        |         ❌         |      ❌      |
|                           [VAN](model_doc/van)                           |       ✅        |         ❌         |      ❌      |
|                      [VideoMAE](model_doc/videomae)                      |       ✅        |         ❌         |      ❌      |
|                          [ViLT](model_doc/vilt)                          |       ✅        |         ❌         |      ❌      |
|        [Vision Encoder decoder](model_doc/vision-encoder-decoder)        |       ✅        |         ✅         |      ✅      |
|       [VisionTextDualEncoder](model_doc/vision-text-dual-encoder)        |       ✅        |         ✅         |      ✅      |
|                   [VisualBERT](model_doc/visual_bert)                    |       ✅        |         ❌         |      ❌      |
|                           [ViT](model_doc/vit)                           |       ✅        |         ✅         |      ✅      |
|                    [ViT Hybrid](model_doc/vit_hybrid)                    |       ✅        |         ❌         |      ❌      |
|                        [VitDet](model_doc/vitdet)                        |       ✅        |         ❌         |      ❌      |
|                       [ViTMAE](model_doc/vit_mae)                        |       ✅        |         ✅         |      ❌      |
|                      [ViTMatte](model_doc/vitmatte)                      |       ✅        |         ❌         |      ❌      |
|                       [ViTMSN](model_doc/vit_msn)                        |       ✅        |         ❌         |      ❌      |
|                          [VITS](model_doc/vits)                          |       ✅        |         ❌         |      ❌      |
|                         [ViViT](model_doc/vivit)                         |       ✅        |         ❌         |      ❌      |
|                      [Wav2Vec2](model_doc/wav2vec2)                      |       ✅        |         ✅         |      ✅      |
|            [Wav2Vec2-Conformer](model_doc/wav2vec2-conformer)            |       ✅        |         ❌         |      ❌      |
|              [Wav2Vec2Phoneme](model_doc/wav2vec2_phoneme)               |       ✅        |         ✅         |      ✅      |
|                         [WavLM](model_doc/wavlm)                         |       ✅        |         ❌         |      ❌      |
|                       [Whisper](model_doc/whisper)                       |       ✅        |         ✅         |      ✅      |
|                        [X-CLIP](model_doc/xclip)                         |       ✅        |         ❌         |      ❌      |
|                         [X-MOD](model_doc/xmod)                          |       ✅        |         ❌         |      ❌      |
|                          [XGLM](model_doc/xglm)                          |       ✅        |         ✅         |      ✅      |
|                           [XLM](model_doc/xlm)                           |       ✅        |         ✅         |      ❌      |
|                [XLM-ProphetNet](model_doc/xlm-prophetnet)                |       ✅        |         ❌         |      ❌      |
|                   [XLM-RoBERTa](model_doc/xlm-roberta)                   |       ✅        |         ✅         |      ✅      |
|                [XLM-RoBERTa-XL](model_doc/xlm-roberta-xl)                |       ✅        |         ❌         |      ❌      |
|                         [XLM-V](model_doc/xlm-v)                         |       ✅        |         ✅         |      ✅      |
|                         [XLNet](model_doc/xlnet)                         |       ✅        |         ✅         |      ❌      |
|                         [XLS-R](model_doc/xls_r)                         |       ✅        |         ✅         |      ✅      |
|                 [XLSR-Wav2Vec2](model_doc/xlsr_wav2vec2)                 |       ✅        |         ✅         |      ✅      |
|                         [YOLOS](model_doc/yolos)                         |       ✅        |         ❌         |      ❌      |
|                          [YOSO](model_doc/yoso)                          |       ✅        |         ❌         |      ❌      |
>>>>>>> e1cec434

<!-- End table--><|MERGE_RESOLUTION|>--- conflicted
+++ resolved
@@ -49,7 +49,6 @@
   - **INTERNAL HELPERS** details utility classes and functions used internally.
 
 
-<<<<<<< HEAD
 <!--This list is updated automatically from the README with _make fix-copies_. Do not update manually! -->
 
 1. **[ALBERT](model_doc/albert)** (from Google Research and the Toyota Technological Institute at Chicago) released with the paper [ALBERT: A Lite BERT for Self-supervised Learning of Language Representations](https://arxiv.org/abs/1909.11942), by Zhenzhong Lan, Mingda Chen, Sebastian Goodman, Kevin Gimpel, Piyush Sharma, Radu Soricut.
@@ -281,11 +280,8 @@
 1. **[YOLOS](model_doc/yolos)** (from Huazhong University of Science & Technology) released with the paper [You Only Look at One Sequence: Rethinking Transformer in Vision through Object Detection](https://arxiv.org/abs/2106.00666) by Yuxin Fang, Bencheng Liao, Xinggang Wang, Jiemin Fang, Jiyang Qi, Rui Wu, Jianwei Niu, Wenyu Liu.
 1. **[YOSO](model_doc/yoso)** (from the University of Wisconsin - Madison) released with the paper [You Only Sample (Almost) Once: Linear Cost Self-Attention Via Bernoulli Sampling](https://arxiv.org/abs/2111.09714) by Zhanpeng Zeng, Yunyang Xiong, Sathya N. Ravi, Shailesh Acharya, Glenn Fung, Vikas Singh.
 
-
-### Supported frameworks
-=======
 ## Supported models and frameworks
->>>>>>> e1cec434
+
 
 The table below represents the current support in the library for each of those models, whether they have a Python
 tokenizer (called "slow"). A "fast" tokenizer backed by the 🤗 Tokenizers library, whether they have support in Jax (via
@@ -293,219 +289,6 @@
 
 <!--This table is updated automatically from the auto modules with _make fix-copies_. Do not update manually!-->
 
-<<<<<<< HEAD
-|             Model             | PyTorch support | TensorFlow support | Flax Support |
-|:-----------------------------:|:---------------:|:------------------:|:------------:|
-|            ALBERT             |       ✅        |         ✅         |      ✅      |
-|             ALIGN             |       ✅        |         ❌         |      ❌      |
-|            AltCLIP            |       ✅        |         ❌         |      ❌      |
-| Audio Spectrogram Transformer |       ✅        |         ❌         |      ❌      |
-|          Autoformer           |       ✅        |         ❌         |      ❌      |
-|             Bark              |       ✅        |         ❌         |      ❌      |
-|             BART              |       ✅        |         ✅         |      ✅      |
-|             BEiT              |       ✅        |         ❌         |      ✅      |
-|             BERT              |       ✅        |         ✅         |      ✅      |
-|        Bert Generation        |       ✅        |         ❌         |      ❌      |
-|            BigBird            |       ✅        |         ❌         |      ✅      |
-|        BigBird-Pegasus        |       ✅        |         ❌         |      ❌      |
-|            BioGpt             |       ✅        |         ❌         |      ❌      |
-|              BiT              |       ✅        |         ❌         |      ❌      |
-|          Blenderbot           |       ✅        |         ✅         |      ✅      |
-|        BlenderbotSmall        |       ✅        |         ✅         |      ✅      |
-|             BLIP              |       ✅        |         ✅         |      ❌      |
-|            BLIP-2             |       ✅        |         ❌         |      ❌      |
-|             BLOOM             |       ✅        |         ❌         |      ✅      |
-|          BridgeTower          |       ✅        |         ❌         |      ❌      |
-|             BROS              |       ✅        |         ❌         |      ❌      |
-|           CamemBERT           |       ✅        |         ✅         |      ❌      |
-|            CANINE             |       ✅        |         ❌         |      ❌      |
-|         Chinese-CLIP          |       ✅        |         ❌         |      ❌      |
-|             CLAP              |       ✅        |         ❌         |      ❌      |
-|             CLIP              |       ✅        |         ✅         |      ✅      |
-|            CLIPSeg            |       ✅        |         ❌         |      ❌      |
-|            CodeGen            |       ✅        |         ❌         |      ❌      |
-|           CodeLlama           |       ✅        |         ❌         |      ❌      |
-|       Conditional DETR        |       ✅        |         ❌         |      ❌      |
-|           ConvBERT            |       ✅        |         ✅         |      ❌      |
-|           ConvNeXT            |       ✅        |         ✅         |      ❌      |
-|          ConvNeXTV2           |       ✅        |         ❌         |      ❌      |
-|            CPM-Ant            |       ✅        |         ❌         |      ❌      |
-|             CTRL              |       ✅        |         ✅         |      ❌      |
-|              CvT              |       ✅        |         ✅         |      ❌      |
-|         Data2VecAudio         |       ✅        |         ❌         |      ❌      |
-|         Data2VecText          |       ✅        |         ❌         |      ❌      |
-|        Data2VecVision         |       ✅        |         ✅         |      ❌      |
-|            DeBERTa            |       ✅        |         ✅         |      ❌      |
-|          DeBERTa-v2           |       ✅        |         ✅         |      ❌      |
-|     Decision Transformer      |       ✅        |         ❌         |      ❌      |
-|        Deformable DETR        |       ✅        |         ❌         |      ❌      |
-|             DeiT              |       ✅        |         ✅         |      ❌      |
-|             DETA              |       ✅        |         ❌         |      ❌      |
-|             DETR              |       ✅        |         ❌         |      ❌      |
-|             DiNAT             |       ✅        |         ❌         |      ❌      |
-|            DINOv2             |       ✅        |         ❌         |      ❌      |
-|          DistilBERT           |       ✅        |         ✅         |      ✅      |
-|           DonutSwin           |       ✅        |         ❌         |      ❌      |
-|              DPR              |       ✅        |         ✅         |      ❌      |
-|              DPT              |       ✅        |         ❌         |      ❌      |
-|        EfficientFormer        |       ✅        |         ✅         |      ❌      |
-|         EfficientNet          |       ✅        |         ❌         |      ❌      |
-|            ELECTRA            |       ✅        |         ✅         |      ✅      |
-|            EnCodec            |       ✅        |         ❌         |      ❌      |
-|        Encoder decoder        |       ✅        |         ✅         |      ✅      |
-|             ERNIE             |       ✅        |         ❌         |      ❌      |
-|            ErnieM             |       ✅        |         ❌         |      ❌      |
-|              ESM              |       ✅        |         ✅         |      ❌      |
-|  FairSeq Machine-Translation  |       ✅        |         ❌         |      ❌      |
-|            Falcon             |       ✅        |         ❌         |      ❌      |
-|           FlauBERT            |       ✅        |         ✅         |      ❌      |
-|             FLAVA             |       ✅        |         ❌         |      ❌      |
-|             FNet              |       ✅        |         ❌         |      ❌      |
-|           FocalNet            |       ✅        |         ❌         |      ❌      |
-|      Funnel Transformer       |       ✅        |         ✅         |      ❌      |
-|              GIT              |       ✅        |         ❌         |      ❌      |
-|             GLPN              |       ✅        |         ❌         |      ❌      |
-|            GPT Neo            |       ✅        |         ❌         |      ✅      |
-|           GPT NeoX            |       ✅        |         ❌         |      ❌      |
-|       GPT NeoX Japanese       |       ✅        |         ❌         |      ❌      |
-|             GPT-J             |       ✅        |         ✅         |      ✅      |
-|            GPT-Sw3            |       ✅        |         ✅         |      ✅      |
-|          GPTBigCode           |       ✅        |         ❌         |      ❌      |
-|        GPTSAN-japanese        |       ✅        |         ❌         |      ❌      |
-|          Graphormer           |       ✅        |         ❌         |      ❌      |
-|           GroupViT            |       ✅        |         ✅         |      ❌      |
-|            Hubert             |       ✅        |         ✅         |      ❌      |
-|            I-BERT             |       ✅        |         ❌         |      ❌      |
-|            IDEFICS            |       ✅        |         ❌         |      ❌      |
-|           ImageGPT            |       ✅        |         ❌         |      ❌      |
-|           Informer            |       ✅        |         ❌         |      ❌      |
-|         InstructBLIP          |       ✅        |         ❌         |      ❌      |
-|            Jukebox            |       ✅        |         ❌         |      ❌      |
-|           LayoutLM            |       ✅        |         ✅         |      ❌      |
-|          LayoutLMv2           |       ✅        |         ❌         |      ❌      |
-|          LayoutLMv3           |       ✅        |         ✅         |      ❌      |
-|              LED              |       ✅        |         ✅         |      ❌      |
-|             LeViT             |       ✅        |         ❌         |      ❌      |
-|             LiLT              |       ✅        |         ❌         |      ❌      |
-|             LLaMA             |       ✅        |         ❌         |      ❌      |
-|          Longformer           |       ✅        |         ✅         |      ❌      |
-|            LongT5             |       ✅        |         ❌         |      ✅      |
-|             LUKE              |       ✅        |         ❌         |      ❌      |
-|            LXMERT             |       ✅        |         ✅         |      ❌      |
-|            M-CTC-T            |       ✅        |         ❌         |      ❌      |
-|            M2M100             |       ✅        |         ❌         |      ❌      |
-|            Marian             |       ✅        |         ✅         |      ✅      |
-|           MarkupLM            |       ✅        |         ❌         |      ❌      |
-|          Mask2Former          |       ✅        |         ❌         |      ❌      |
-|          MaskFormer           |       ✅        |         ❌         |      ❌      |
-|        MaskFormerSwin         |       ❌        |         ❌         |      ❌      |
-|             mBART             |       ✅        |         ✅         |      ✅      |
-|             MEGA              |       ✅        |         ❌         |      ❌      |
-|         Megatron-BERT         |       ✅        |         ❌         |      ❌      |
-|            MGP-STR            |       ✅        |         ❌         |      ❌      |
-|          MobileBERT           |       ✅        |         ✅         |      ❌      |
-|          MobileNetV1          |       ✅        |         ❌         |      ❌      |
-|          MobileNetV2          |       ✅        |         ❌         |      ❌      |
-|           MobileViT           |       ✅        |         ✅         |      ❌      |
-|          MobileViTV2          |       ✅        |         ❌         |      ❌      |
-|             MPNet             |       ✅        |         ✅         |      ❌      |
-|              MPT              |       ✅        |         ❌         |      ❌      |
-|              MRA              |       ✅        |         ❌         |      ❌      |
-|              MT5              |       ✅        |         ✅         |      ✅      |
-|           MusicGen            |       ✅        |         ❌         |      ❌      |
-|              MVP              |       ✅        |         ❌         |      ❌      |
-|              NAT              |       ✅        |         ❌         |      ❌      |
-|             Nezha             |       ✅        |         ❌         |      ❌      |
-|           NLLB-MOE            |       ✅        |         ❌         |      ❌      |
-|         Nyströmformer         |       ✅        |         ❌         |      ❌      |
-|           OneFormer           |       ✅        |         ❌         |      ❌      |
-|          OpenAI GPT           |       ✅        |         ✅         |      ❌      |
-|         OpenAI GPT-2          |       ✅        |         ✅         |      ✅      |
-|           OpenLlama           |       ✅        |         ❌         |      ❌      |
-|              OPT              |       ✅        |         ✅         |      ✅      |
-|            OWL-ViT            |       ✅        |         ❌         |      ❌      |
-|            Pegasus            |       ✅        |         ✅         |      ✅      |
-|           PEGASUS-X           |       ✅        |         ❌         |      ❌      |
-|           Perceiver           |       ✅        |         ❌         |      ❌      |
-|           Persimmon           |       ✅        |         ❌         |      ❌      |
-|          Pix2Struct           |       ✅        |         ❌         |      ❌      |
-|            PLBart             |       ✅        |         ❌         |      ❌      |
-|          PoolFormer           |       ✅        |         ❌         |      ❌      |
-|           Pop2Piano           |       ✅        |         ❌         |      ❌      |
-|          ProphetNet           |       ✅        |         ❌         |      ❌      |
-|              PVT              |       ✅        |         ❌         |      ❌      |
-|            QDQBert            |       ✅        |         ❌         |      ❌      |
-|              RAG              |       ✅        |         ✅         |      ❌      |
-|             REALM             |       ✅        |         ❌         |      ❌      |
-|           Reformer            |       ✅        |         ❌         |      ❌      |
-|            RegNet             |       ✅        |         ✅         |      ✅      |
-|            RemBERT            |       ✅        |         ✅         |      ❌      |
-|            ResNet             |       ✅        |         ✅         |      ✅      |
-|           RetriBERT           |       ✅        |         ❌         |      ❌      |
-|            RoBERTa            |       ✅        |         ✅         |      ✅      |
-|     RoBERTa-PreLayerNorm      |       ✅        |         ✅         |      ✅      |
-|            RoCBert            |       ✅        |         ❌         |      ❌      |
-|           RoFormer            |       ✅        |         ✅         |      ✅      |
-|             RWKV              |       ✅        |         ❌         |      ❌      |
-|              SAM              |       ✅        |         ✅         |      ❌      |
-|           SegFormer           |       ✅        |         ✅         |      ❌      |
-|              SEW              |       ✅        |         ❌         |      ❌      |
-|             SEW-D             |       ✅        |         ❌         |      ❌      |
-|    Speech Encoder decoder     |       ✅        |         ❌         |      ✅      |
-|          Speech2Text          |       ✅        |         ✅         |      ❌      |
-|         Speech2Text2          |       ❌        |         ❌         |      ❌      |
-|           SpeechT5            |       ✅        |         ❌         |      ❌      |
-|           Splinter            |       ✅        |         ❌         |      ❌      |
-|          SqueezeBERT          |       ✅        |         ❌         |      ❌      |
-|          SuperPoint           |       ✅        |         ❌         |      ❌      |
-|          SwiftFormer          |       ✅        |         ❌         |      ❌      |
-|       Swin Transformer        |       ✅        |         ✅         |      ❌      |
-|      Swin Transformer V2      |       ✅        |         ❌         |      ❌      |
-|            Swin2SR            |       ✅        |         ❌         |      ❌      |
-|      SwitchTransformers       |       ✅        |         ❌         |      ❌      |
-|              T5               |       ✅        |         ✅         |      ✅      |
-|       Table Transformer       |       ✅        |         ❌         |      ❌      |
-|             TAPAS             |       ✅        |         ✅         |      ❌      |
-|    Time Series Transformer    |       ✅        |         ❌         |      ❌      |
-|          TimeSformer          |       ✅        |         ❌         |      ❌      |
-|         TimmBackbone          |       ❌        |         ❌         |      ❌      |
-|    Trajectory Transformer     |       ✅        |         ❌         |      ❌      |
-|        Transformer-XL         |       ✅        |         ✅         |      ❌      |
-|             TrOCR             |       ✅        |         ❌         |      ❌      |
-|             TVLT              |       ✅        |         ❌         |      ❌      |
-|             UMT5              |       ✅        |         ❌         |      ❌      |
-|           UniSpeech           |       ✅        |         ❌         |      ❌      |
-|         UniSpeechSat          |       ✅        |         ❌         |      ❌      |
-|            UPerNet            |       ✅        |         ❌         |      ❌      |
-|              VAN              |       ✅        |         ❌         |      ❌      |
-|           VideoMAE            |       ✅        |         ❌         |      ❌      |
-|             ViLT              |       ✅        |         ❌         |      ❌      |
-|    Vision Encoder decoder     |       ✅        |         ✅         |      ✅      |
-|     VisionTextDualEncoder     |       ✅        |         ✅         |      ✅      |
-|          VisualBERT           |       ✅        |         ❌         |      ❌      |
-|              ViT              |       ✅        |         ✅         |      ✅      |
-|          ViT Hybrid           |       ✅        |         ❌         |      ❌      |
-|            VitDet             |       ✅        |         ❌         |      ❌      |
-|            ViTMAE             |       ✅        |         ✅         |      ❌      |
-|           ViTMatte            |       ✅        |         ❌         |      ❌      |
-|            ViTMSN             |       ✅        |         ❌         |      ❌      |
-|             VITS              |       ✅        |         ❌         |      ❌      |
-|             ViViT             |       ✅        |         ❌         |      ❌      |
-|           Wav2Vec2            |       ✅        |         ✅         |      ✅      |
-|      Wav2Vec2-Conformer       |       ✅        |         ❌         |      ❌      |
-|             WavLM             |       ✅        |         ❌         |      ❌      |
-|            Whisper            |       ✅        |         ✅         |      ✅      |
-|            X-CLIP             |       ✅        |         ❌         |      ❌      |
-|             X-MOD             |       ✅        |         ❌         |      ❌      |
-|             XGLM              |       ✅        |         ✅         |      ✅      |
-|              XLM              |       ✅        |         ✅         |      ❌      |
-|        XLM-ProphetNet         |       ✅        |         ❌         |      ❌      |
-|          XLM-RoBERTa          |       ✅        |         ✅         |      ✅      |
-|        XLM-RoBERTa-XL         |       ✅        |         ❌         |      ❌      |
-|             XLNet             |       ✅        |         ✅         |      ❌      |
-|             YOLOS             |       ✅        |         ❌         |      ❌      |
-|             YOSO              |       ✅        |         ❌         |      ❌      |
-=======
 |                                  Model                                   | PyTorch support | TensorFlow support | Flax Support |
 |:------------------------------------------------------------------------:|:---------------:|:------------------:|:------------:|
 |                        [ALBERT](model_doc/albert)                        |       ✅        |         ✅         |      ✅      |
@@ -744,6 +527,6 @@
 |                 [XLSR-Wav2Vec2](model_doc/xlsr_wav2vec2)                 |       ✅        |         ✅         |      ✅      |
 |                         [YOLOS](model_doc/yolos)                         |       ✅        |         ❌         |      ❌      |
 |                          [YOSO](model_doc/yoso)                          |       ✅        |         ❌         |      ❌      |
->>>>>>> e1cec434
+
 
 <!-- End table-->