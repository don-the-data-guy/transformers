# coding=utf-8
# Copyright 2023 Mistral AI and the HuggingFace Inc. team. All rights reserved.
#
# This code is based on EleutherAI's GPT-NeoX library and the GPT-NeoX
# and OPT implementations in this library. It has been modified from its
# original forms to accommodate minor architectural differences compared
# to GPT-NeoX and OPT used by the Meta AI team that trained the model.
#
# Licensed under the Apache License, Version 2.0 (the "License");
# you may not use this file except in compliance with the License.
# You may obtain a copy of the License at
#
#     http://www.apache.org/licenses/LICENSE-2.0
#
# Unless required by applicable law or agreed to in writing, software
# distributed under the License is distributed on an "AS IS" BASIS,
# WITHOUT WARRANTIES OR CONDITIONS OF ANY KIND, either express or implied.
# See the License for the specific language governing permissions and
# limitations under the License.
""" PyTorch Mixtral model."""
import inspect
import math
from typing import List, Optional, Tuple, Union

import torch
import torch.nn.functional as F
import torch.utils.checkpoint
from torch import nn
from torch.nn import BCEWithLogitsLoss, CrossEntropyLoss, MSELoss

from ...activations import ACT2FN
from ...cache_utils import Cache, DynamicCache, SlidingWindowCache, StaticCache
from ...modeling_attn_mask_utils import AttentionMaskConverter
from ...modeling_outputs import (
    MoeCausalLMOutputWithPast,
    MoeModelOutputWithPast,
    SequenceClassifierOutputWithPast,
)
from ...modeling_utils import PreTrainedModel
from ...utils import (
    add_start_docstrings,
    add_start_docstrings_to_model_forward,
    is_flash_attn_2_available,
    is_flash_attn_greater_or_equal_2_10,
    logging,
    replace_return_docstrings,
)
from .configuration_mixtral import MixtralConfig


if is_flash_attn_2_available():
    from flash_attn import flash_attn_func, flash_attn_varlen_func
    from flash_attn.bert_padding import index_first_axis, pad_input, unpad_input  # noqa

    _flash_supports_window_size = "window_size" in list(inspect.signature(flash_attn_func).parameters)


logger = logging.get_logger(__name__)

_CONFIG_FOR_DOC = "MixtralConfig"


def load_balancing_loss_func(
    gate_logits: torch.Tensor, num_experts: torch.Tensor = None, top_k=2, attention_mask: Optional[torch.Tensor] = None
) -> float:
    r"""
    Computes auxiliary load balancing loss as in Switch Transformer - implemented in Pytorch.

    See Switch Transformer (https://arxiv.org/abs/2101.03961) for more details. This function implements the loss
    function presented in equations (4) - (6) of the paper. It aims at penalizing cases where the routing between
    experts is too unbalanced.

    Args:
        gate_logits (Union[`torch.Tensor`, Tuple[torch.Tensor]):
            Logits from the `gate`, should be a tuple of model.config.num_hidden_layers tensors of
            shape [batch_size X sequence_length, num_experts].
        attention_mask (`torch.Tensor`, None):
            The attention_mask used in forward function
            shape [batch_size X sequence_length] if not None.
        num_experts (`int`, *optional*):
            Number of experts

    Returns:
        The auxiliary loss.
    """
    if gate_logits is None or not isinstance(gate_logits, tuple):
        return 0

    if isinstance(gate_logits, tuple):
        compute_device = gate_logits[0].device
        concatenated_gate_logits = torch.cat([layer_gate.to(compute_device) for layer_gate in gate_logits], dim=0)

    routing_weights = torch.nn.functional.softmax(concatenated_gate_logits, dim=-1)

    _, selected_experts = torch.topk(routing_weights, top_k, dim=-1)

    expert_mask = torch.nn.functional.one_hot(selected_experts, num_experts)

    if attention_mask is None:
        # Compute the percentage of tokens routed to each experts
        tokens_per_expert = torch.mean(expert_mask.float(), dim=0)

        # Compute the average probability of routing to these experts
        router_prob_per_expert = torch.mean(routing_weights, dim=0)
    else:
        batch_size, sequence_length = attention_mask.shape
        num_hidden_layers = concatenated_gate_logits.shape[0] // (batch_size * sequence_length)

        # Compute the mask that masks all padding tokens as 0 with the same shape of expert_mask
        expert_attention_mask = (
            attention_mask[None, :, :, None, None]
            .expand((num_hidden_layers, batch_size, sequence_length, top_k, num_experts))
            .reshape(-1, top_k, num_experts)
            .to(compute_device)
        )

        # Compute the percentage of tokens routed to each experts
        tokens_per_expert = torch.sum(expert_mask.float() * expert_attention_mask, dim=0) / torch.sum(
            expert_attention_mask, dim=0
        )

        # Compute the mask that masks all padding tokens as 0 with the same shape of tokens_per_expert
        router_per_expert_attention_mask = (
            attention_mask[None, :, :, None]
            .expand((num_hidden_layers, batch_size, sequence_length, num_experts))
            .reshape(-1, num_experts)
            .to(compute_device)
        )

        # Compute the average probability of routing to these experts
        router_prob_per_expert = torch.sum(routing_weights * router_per_expert_attention_mask, dim=0) / torch.sum(
            router_per_expert_attention_mask, dim=0
        )

    overall_loss = torch.sum(tokens_per_expert * router_prob_per_expert.unsqueeze(0))
    return overall_loss * num_experts


# Copied from transformers.models.llama.modeling_llama._get_unpad_data
def _get_unpad_data(attention_mask):
    seqlens_in_batch = attention_mask.sum(dim=-1, dtype=torch.int32)
    indices = torch.nonzero(attention_mask.flatten(), as_tuple=False).flatten()
    max_seqlen_in_batch = seqlens_in_batch.max().item()
    cu_seqlens = F.pad(torch.cumsum(seqlens_in_batch, dim=0, dtype=torch.int32), (1, 0))
    return (
        indices,
        cu_seqlens,
        max_seqlen_in_batch,
    )


# Copied from transformers.models.llama.modeling_llama.LlamaRMSNorm with Llama->Mixtral
class MixtralRMSNorm(nn.Module):
    def __init__(self, hidden_size, eps=1e-6):
        """
        MixtralRMSNorm is equivalent to T5LayerNorm
        """
        super().__init__()
        self.weight = nn.Parameter(torch.ones(hidden_size))
        self.variance_epsilon = eps

    def forward(self, hidden_states):
        input_dtype = hidden_states.dtype
        hidden_states = hidden_states.to(torch.float32)
        variance = hidden_states.pow(2).mean(-1, keepdim=True)
        hidden_states = hidden_states * torch.rsqrt(variance + self.variance_epsilon)
        return self.weight * hidden_states.to(input_dtype)


# copied from transformers.models.mistral.modeling_mistral.MistralRotaryEmbedding with Mistral->Mixtral
# TODO @longjie no longer copied from Mistral after static cache
class MixtralRotaryEmbedding(nn.Module):
    def __init__(self, dim, max_position_embeddings=2048, base=10000, device=None):
        super().__init__()

        self.dim = dim
        self.max_position_embeddings = max_position_embeddings
        self.base = base
        inv_freq = 1.0 / (self.base ** (torch.arange(0, self.dim, 2, dtype=torch.int64).float().to(device) / self.dim))
        self.register_buffer("inv_freq", inv_freq, persistent=False)
        # For BC we register cos and sin cached
        self.max_seq_len_cached = max_position_embeddings
        t = torch.arange(self.max_seq_len_cached, device=device, dtype=torch.int64).type_as(self.inv_freq)
        freqs = torch.outer(t, self.inv_freq)
        # Different from paper, but it uses a different permutation in order to obtain the same calculation
        emb = torch.cat((freqs, freqs), dim=-1)
        self.register_buffer("_cos_cached", emb.cos().to(torch.get_default_dtype()), persistent=False)
        self.register_buffer("_sin_cached", emb.sin().to(torch.get_default_dtype()), persistent=False)

    @property
    # Copied from transformers.models.llama.modeling_llama.LlamaRotaryEmbedding.sin_cached with Llama->Mixtral
    def sin_cached(self):
        logger.warning_once(
            "The sin_cached attribute will be removed in 4.42. Bear in mind that its contents changed in v4.40. Use "
            "the forward method of RoPE from now on instead. It is not used in the `MixtralAttention` class"
        )
        return self._sin_cached

    @property
    # Copied from transformers.models.llama.modeling_llama.LlamaRotaryEmbedding.cos_cached with Llama->Mixtral
    def cos_cached(self):
        logger.warning_once(
            "The cos_cached attribute will be removed in 4.42. Bear in mind that its contents changed in v4.40. Use "
            "the forward method of RoPE from now on instead. It is not used in the `MixtralAttention` class"
        )
        return self._cos_cached

    @torch.no_grad()
    # Copied from transformers.models.llama.modeling_llama.LlamaRotaryEmbedding.forward
    def forward(self, x, position_ids):
        # x: [bs, num_attention_heads, seq_len, head_size]
        inv_freq_expanded = self.inv_freq[None, :, None].float().expand(position_ids.shape[0], -1, 1)
        position_ids_expanded = position_ids[:, None, :].float()
        # Force float32 since bfloat16 loses precision on long contexts
        # See https://github.com/huggingface/transformers/pull/29285
        device_type = x.device.type
        device_type = device_type if isinstance(device_type, str) and device_type != "mps" else "cpu"
        with torch.autocast(device_type=device_type, enabled=False):
            freqs = (inv_freq_expanded.float() @ position_ids_expanded.float()).transpose(1, 2)
            emb = torch.cat((freqs, freqs), dim=-1)
            cos = emb.cos()
            sin = emb.sin()
        return cos.to(dtype=x.dtype), sin.to(dtype=x.dtype)


# Copied from transformers.models.llama.modeling_llama.rotate_half
def rotate_half(x):
    """Rotates half the hidden dims of the input."""
    x1 = x[..., : x.shape[-1] // 2]
    x2 = x[..., x.shape[-1] // 2 :]
    return torch.cat((-x2, x1), dim=-1)


<<<<<<< HEAD
# Copied from transformers.models.mistral.modeling_mistral.apply_rotary_pos_emb
def apply_rotary_pos_emb(q, k, cos, sin, position_ids=None, unsqueeze_dim=1):
=======
# copied from transformers.models.mistral.modeling_mistral.apply_rotary_pos_emb
# TODO @longjie no longer copied from Mistral after static cache
def apply_rotary_pos_emb(q, k, cos, sin, position_ids, unsqueeze_dim=1):
>>>>>>> c1fca1aa
    """Applies Rotary Position Embedding to the query and key tensors.

    Args:
        q (`torch.Tensor`): The query tensor.
        k (`torch.Tensor`): The key tensor.
        cos (`torch.Tensor`): The cosine part of the rotary embedding.
        sin (`torch.Tensor`): The sine part of the rotary embedding.
        position_ids (`torch.Tensor`, *optional*):
            Deprecated and unused.
        unsqueeze_dim (`int`, *optional*, defaults to 1):
            The 'unsqueeze_dim' argument specifies the dimension along which to unsqueeze cos[position_ids] and
            sin[position_ids] so that they can be properly broadcasted to the dimensions of q and k. For example, note
            that cos[position_ids] and sin[position_ids] have the shape [batch_size, seq_len, head_dim]. Then, if q and
            k have the shape [batch_size, heads, seq_len, head_dim], then setting unsqueeze_dim=1 makes
            cos[position_ids] and sin[position_ids] broadcastable to the shapes of q and k. Similarly, if q and k have
            the shape [batch_size, seq_len, heads, head_dim], then set unsqueeze_dim=2.
    Returns:
        `tuple(torch.Tensor)` comprising of the query and key tensors rotated using the Rotary Position Embedding.
    """
    cos = cos.unsqueeze(unsqueeze_dim)
    sin = sin.unsqueeze(unsqueeze_dim)
    q_embed = (q * cos) + (rotate_half(q) * sin)
    k_embed = (k * cos) + (rotate_half(k) * sin)
    return q_embed, k_embed


# Copied from transformers.models.llama.modeling_llama.repeat_kv
def repeat_kv(hidden_states: torch.Tensor, n_rep: int) -> torch.Tensor:
    """
    This is the equivalent of torch.repeat_interleave(x, dim=1, repeats=n_rep). The hidden states go from (batch,
    num_key_value_heads, seqlen, head_dim) to (batch, num_attention_heads, seqlen, head_dim)
    """
    batch, num_key_value_heads, slen, head_dim = hidden_states.shape
    if n_rep == 1:
        return hidden_states
    hidden_states = hidden_states[:, :, None, :, :].expand(batch, num_key_value_heads, n_rep, slen, head_dim)
    return hidden_states.reshape(batch, num_key_value_heads * n_rep, slen, head_dim)


# copied from transformers.models.mistral.modeling_mistral.MistralAttention with Mistral->Mixtral
# TODO @longjie no longer copied from Mistral after static cache
class MixtralAttention(nn.Module):
    """
    Multi-headed attention from 'Attention Is All You Need' paper. Modified to use sliding window attention: Longformer
    and "Generating Long Sequences with Sparse Transformers".
    """

    def __init__(self, config: MixtralConfig, layer_idx: Optional[int] = None):
        super().__init__()
        self.config = config
        self.layer_idx = layer_idx
        if layer_idx is None:
            logger.warning_once(
                f"Instantiating {self.__class__.__name__} without passing a `layer_idx` is not recommended and will "
                "lead to errors during the forward call if caching is used. Please make sure to provide a `layer_idx` "
                "when creating this class."
            )

        self.attention_dropout = config.attention_dropout
        self.hidden_size = config.hidden_size
        self.num_heads = config.num_attention_heads
        self.head_dim = self.hidden_size // self.num_heads
        self.num_key_value_heads = config.num_key_value_heads
        self.num_key_value_groups = self.num_heads // self.num_key_value_heads
        self.max_position_embeddings = config.max_position_embeddings
        self.rope_theta = config.rope_theta
        self.is_causal = True

        if (self.head_dim * self.num_heads) != self.hidden_size:
            raise ValueError(
                f"hidden_size must be divisible by num_heads (got `hidden_size`: {self.hidden_size}"
                f" and `num_heads`: {self.num_heads})."
            )
        self.q_proj = nn.Linear(self.hidden_size, self.num_heads * self.head_dim, bias=False)
        self.k_proj = nn.Linear(self.hidden_size, self.num_key_value_heads * self.head_dim, bias=False)
        self.v_proj = nn.Linear(self.hidden_size, self.num_key_value_heads * self.head_dim, bias=False)
        self.o_proj = nn.Linear(self.hidden_size, self.hidden_size, bias=False)

        self.rotary_emb = MixtralRotaryEmbedding(
            self.head_dim,
            max_position_embeddings=self.max_position_embeddings,
            base=self.rope_theta,
        )

    # Copied from transformers.models.gemma.modeling_gemma.GemmaAttention.forward with Gemma->Mixtral
    def forward(
        self,
        hidden_states: torch.Tensor,
        attention_mask: Optional[torch.Tensor] = None,
        position_ids: Optional[torch.LongTensor] = None,
        past_key_value: Optional[Cache] = None,
        output_attentions: bool = False,
        use_cache: bool = False,
        cache_position: Optional[torch.LongTensor] = None,
    ) -> Tuple[torch.Tensor, Optional[torch.Tensor], Optional[Tuple[torch.Tensor]]]:
        bsz, q_len, _ = hidden_states.size()

        query_states = self.q_proj(hidden_states)
        key_states = self.k_proj(hidden_states)
        value_states = self.v_proj(hidden_states)

        query_states = query_states.view(bsz, q_len, self.num_heads, self.head_dim).transpose(1, 2)
        key_states = key_states.view(bsz, q_len, self.num_key_value_heads, self.head_dim).transpose(1, 2)
        value_states = value_states.view(bsz, q_len, self.num_key_value_heads, self.head_dim).transpose(1, 2)

        cos, sin = self.rotary_emb(value_states, position_ids)
        query_states, key_states = apply_rotary_pos_emb(query_states, key_states, cos, sin)

        if past_key_value is not None:
            # sin and cos are specific to RoPE models; cache_position needed for the static cache
            cache_kwargs = {"sin": sin, "cos": cos, "cache_position": cache_position}
            key_states, value_states = past_key_value.update(key_states, value_states, self.layer_idx, cache_kwargs)

        key_states = repeat_kv(key_states, self.num_key_value_groups)
        value_states = repeat_kv(value_states, self.num_key_value_groups)

        attn_weights = torch.matmul(query_states, key_states.transpose(2, 3)) / math.sqrt(self.head_dim)

        if attention_mask is not None:  # no matter the length, we just slice it
            causal_mask = attention_mask[:, :, :, : key_states.shape[-2]]
            attn_weights = attn_weights + causal_mask

        # upcast attention to fp32
        attn_weights = nn.functional.softmax(attn_weights, dim=-1, dtype=torch.float32).to(query_states.dtype)
        attn_weights = nn.functional.dropout(attn_weights, p=self.attention_dropout, training=self.training)
        attn_output = torch.matmul(attn_weights, value_states)

        if attn_output.size() != (bsz, self.num_heads, q_len, self.head_dim):
            raise ValueError(
                f"`attn_output` should be of size {(bsz, self.num_heads, q_len, self.head_dim)}, but is"
                f" {attn_output.size()}"
            )

        attn_output = attn_output.transpose(1, 2).contiguous()

        attn_output = attn_output.view(bsz, q_len, -1)
        attn_output = self.o_proj(attn_output)

        if not output_attentions:
            attn_weights = None

        return attn_output, attn_weights, past_key_value


# copied from transformers.models.mistral.modeling_mistral.MistralFlashAttention2 with Mistral->Mixtral
# TODO @longjie no longer copied from Mistral after static cache
class MixtralFlashAttention2(MixtralAttention):
    """
    Mixtral flash attention module. This module inherits from `MixtralAttention` as the weights of the module stays
    untouched. The only required change would be on the forward pass where it needs to correctly call the public API of
    flash attention and deal with padding tokens in case the input contains any of them.
    """

    # Copied from transformers.models.llama.modeling_llama.LlamaFlashAttention2.__init__
    def __init__(self, *args, **kwargs):
        super().__init__(*args, **kwargs)

        # TODO: Should be removed once Flash Attention for RoCm is bumped to 2.1.
        # flash_attn<2.1 generates top-left aligned causal mask, while what is needed here is bottom-right alignement, that was made default for flash_attn>=2.1. This attribute is used to handle this difference. Reference: https://github.com/Dao-AILab/flash-attention/releases/tag/v2.1.0.
        # Beware that with flash_attn<2.1, using q_seqlen != k_seqlen (except for the case q_seqlen == 1) produces a wrong mask (top-left).
        self._flash_attn_uses_top_left_mask = not is_flash_attn_greater_or_equal_2_10()

    def forward(
        self,
        hidden_states: torch.Tensor,
        attention_mask: Optional[torch.Tensor] = None,
        position_ids: Optional[torch.LongTensor] = None,
        past_key_value: Optional[Cache] = None,
        output_attentions: bool = False,
        use_cache: bool = False,
        cache_position: Optional[torch.LongTensor] = None,
    ):
        if isinstance(past_key_value, StaticCache):
            raise ValueError(
                "`static` cache implementation is not compatible with `attn_implementation==flash_attention_2` "
                "make sure to use `sdpa` in the mean time, and open an issue at https://github.com/huggingface/transformers"
            )

        bsz, q_len, _ = hidden_states.size()

        query_states = self.q_proj(hidden_states)
        key_states = self.k_proj(hidden_states)
        value_states = self.v_proj(hidden_states)

        query_states = query_states.view(bsz, q_len, self.num_heads, self.head_dim).transpose(1, 2)
        key_states = key_states.view(bsz, q_len, self.num_key_value_heads, self.head_dim).transpose(1, 2)
        value_states = value_states.view(bsz, q_len, self.num_key_value_heads, self.head_dim).transpose(1, 2)

        kv_seq_len = key_states.shape[-2]
        if past_key_value is not None:
            kv_seq_len += cache_position[0]

        cos, sin = self.rotary_emb(value_states, position_ids)
        query_states, key_states = apply_rotary_pos_emb(query_states, key_states, cos, sin, position_ids)

        use_sliding_windows = (
            _flash_supports_window_size
            and getattr(self.config, "sliding_window", None) is not None
            and kv_seq_len > self.config.sliding_window
        )

        if not _flash_supports_window_size:
            logger.warning_once(
                "The current flash attention version does not support sliding window attention, for a more memory efficient implementation"
                " make sure to upgrade flash-attn library."
            )

        if past_key_value is not None:
            # Activate slicing cache only if the config has a value `sliding_windows` attribute
            cache_has_contents = past_key_value.get_seq_length(self.layer_idx) > 0
            if (
                getattr(self.config, "sliding_window", None) is not None
                and kv_seq_len > self.config.sliding_window
                and cache_has_contents
            ):
                slicing_tokens = 1 - self.config.sliding_window

                past_key = past_key_value[self.layer_idx][0]
                past_value = past_key_value[self.layer_idx][1]

                past_key = past_key[:, :, slicing_tokens:, :].contiguous()
                past_value = past_value[:, :, slicing_tokens:, :].contiguous()

                if past_key.shape[-2] != self.config.sliding_window - 1:
                    raise ValueError(
                        f"past key must have a shape of (`batch_size, num_heads, self.config.sliding_window-1, head_dim`), got"
                        f" {past_key.shape}"
                    )

                if attention_mask is not None:
                    attention_mask = attention_mask[:, slicing_tokens:]
                    attention_mask = torch.cat([attention_mask, torch.ones_like(attention_mask[:, -1:])], dim=-1)

            cache_kwargs = {"sin": sin, "cos": cos}  # Specific to RoPE models
            key_states, value_states = past_key_value.update(key_states, value_states, self.layer_idx, cache_kwargs)

        # repeat k/v heads if n_kv_heads < n_heads
        key_states = repeat_kv(key_states, self.num_key_value_groups)
        value_states = repeat_kv(value_states, self.num_key_value_groups)
        dropout_rate = 0.0 if not self.training else self.attention_dropout

        # In PEFT, usually we cast the layer norms in float32 for training stability reasons
        # therefore the input hidden states gets silently casted in float32. Hence, we need
        # cast them back in float16 just to be sure everything works as expected.
        input_dtype = query_states.dtype
        if input_dtype == torch.float32:
            if torch.is_autocast_enabled():
                target_dtype = torch.get_autocast_gpu_dtype()
            # Handle the case where the model is quantized
            elif hasattr(self.config, "_pre_quantization_dtype"):
                target_dtype = self.config._pre_quantization_dtype
            else:
                target_dtype = self.q_proj.weight.dtype

            logger.warning_once(
                f"The input hidden states seems to be silently casted in float32, this might be related to"
                f" the fact you have upcasted embedding or layer norm layers in float32. We will cast back the input in"
                f" {target_dtype}."
            )

            query_states = query_states.to(target_dtype)
            key_states = key_states.to(target_dtype)
            value_states = value_states.to(target_dtype)

        # Reashape to the expected shape for Flash Attention
        query_states = query_states.transpose(1, 2)
        key_states = key_states.transpose(1, 2)
        value_states = value_states.transpose(1, 2)

        attn_output = self._flash_attention_forward(
            query_states,
            key_states,
            value_states,
            attention_mask,
            q_len,
            dropout=dropout_rate,
            use_sliding_windows=use_sliding_windows,
        )

        attn_output = attn_output.reshape(bsz, q_len, self.hidden_size).contiguous()
        attn_output = self.o_proj(attn_output)

        if not output_attentions:
            attn_weights = None

        return attn_output, attn_weights, past_key_value

    def _flash_attention_forward(
        self,
        query_states,
        key_states,
        value_states,
        attention_mask,
        query_length,
        dropout=0.0,
        softmax_scale=None,
        use_sliding_windows=False,
    ):
        """
        Calls the forward method of Flash Attention - if the input hidden states contain at least one padding token
        first unpad the input, then computes the attention scores and pad the final attention scores.

        Args:
            query_states (`torch.Tensor`):
                Input query states to be passed to Flash Attention API
            key_states (`torch.Tensor`):
                Input key states to be passed to Flash Attention API
            value_states (`torch.Tensor`):
                Input value states to be passed to Flash Attention API
            attention_mask (`torch.Tensor`):
                The padding mask - corresponds to a tensor of size `(batch_size, seq_len)` where 0 stands for the
                position of padding tokens and 1 for the position of non-padding tokens.
            dropout (`float`):
                Attention dropout
            softmax_scale (`float`, *optional*):
                The scaling of QK^T before applying softmax. Default to 1 / sqrt(head_dim)
            use_sliding_windows (`bool`, *optional*):
                Whether to activate sliding window attention.
        """
        if not self._flash_attn_uses_top_left_mask:
            causal = self.is_causal
        else:
            # TODO: Remove the `query_length != 1` check once Flash Attention for RoCm is bumped to 2.1. For details, please see the comment in LlamaFlashAttention2 __init__.
            causal = self.is_causal and query_length != 1

        # Contains at least one padding token in the sequence
        if attention_mask is not None:
            batch_size = query_states.shape[0]
            query_states, key_states, value_states, indices_q, cu_seq_lens, max_seq_lens = self._upad_input(
                query_states, key_states, value_states, attention_mask, query_length
            )

            cu_seqlens_q, cu_seqlens_k = cu_seq_lens
            max_seqlen_in_batch_q, max_seqlen_in_batch_k = max_seq_lens

            if not use_sliding_windows:
                attn_output_unpad = flash_attn_varlen_func(
                    query_states,
                    key_states,
                    value_states,
                    cu_seqlens_q=cu_seqlens_q,
                    cu_seqlens_k=cu_seqlens_k,
                    max_seqlen_q=max_seqlen_in_batch_q,
                    max_seqlen_k=max_seqlen_in_batch_k,
                    dropout_p=dropout,
                    softmax_scale=softmax_scale,
                    causal=causal,
                )
            else:
                attn_output_unpad = flash_attn_varlen_func(
                    query_states,
                    key_states,
                    value_states,
                    cu_seqlens_q=cu_seqlens_q,
                    cu_seqlens_k=cu_seqlens_k,
                    max_seqlen_q=max_seqlen_in_batch_q,
                    max_seqlen_k=max_seqlen_in_batch_k,
                    dropout_p=dropout,
                    softmax_scale=softmax_scale,
                    causal=causal,
                    window_size=(self.config.sliding_window, self.config.sliding_window),
                )

            attn_output = pad_input(attn_output_unpad, indices_q, batch_size, query_length)
        else:
            if not use_sliding_windows:
                attn_output = flash_attn_func(
                    query_states,
                    key_states,
                    value_states,
                    dropout,
                    softmax_scale=softmax_scale,
                    causal=causal,
                )
            else:
                attn_output = flash_attn_func(
                    query_states,
                    key_states,
                    value_states,
                    dropout,
                    softmax_scale=softmax_scale,
                    causal=causal,
                    window_size=(self.config.sliding_window, self.config.sliding_window),
                )

        return attn_output

    def _upad_input(self, query_layer, key_layer, value_layer, attention_mask, query_length):
        batch_size, kv_seq_len, num_heads, head_dim = key_layer.shape

        # On the first iteration we need to properly re-create the padding mask
        # by slicing it on the proper place
        if kv_seq_len != attention_mask.shape[-1]:
            attention_mask_num_tokens = attention_mask.shape[-1]
            attention_mask = attention_mask[:, attention_mask_num_tokens - kv_seq_len :]

        indices_k, cu_seqlens_k, max_seqlen_in_batch_k = _get_unpad_data(attention_mask)

        key_layer = index_first_axis(key_layer.reshape(batch_size * kv_seq_len, num_heads, head_dim), indices_k)
        value_layer = index_first_axis(value_layer.reshape(batch_size * kv_seq_len, num_heads, head_dim), indices_k)

        if query_length == kv_seq_len:
            query_layer = index_first_axis(
                query_layer.reshape(batch_size * kv_seq_len, num_heads, head_dim), indices_k
            )
            cu_seqlens_q = cu_seqlens_k
            max_seqlen_in_batch_q = max_seqlen_in_batch_k
            indices_q = indices_k
        elif query_length == 1:
            max_seqlen_in_batch_q = 1
            cu_seqlens_q = torch.arange(
                batch_size + 1, dtype=torch.int32, device=query_layer.device
            )  # There is a memcpy here, that is very bad.
            indices_q = cu_seqlens_q[:-1]
            query_layer = query_layer.squeeze(1)
        else:
            # The -q_len: slice assumes left padding.
            attention_mask = attention_mask[:, -query_length:]
            query_layer, indices_q, cu_seqlens_q, max_seqlen_in_batch_q = unpad_input(query_layer, attention_mask)

        return (
            query_layer,
            key_layer,
            value_layer,
            indices_q,
            (cu_seqlens_q, cu_seqlens_k),
            (max_seqlen_in_batch_q, max_seqlen_in_batch_k),
        )


# copied from transformers.models.mistral.modeling_mistral.MistralSdpaAttention with Mistral->Mixtral
# TODO @longjie no longer copied from Mistral after static cache
class MixtralSdpaAttention(MixtralAttention):
    """
    Mixtral attention module using torch.nn.functional.scaled_dot_product_attention. This module inherits from
    `MixtralAttention` as the weights of the module stays untouched. The only changes are on the forward pass to adapt to
    SDPA API.
    """

    # Adapted from MixtralAttention.forward
    def forward(
        self,
        hidden_states: torch.Tensor,
        attention_mask: Optional[torch.Tensor] = None,
        position_ids: Optional[torch.LongTensor] = None,
        past_key_value: Optional[Cache] = None,
        output_attentions: bool = False,
        use_cache: bool = False,
        cache_position: Optional[torch.LongTensor] = None,
    ) -> Tuple[torch.Tensor, Optional[torch.Tensor], Optional[Tuple[torch.Tensor]]]:
        if output_attentions:
            # TODO: Improve this warning with e.g. `model.config.attn_implementation = "manual"` once this is implemented.
            logger.warning_once(
                "MixtralModel is using MixtralSdpaAttention, but `torch.nn.functional.scaled_dot_product_attention` does not support `output_attentions=True`. Falling back to the manual attention implementation, "
                'but specifying the manual implementation will be required from Transformers version v5.0.0 onwards. This warning can be removed using the argument `attn_implementation="eager"` when loading the model.'
            )
            return super().forward(
                hidden_states=hidden_states,
                attention_mask=attention_mask,
                position_ids=position_ids,
                past_key_value=past_key_value,
                output_attentions=output_attentions,
                use_cache=use_cache,
                cache_position=cache_position,
            )

        bsz, q_len, _ = hidden_states.size()

        query_states = self.q_proj(hidden_states)
        key_states = self.k_proj(hidden_states)
        value_states = self.v_proj(hidden_states)

        query_states = query_states.view(bsz, q_len, self.num_heads, self.head_dim).transpose(1, 2)
        key_states = key_states.view(bsz, q_len, self.num_key_value_heads, self.head_dim).transpose(1, 2)
        value_states = value_states.view(bsz, q_len, self.num_key_value_heads, self.head_dim).transpose(1, 2)

        cos, sin = self.rotary_emb(value_states, position_ids)

        query_states, key_states = apply_rotary_pos_emb(query_states, key_states, cos, sin)

        if past_key_value is not None:
            # sin and cos are specific to RoPE models; cache_position needed for the static cache
            cache_kwargs = {"sin": sin, "cos": cos, "cache_position": cache_position}
            key_states, value_states = past_key_value.update(key_states, value_states, self.layer_idx, cache_kwargs)

        key_states = repeat_kv(key_states, self.num_key_value_groups)
        value_states = repeat_kv(value_states, self.num_key_value_groups)

        causal_mask = attention_mask
        if attention_mask is not None:
            causal_mask = causal_mask[:, :, :, : key_states.shape[-2]]

        # SDPA with memory-efficient backend is currently (torch==2.1.2) bugged with non-contiguous inputs with custom attn_mask,
        # Reference: https://github.com/pytorch/pytorch/issues/112577.
        if query_states.device.type == "cuda" and causal_mask is not None:
            query_states = query_states.contiguous()
            key_states = key_states.contiguous()
            value_states = value_states.contiguous()

        # We dispatch to SDPA's Flash Attention or Efficient kernels via this if statement instead of an
        # inline conditional assignment to support both torch.compile's `dynamic=True` and `fullgraph=True`
        is_causal = True if causal_mask is None and q_len > 1 else False

        attn_output = torch.nn.functional.scaled_dot_product_attention(
            query_states,
            key_states,
            value_states,
            attn_mask=causal_mask,
            dropout_p=self.attention_dropout if self.training else 0.0,
            is_causal=is_causal,
        )

        attn_output = attn_output.transpose(1, 2).contiguous()
        attn_output = attn_output.view(bsz, q_len, self.hidden_size)

        attn_output = self.o_proj(attn_output)

        return attn_output, None, past_key_value


MIXTRAL_ATTENTION_CLASSES = {
    "eager": MixtralAttention,
    "flash_attention_2": MixtralFlashAttention2,
    "sdpa": MixtralSdpaAttention,
}


class MixtralBlockSparseTop2MLP(nn.Module):
    def __init__(self, config: MixtralConfig):
        super().__init__()
        self.ffn_dim = config.intermediate_size
        self.hidden_dim = config.hidden_size

        self.w1 = nn.Linear(self.hidden_dim, self.ffn_dim, bias=False)
        self.w2 = nn.Linear(self.ffn_dim, self.hidden_dim, bias=False)
        self.w3 = nn.Linear(self.hidden_dim, self.ffn_dim, bias=False)

        self.act_fn = ACT2FN[config.hidden_act]

    def forward(self, hidden_states):
        current_hidden_states = self.act_fn(self.w1(hidden_states)) * self.w3(hidden_states)
        current_hidden_states = self.w2(current_hidden_states)
        return current_hidden_states


class MixtralBLockSparseTop2MLP(MixtralBlockSparseTop2MLP):
    def __init__(self, *args, **kwargs):
        logger.warning_once(
            "MixtralBLockSparseTop2MLP is deprecated by MixtralBlockSparseTop2MLP and will be removed in v4.40."
        )
        super().__init__(*args, **kwargs)


class MixtralSparseMoeBlock(nn.Module):
    """
    This implementation is
    strictly equivalent to standard MoE with full capacity (no
    dropped tokens). It's faster since it formulates MoE operations
    in terms of block-sparse operations to accomodate imbalanced
    assignments of tokens to experts, whereas standard MoE either
    (1) drop tokens at the cost of reduced performance or (2) set
    capacity factor to number of experts and thus waste computation
    and memory on padding.
    """

    def __init__(self, config):
        super().__init__()
        self.hidden_dim = config.hidden_size
        self.ffn_dim = config.intermediate_size
        self.num_experts = config.num_local_experts
        self.top_k = config.num_experts_per_tok

        # gating
        self.gate = nn.Linear(self.hidden_dim, self.num_experts, bias=False)

        self.experts = nn.ModuleList([MixtralBlockSparseTop2MLP(config) for _ in range(self.num_experts)])

        # Jitter parameters
        self.jitter_noise = config.router_jitter_noise

    def forward(self, hidden_states: torch.Tensor) -> torch.Tensor:
        """ """
        batch_size, sequence_length, hidden_dim = hidden_states.shape
        if self.training and self.jitter_noise > 0:
            hidden_states *= torch.empty_like(hidden_states).uniform_(1.0 - self.jitter_noise, 1.0 + self.jitter_noise)
        hidden_states = hidden_states.view(-1, hidden_dim)
        # router_logits: (batch * sequence_length, n_experts)
        router_logits = self.gate(hidden_states)

        routing_weights = F.softmax(router_logits, dim=1, dtype=torch.float)
        routing_weights, selected_experts = torch.topk(routing_weights, self.top_k, dim=-1)
        routing_weights /= routing_weights.sum(dim=-1, keepdim=True)
        # we cast back to the input dtype
        routing_weights = routing_weights.to(hidden_states.dtype)

        final_hidden_states = torch.zeros(
            (batch_size * sequence_length, hidden_dim), dtype=hidden_states.dtype, device=hidden_states.device
        )

        # One hot encode the selected experts to create an expert mask
        # this will be used to easily index which expert is going to be sollicitated
        expert_mask = torch.nn.functional.one_hot(selected_experts, num_classes=self.num_experts).permute(2, 1, 0)

        # Loop over all available experts in the model and perform the computation on each expert
        for expert_idx in range(self.num_experts):
            expert_layer = self.experts[expert_idx]
            idx, top_x = torch.where(expert_mask[expert_idx])

            # Index the correct hidden states and compute the expert hidden state for
            # the current expert. We need to make sure to multiply the output hidden
            # states by `routing_weights` on the corresponding tokens (top-1 and top-2)
            current_state = hidden_states[None, top_x].reshape(-1, hidden_dim)
            current_hidden_states = expert_layer(current_state) * routing_weights[top_x, idx, None]

            # However `index_add_` only support torch tensors for indexing so we'll use
            # the `top_x` tensor here. Use non-inplace version to make cudagraphs happy.
            final_hidden_states.index_add(0, top_x, current_hidden_states.to(hidden_states.dtype))
        final_hidden_states = final_hidden_states.reshape(batch_size, sequence_length, hidden_dim)
        return final_hidden_states, router_logits


class MixtralDecoderLayer(nn.Module):
    def __init__(self, config: MixtralConfig, layer_idx: int):
        super().__init__()
        self.hidden_size = config.hidden_size

        self.self_attn = MIXTRAL_ATTENTION_CLASSES[config._attn_implementation](config, layer_idx)

        self.block_sparse_moe = MixtralSparseMoeBlock(config)
        self.input_layernorm = MixtralRMSNorm(config.hidden_size, eps=config.rms_norm_eps)
        self.post_attention_layernorm = MixtralRMSNorm(config.hidden_size, eps=config.rms_norm_eps)

    def forward(
        self,
        hidden_states: torch.Tensor,
        attention_mask: Optional[torch.Tensor] = None,
        position_ids: Optional[torch.LongTensor] = None,
        past_key_value: Optional[Tuple[torch.Tensor]] = None,
        output_attentions: Optional[bool] = False,
        output_router_logits: Optional[bool] = False,
        use_cache: Optional[bool] = False,
        cache_position: Optional[torch.LongTensor] = None,
    ) -> Tuple[torch.FloatTensor, Optional[Tuple[torch.FloatTensor, torch.FloatTensor]]]:
        """
        Args:
            hidden_states (`torch.FloatTensor`): input to the layer of shape `(batch, seq_len, embed_dim)`
            attention_mask (`torch.FloatTensor`, *optional*): attention mask of size
                `(batch, sequence_length)` where padding elements are indicated by 0.
            past_key_value (`Tuple(torch.FloatTensor)`, *optional*): cached past key and value projection states
            output_attentions (`bool`, *optional*):
                Whether or not to return the attentions tensors of all attention layers. See `attentions` under
                returned tensors for more detail.
            output_router_logits (`bool`, *optional*):
                Whether or not to return the logits of all the routers. They are useful for computing the router loss, and
                should not be returned during inference.
            use_cache (`bool`, *optional*):
                If set to `True`, `past_key_values` key value states are returned and can be used to speed up decoding
                (see `past_key_values`).
        """

        residual = hidden_states

        hidden_states = self.input_layernorm(hidden_states)

        # Self Attention
        hidden_states, self_attn_weights, present_key_value = self.self_attn(
            hidden_states=hidden_states,
            attention_mask=attention_mask,
            position_ids=position_ids,
            past_key_value=past_key_value,
            output_attentions=output_attentions,
            use_cache=use_cache,
            cache_position=cache_position,
        )
        hidden_states = residual + hidden_states

        # Fully Connected
        residual = hidden_states
        hidden_states = self.post_attention_layernorm(hidden_states)
        hidden_states, router_logits = self.block_sparse_moe(hidden_states)
        hidden_states = residual + hidden_states

        outputs = (hidden_states,)

        if output_attentions:
            outputs += (self_attn_weights,)

        if use_cache:
            outputs += (present_key_value,)

        if output_router_logits:
            outputs += (router_logits,)

        return outputs


MIXTRAL_START_DOCSTRING = r"""
    This model inherits from [`PreTrainedModel`]. Check the superclass documentation for the generic methods the
    library implements for all its model (such as downloading or saving, resizing the input embeddings, pruning heads
    etc.)

    This model is also a PyTorch [torch.nn.Module](https://pytorch.org/docs/stable/nn.html#torch.nn.Module) subclass.
    Use it as a regular PyTorch Module and refer to the PyTorch documentation for all matter related to general usage
    and behavior.

    Parameters:
        config ([`MixtralConfig`]):
            Model configuration class with all the parameters of the model. Initializing with a config file does not
            load the weights associated with the model, only the configuration. Check out the
            [`~PreTrainedModel.from_pretrained`] method to load the model weights.
"""


@add_start_docstrings(
    "The bare Mixtral Model outputting raw hidden-states without any specific head on top.",
    MIXTRAL_START_DOCSTRING,
)
# Copied from transformers.models.mistral.modeling_mistral.MistralPreTrainedModel with Mistral->Mixtral
class MixtralPreTrainedModel(PreTrainedModel):
    config_class = MixtralConfig
    base_model_prefix = "model"
    supports_gradient_checkpointing = True
    _no_split_modules = ["MixtralDecoderLayer"]
    _skip_keys_device_placement = "past_key_values"
    _supports_flash_attn_2 = True
    _supports_sdpa = True
    _supports_cache_class = True

    def _init_weights(self, module):
        std = self.config.initializer_range
        if isinstance(module, nn.Linear):
            module.weight.data.normal_(mean=0.0, std=std)
            if module.bias is not None:
                module.bias.data.zero_()
        elif isinstance(module, nn.Embedding):
            module.weight.data.normal_(mean=0.0, std=std)
            if module.padding_idx is not None:
                module.weight.data[module.padding_idx].zero_()


MIXTRAL_INPUTS_DOCSTRING = r"""
    Args:
        input_ids (`torch.LongTensor` of shape `(batch_size, sequence_length)`):
            Indices of input sequence tokens in the vocabulary. Padding will be ignored by default should you provide
            it.

            Indices can be obtained using [`AutoTokenizer`]. See [`PreTrainedTokenizer.encode`] and
            [`PreTrainedTokenizer.__call__`] for details.

            [What are input IDs?](../glossary#input-ids)
        attention_mask (`torch.Tensor` of shape `(batch_size, sequence_length)`, *optional*):
            Mask to avoid performing attention on padding token indices. Mask values selected in `[0, 1]`:

            - 1 for tokens that are **not masked**,
            - 0 for tokens that are **masked**.

            [What are attention masks?](../glossary#attention-mask)

            Indices can be obtained using [`AutoTokenizer`]. See [`PreTrainedTokenizer.encode`] and
            [`PreTrainedTokenizer.__call__`] for details.

            If `past_key_values` is used, optionally only the last `decoder_input_ids` have to be input (see
            `past_key_values`).

            If you want to change padding behavior, you should read [`modeling_opt._prepare_decoder_attention_mask`]
            and modify to your needs. See diagram 1 in [the paper](https://arxiv.org/abs/1910.13461) for more
            information on the default strategy.

            - 1 indicates the head is **not masked**,
            - 0 indicates the head is **masked**.
        position_ids (`torch.LongTensor` of shape `(batch_size, sequence_length)`, *optional*):
            Indices of positions of each input sequence tokens in the position embeddings. Selected in the range `[0,
            config.n_positions - 1]`.

            [What are position IDs?](../glossary#position-ids)
        past_key_values (`tuple(tuple(torch.FloatTensor))`, *optional*, returned when `use_cache=True` is passed or when `config.use_cache=True`):
            Tuple of `tuple(torch.FloatTensor)` of length `config.n_layers`, with each tuple having 2 tensors of shape
            `(batch_size, num_heads, sequence_length, embed_size_per_head)`) and 2 additional tensors of shape
            `(batch_size, num_heads, encoder_sequence_length, embed_size_per_head)`.

            Contains pre-computed hidden-states (key and values in the self-attention blocks and in the cross-attention
            blocks) that can be used (see `past_key_values` input) to speed up sequential decoding.

            If `past_key_values` are used, the user can optionally input only the last `decoder_input_ids` (those that
            don't have their past key value states given to this model) of shape `(batch_size, 1)` instead of all
            `decoder_input_ids` of shape `(batch_size, sequence_length)`.
        inputs_embeds (`torch.FloatTensor` of shape `(batch_size, sequence_length, hidden_size)`, *optional*):
            Optionally, instead of passing `input_ids` you can choose to directly pass an embedded representation. This
            is useful if you want more control over how to convert `input_ids` indices into associated vectors than the
            model's internal embedding lookup matrix.
        use_cache (`bool`, *optional*):
            If set to `True`, `past_key_values` key value states are returned and can be used to speed up decoding (see
            `past_key_values`).
        output_attentions (`bool`, *optional*):
            Whether or not to return the attentions tensors of all attention layers. See `attentions` under returned
            tensors for more detail.
        output_hidden_states (`bool`, *optional*):
            Whether or not to return the hidden states of all layers. See `hidden_states` under returned tensors for
            more detail.
        output_router_logits (`bool`, *optional*):
            Whether or not to return the logits of all the routers. They are useful for computing the router loss, and
            should not be returned during inference.
        return_dict (`bool`, *optional*):
            Whether or not to return a [`~utils.ModelOutput`] instead of a plain tuple.
"""


@add_start_docstrings(
    "The bare Mixtral Model outputting raw hidden-states without any specific head on top.",
    MIXTRAL_START_DOCSTRING,
)
# copied from transformers.models.mistral.modeling_mistral.MistralModel with MISTRAL->MIXTRAL,Mistral->Mixtral
# TODO @longjie no longer copied from Mistral after static cache
class MixtralModel(MixtralPreTrainedModel):
    """
    Transformer decoder consisting of *config.num_hidden_layers* layers. Each layer is a [`MixtralDecoderLayer`]

    Args:
        config: MixtralConfig
    """

    def __init__(self, config: MixtralConfig):
        super().__init__(config)
        self.padding_idx = config.pad_token_id
        self.vocab_size = config.vocab_size

        self.embed_tokens = nn.Embedding(config.vocab_size, config.hidden_size, self.padding_idx)
        self.layers = nn.ModuleList(
            [MixtralDecoderLayer(config, layer_idx) for layer_idx in range(config.num_hidden_layers)]
        )
        self._attn_implementation = config._attn_implementation
        self.norm = MixtralRMSNorm(config.hidden_size, eps=config.rms_norm_eps)

        self.gradient_checkpointing = False
        # Initialize weights and apply final processing
        self.post_init()

    def get_input_embeddings(self):
        return self.embed_tokens

    def set_input_embeddings(self, value):
        self.embed_tokens = value

    # Ignore copy
    @add_start_docstrings_to_model_forward(MIXTRAL_INPUTS_DOCSTRING)
    def forward(
        self,
        input_ids: torch.LongTensor = None,
        attention_mask: Optional[torch.Tensor] = None,
        position_ids: Optional[torch.LongTensor] = None,
        past_key_values: Optional[List[torch.FloatTensor]] = None,
        inputs_embeds: Optional[torch.FloatTensor] = None,
        use_cache: Optional[bool] = None,
        output_attentions: Optional[bool] = None,
        output_hidden_states: Optional[bool] = None,
        output_router_logits: Optional[bool] = None,
        return_dict: Optional[bool] = None,
        cache_position: Optional[torch.LongTensor] = None,
    ) -> Union[Tuple, MoeModelOutputWithPast]:
        output_attentions = output_attentions if output_attentions is not None else self.config.output_attentions
        output_router_logits = (
            output_router_logits if output_router_logits is not None else self.config.output_router_logits
        )
        output_hidden_states = (
            output_hidden_states if output_hidden_states is not None else self.config.output_hidden_states
        )
        use_cache = use_cache if use_cache is not None else self.config.use_cache

        return_dict = return_dict if return_dict is not None else self.config.use_return_dict

        # retrieve input_ids and inputs_embeds
        if (input_ids is None) ^ (inputs_embeds is not None):
            raise ValueError(
                "You cannot specify both input_ids and inputs_embeds at the same time, and must specify either one"
            )

        if self.gradient_checkpointing and self.training and use_cache:
            logger.warning_once(
                "`use_cache=True` is incompatible with gradient checkpointing. Setting `use_cache=False`..."
            )
            use_cache = False

        if inputs_embeds is None:
            inputs_embeds = self.embed_tokens(input_ids)

        return_legacy_cache = False
        if use_cache and not isinstance(past_key_values, Cache):
            past_key_values = DynamicCache.from_legacy_cache(past_key_values)
            return_legacy_cache = True

        if cache_position is None:
            past_seen_tokens = past_key_values.get_seq_length() if past_key_values is not None else 0
            cache_position = torch.arange(
                past_seen_tokens, past_seen_tokens + inputs_embeds.shape[1], device=inputs_embeds.device
            )

        if position_ids is None:
            position_ids = cache_position.unsqueeze(0)

        causal_mask = self._update_causal_mask(
            attention_mask, inputs_embeds, cache_position, past_key_values, use_cache, output_attentions
        )

        hidden_states = inputs_embeds

        # decoder layers
        all_hidden_states = () if output_hidden_states else None
        all_self_attns = () if output_attentions else None
        all_router_logits = () if output_router_logits else None
        next_decoder_cache = None

        for decoder_layer in self.layers:
            if output_hidden_states:
                all_hidden_states += (hidden_states,)

            if self.gradient_checkpointing and self.training:
                layer_outputs = self._gradient_checkpointing_func(
                    decoder_layer.__call__,
                    hidden_states,
                    causal_mask,
                    position_ids,
                    past_key_values,
                    output_attentions,
                    output_router_logits,
                    use_cache,
                    cache_position,
                )
            else:
                layer_outputs = decoder_layer(
                    hidden_states,
                    attention_mask=causal_mask,
                    position_ids=position_ids,
                    past_key_value=past_key_values,
                    output_attentions=output_attentions,
                    output_router_logits=output_router_logits,
                    use_cache=use_cache,
                    cache_position=cache_position,
                )

            hidden_states = layer_outputs[0]

            if use_cache:
                next_decoder_cache = layer_outputs[2 if output_attentions else 1]

            if output_attentions:
                all_self_attns += (layer_outputs[1],)

            if output_router_logits:
                all_router_logits += (layer_outputs[-1],)

        hidden_states = self.norm(hidden_states)

        # add hidden states from the last decoder layer
        if output_hidden_states:
            all_hidden_states += (hidden_states,)

        next_cache = next_decoder_cache if use_cache else None
        if return_legacy_cache:
            next_cache = next_cache.to_legacy_cache()

        if not return_dict:
            return tuple(
                v
                for v in [hidden_states, next_cache, all_hidden_states, all_self_attns, all_router_logits]
                if v is not None
            )
        return MoeModelOutputWithPast(
            last_hidden_state=hidden_states,
            past_key_values=next_cache,
            hidden_states=all_hidden_states,
            attentions=all_self_attns,
            router_logits=all_router_logits,
        )

    def _update_causal_mask(
        self,
        attention_mask: torch.Tensor,
        input_tensor: torch.Tensor,
        cache_position: torch.Tensor,
        past_key_values: Cache,
        use_cache: bool,
        output_attentions: bool,
    ):
        # TODO: As of torch==2.2.0, the `attention_mask` passed to the model in `generate` is 2D and of dynamic length even when the static
        # KV cache is used. This is an issue for torch.compile which then recaptures cudagraphs at each decode steps due to the dynamic shapes.
        # (`recording cudagraph tree for symint key 13`, etc.), which is VERY slow. A workaround is `@torch.compiler.disable`, but this prevents using
        # `fullgraph=True`. See more context in https://github.com/huggingface/transformers/pull/29114

        if self._attn_implementation == "flash_attention_2":
            if attention_mask is not None and use_cache:
                is_padding_right = attention_mask[:, -1].sum().item() != input_tensor.size()[0]
                if is_padding_right:
                    raise ValueError(
                        "You are attempting to perform batched generation with padding_side='right'"
                        " this may lead to unexpected behaviour for Flash Attention version of Mixtral. Make sure to "
                        " call `tokenizer.padding_side  = 'left'` before tokenizing the input. "
                    )
            if attention_mask is not None and 0.0 in attention_mask:
                return attention_mask
            return None

        # For SDPA, when possible, we will rely on its `is_causal` argument instead of its `attn_mask` argument, in
        # order to dispatch on Flash Attention 2. This feature is not compatible with static cache, as SDPA will fail
        # to infer the attention mask.

        # cache_position must be valid here no matter which cache we use
        past_seen_tokens = cache_position[0] if past_key_values is not None else 0
        using_static_cache = isinstance(past_key_values, StaticCache)
        using_sliding_window_cache = isinstance(past_key_values, SlidingWindowCache)

        if self.config._attn_implementation == "sdpa" and not (using_static_cache or using_sliding_window_cache):
            if AttentionMaskConverter._ignore_causal_mask_sdpa(
                attention_mask,
                inputs_embeds=input_tensor,
                past_key_values_length=past_seen_tokens,
                sliding_window=self.config.sliding_window,
                is_training=self.training,
            ):
                return None

        dtype, device = input_tensor.dtype, input_tensor.device
        min_dtype = torch.finfo(dtype).min
        sequence_length = input_tensor.shape[1]
        # SlidingWindowCache
        if using_sliding_window_cache:
            target_length = max(sequence_length, self.config.sliding_window)
        # StaticCache
        elif using_static_cache:
            target_length = past_key_values.get_max_length()
        # DynamicCache or no cache
        else:
            target_length = (
                attention_mask.shape[-1]
                if isinstance(attention_mask, torch.Tensor)
                else past_seen_tokens + sequence_length + 1
            )

        causal_mask = torch.full((sequence_length, target_length), fill_value=min_dtype, dtype=dtype, device=device)

        exclude_mask = torch.arange(target_length, device=device) > cache_position.reshape(-1, 1)

        if self.config.sliding_window is not None:
            if attention_mask is not None and attention_mask.dim() == 4:
                logger.warning_once(
                    "Sliding window will not take effect when passing 4d custom masks"
                    "you may get unexpected results, use attention mask generated by tokenizer"
                    "or set model.config.sliding_window to None if you don't want sliding window"
                )
            elif not using_sliding_window_cache or sequence_length > self.config.sliding_window:
                exclude_mask |= torch.arange(target_length, device=device) <= (
                    cache_position.reshape(-1, 1) - self.config.sliding_window
                )

        causal_mask *= exclude_mask
        causal_mask = causal_mask[None, None, :, :].expand(input_tensor.shape[0], 1, -1, -1)
        if attention_mask is not None:
            causal_mask = causal_mask.clone()  # copy to contiguous memory for in-place edit
            if attention_mask.dim() == 2:
                mask_length = attention_mask.shape[-1]
                padding_mask = causal_mask[:, :, :, :mask_length] + attention_mask[:, None, None, :]
                padding_mask = padding_mask == 0
                causal_mask[:, :, :, :mask_length] = causal_mask[:, :, :, :mask_length].masked_fill(
                    padding_mask, min_dtype
                )

        if (
            self.config._attn_implementation == "sdpa"
            and attention_mask is not None
            and attention_mask.device.type == "cuda"
            and not output_attentions
        ):
            # Attend to all tokens in fully masked rows in the causal_mask, for example the relevant first rows when
            # using left padding. This is required by F.scaled_dot_product_attention memory-efficient attention path.
            # Details: https://github.com/pytorch/pytorch/issues/110213
            causal_mask = AttentionMaskConverter._unmask_unattended(causal_mask, min_dtype)

        return causal_mask


class MixtralForCausalLM(MixtralPreTrainedModel):
    _tied_weights_keys = ["lm_head.weight"]

    def __init__(self, config):
        super().__init__(config)
        self.model = MixtralModel(config)
        self.vocab_size = config.vocab_size
        self.lm_head = nn.Linear(config.hidden_size, config.vocab_size, bias=False)
        self.router_aux_loss_coef = config.router_aux_loss_coef
        self.num_experts = config.num_local_experts
        self.num_experts_per_tok = config.num_experts_per_tok
        # Initialize weights and apply final processing
        self.post_init()

    def get_input_embeddings(self):
        return self.model.embed_tokens

    def set_input_embeddings(self, value):
        self.model.embed_tokens = value

    def get_output_embeddings(self):
        return self.lm_head

    def set_output_embeddings(self, new_embeddings):
        self.lm_head = new_embeddings

    def set_decoder(self, decoder):
        self.model = decoder

    def get_decoder(self):
        return self.model

    @add_start_docstrings_to_model_forward(MIXTRAL_INPUTS_DOCSTRING)
    @replace_return_docstrings(output_type=MoeCausalLMOutputWithPast, config_class=_CONFIG_FOR_DOC)
    # Ignore copy
    def forward(
        self,
        input_ids: torch.LongTensor = None,
        attention_mask: Optional[torch.Tensor] = None,
        position_ids: Optional[torch.LongTensor] = None,
        past_key_values: Optional[List[torch.FloatTensor]] = None,
        inputs_embeds: Optional[torch.FloatTensor] = None,
        labels: Optional[torch.LongTensor] = None,
        use_cache: Optional[bool] = None,
        output_attentions: Optional[bool] = None,
        output_hidden_states: Optional[bool] = None,
        output_router_logits: Optional[bool] = None,
        return_dict: Optional[bool] = None,
        cache_position: Optional[torch.LongTensor] = None,
    ) -> Union[Tuple, MoeCausalLMOutputWithPast]:
        r"""
        Args:
            labels (`torch.LongTensor` of shape `(batch_size, sequence_length)`, *optional*):
                Labels for computing the masked language modeling loss. Indices should either be in `[0, ...,
                config.vocab_size]` or -100 (see `input_ids` docstring). Tokens with indices set to `-100` are ignored
                (masked), the loss is only computed for the tokens with labels in `[0, ..., config.vocab_size]`.

        Returns:

        Example:

        ```python
        >>> from transformers import AutoTokenizer, MixtralForCausalLM

        >>> model = MixtralForCausalLM.from_pretrained("mistralai/Mixtral-8x7B-v0.1")
        >>> tokenizer = AutoTokenizer.from_pretrained("mistralai/Mixtral-8x7B-v0.1")

        >>> prompt = "Hey, are you conscious? Can you talk to me?"
        >>> inputs = tokenizer(prompt, return_tensors="pt")

        >>> # Generate
        >>> generate_ids = model.generate(inputs.input_ids, max_length=30)
        >>> tokenizer.batch_decode(generate_ids, skip_special_tokens=True, clean_up_tokenization_spaces=False)[0]
        "Hey, are you conscious? Can you talk to me?\nI'm not conscious, but I can talk to you."
        ```"""

        output_attentions = output_attentions if output_attentions is not None else self.config.output_attentions
        output_router_logits = (
            output_router_logits if output_router_logits is not None else self.config.output_router_logits
        )

        output_hidden_states = (
            output_hidden_states if output_hidden_states is not None else self.config.output_hidden_states
        )
        return_dict = return_dict if return_dict is not None else self.config.use_return_dict

        # decoder outputs consists of (dec_features, layer_state, dec_hidden, dec_attn)
        outputs = self.model(
            input_ids=input_ids,
            attention_mask=attention_mask,
            position_ids=position_ids,
            past_key_values=past_key_values,
            inputs_embeds=inputs_embeds,
            use_cache=use_cache,
            output_attentions=output_attentions,
            output_hidden_states=output_hidden_states,
            output_router_logits=output_router_logits,
            return_dict=return_dict,
            cache_position=cache_position,
        )

        hidden_states = outputs[0]
        logits = self.lm_head(hidden_states)
        logits = logits.float()

        loss = None
        if labels is not None:
            # Shift so that tokens < n predict n
            shift_logits = logits[..., :-1, :].contiguous()
            shift_labels = labels[..., 1:].contiguous()
            # Flatten the tokens
            loss_fct = CrossEntropyLoss()
            shift_logits = shift_logits.view(-1, self.config.vocab_size)
            shift_labels = shift_labels.view(-1)
            # Enable model parallelism
            shift_labels = shift_labels.to(shift_logits.device)
            loss = loss_fct(shift_logits, shift_labels)

        aux_loss = None
        if output_router_logits:
            aux_loss = load_balancing_loss_func(
                outputs.router_logits if return_dict else outputs[-1],
                self.num_experts,
                self.num_experts_per_tok,
                attention_mask,
            )
            if labels is not None:
                loss += self.router_aux_loss_coef * aux_loss.to(loss.device)  # make sure to reside in the same device

        if not return_dict:
            output = (logits,) + outputs[1:]
            if output_router_logits:
                output = (aux_loss,) + output
            return (loss,) + output if loss is not None else output

        return MoeCausalLMOutputWithPast(
            loss=loss,
            aux_loss=aux_loss,
            logits=logits,
            past_key_values=outputs.past_key_values,
            hidden_states=outputs.hidden_states,
            attentions=outputs.attentions,
            router_logits=outputs.router_logits,
        )

    def prepare_inputs_for_generation(
        self,
        input_ids,
        past_key_values=None,
        attention_mask=None,
        inputs_embeds=None,
        output_router_logits=False,
        cache_position=None,
        use_cache=True,
        **kwargs,
    ):
        # Omit tokens covered by past_key_values
        if past_key_values is not None:
            if isinstance(past_key_values, Cache):
                past_length = cache_position[0] if cache_position is not None else past_key_values.get_seq_length()
                max_cache_length = (
                    torch.tensor(past_key_values.get_max_length(), device=input_ids.device)
                    if past_key_values.get_max_length() is not None
                    else None
                )
                cache_length = past_length if max_cache_length is None else torch.min(max_cache_length, past_length)
            # TODO joao: remove this `else` after `generate` prioritizes `Cache` objects
            else:
                cache_length = past_length = past_key_values[0][0].shape[2]
                max_cache_length = None

            # Keep only the unprocessed tokens:
            # 1 - If the length of the attention_mask exceeds the length of input_ids, then we are in a setting where
            # some of the inputs are exclusively passed as part of the cache (e.g. when passing input_embeds as
            # input)
            if attention_mask is not None and attention_mask.shape[1] > input_ids.shape[1]:
                input_ids = input_ids[:, -(attention_mask.shape[1] - past_length) :]
            # 2 - If the past_length is smaller than input_ids', then input_ids holds all input tokens. We can discard
            # input_ids based on the past_length.
            elif past_length < input_ids.shape[1]:
                input_ids = input_ids[:, past_length:]
            # 3 - Otherwise (past_length >= input_ids.shape[1]), let's assume input_ids only has unprocessed tokens.

            # If we are about to go beyond the maximum cache length, we need to crop the input attention mask.
            if (
                max_cache_length is not None
                and attention_mask is not None
                and cache_length + input_ids.shape[1] > max_cache_length
            ):
                attention_mask = attention_mask[:, -max_cache_length:]

        position_ids = kwargs.get("position_ids", None)
        if attention_mask is not None and position_ids is None:
            # create position_ids on the fly for batch generation
            position_ids = attention_mask.long().cumsum(-1) - 1
            position_ids.masked_fill_(attention_mask == 0, 1)
            if past_key_values:
                position_ids = position_ids[:, -input_ids.shape[1] :]

        # crop the attention_mask to sliding window size during decode phase if using SlidingWindowCache
        if (
            past_length > 0
            and attention_mask is not None
            and isinstance(past_key_values, SlidingWindowCache)
            and attention_mask.shape[1] > past_key_values.sliding_window_size
        ):
            attention_mask = attention_mask[:, -past_key_values.sliding_window_size :]

        # if `inputs_embeds` are passed, we only want to use them in the 1st generation step
        if inputs_embeds is not None and past_key_values is None:
            model_inputs = {"inputs_embeds": inputs_embeds}
        else:
            model_inputs = {"input_ids": input_ids.contiguous()}

        input_length = position_ids.shape[-1] if position_ids is not None else input_ids.shape[-1]
        if cache_position is None:
            cache_position = torch.arange(past_length, past_length + input_length, device=input_ids.device)
        elif use_cache:
            cache_position = cache_position[-input_length:]

        model_inputs.update(
            {
                "position_ids": position_ids,
                "cache_position": cache_position,
                "past_key_values": past_key_values,
                "use_cache": use_cache,
                "attention_mask": attention_mask,
                "output_router_logits": output_router_logits,
            }
        )
        return model_inputs

    @staticmethod
    def _reorder_cache(past_key_values, beam_idx):
        reordered_past = ()
        for layer_past in past_key_values:
            reordered_past += (
                tuple(past_state.index_select(0, beam_idx.to(past_state.device)) for past_state in layer_past),
            )
        return reordered_past


@add_start_docstrings(
    """
    The Mixtral Model transformer with a sequence classification head on top (linear layer).

    [`MixtralForSequenceClassification`] uses the last token in order to do the classification, as other causal models
    (e.g. GPT-2) do.

    Since it does classification on the last token, it requires to know the position of the last token. If a
    `pad_token_id` is defined in the configuration, it finds the last token that is not a padding token in each row. If
    no `pad_token_id` is defined, it simply takes the last value in each row of the batch. Since it cannot guess the
    padding tokens when `inputs_embeds` are passed instead of `input_ids`, it does the same (take the last value in
    each row of the batch).
    """,
    MIXTRAL_START_DOCSTRING,
)
# Copied from transformers.models.llama.modeling_llama.LlamaForSequenceClassification with Llama->Mixtral, LLAMA->MIXTRAL
class MixtralForSequenceClassification(MixtralPreTrainedModel):
    def __init__(self, config):
        super().__init__(config)
        self.num_labels = config.num_labels
        self.model = MixtralModel(config)
        self.score = nn.Linear(config.hidden_size, self.num_labels, bias=False)

        # Initialize weights and apply final processing
        self.post_init()

    def get_input_embeddings(self):
        return self.model.embed_tokens

    def set_input_embeddings(self, value):
        self.model.embed_tokens = value

    @add_start_docstrings_to_model_forward(MIXTRAL_INPUTS_DOCSTRING)
    def forward(
        self,
        input_ids: torch.LongTensor = None,
        attention_mask: Optional[torch.Tensor] = None,
        position_ids: Optional[torch.LongTensor] = None,
        past_key_values: Optional[Union[Cache, List[torch.FloatTensor]]] = None,
        inputs_embeds: Optional[torch.FloatTensor] = None,
        labels: Optional[torch.LongTensor] = None,
        use_cache: Optional[bool] = None,
        output_attentions: Optional[bool] = None,
        output_hidden_states: Optional[bool] = None,
        return_dict: Optional[bool] = None,
    ) -> Union[Tuple, SequenceClassifierOutputWithPast]:
        r"""
        labels (`torch.LongTensor` of shape `(batch_size,)`, *optional*):
            Labels for computing the sequence classification/regression loss. Indices should be in `[0, ...,
            config.num_labels - 1]`. If `config.num_labels == 1` a regression loss is computed (Mean-Square loss), If
            `config.num_labels > 1` a classification loss is computed (Cross-Entropy).
        """
        return_dict = return_dict if return_dict is not None else self.config.use_return_dict

        transformer_outputs = self.model(
            input_ids,
            attention_mask=attention_mask,
            position_ids=position_ids,
            past_key_values=past_key_values,
            inputs_embeds=inputs_embeds,
            use_cache=use_cache,
            output_attentions=output_attentions,
            output_hidden_states=output_hidden_states,
            return_dict=return_dict,
        )
        hidden_states = transformer_outputs[0]
        logits = self.score(hidden_states)

        if input_ids is not None:
            batch_size = input_ids.shape[0]
        else:
            batch_size = inputs_embeds.shape[0]

        if self.config.pad_token_id is None and batch_size != 1:
            raise ValueError("Cannot handle batch sizes > 1 if no padding token is defined.")
        if self.config.pad_token_id is None:
            sequence_lengths = -1
        else:
            if input_ids is not None:
                # if no pad token found, use modulo instead of reverse indexing for ONNX compatibility
                sequence_lengths = torch.eq(input_ids, self.config.pad_token_id).int().argmax(-1) - 1
                sequence_lengths = sequence_lengths % input_ids.shape[-1]
                sequence_lengths = sequence_lengths.to(logits.device)
            else:
                sequence_lengths = -1

        pooled_logits = logits[torch.arange(batch_size, device=logits.device), sequence_lengths]

        loss = None
        if labels is not None:
            labels = labels.to(logits.device)
            if self.config.problem_type is None:
                if self.num_labels == 1:
                    self.config.problem_type = "regression"
                elif self.num_labels > 1 and (labels.dtype == torch.long or labels.dtype == torch.int):
                    self.config.problem_type = "single_label_classification"
                else:
                    self.config.problem_type = "multi_label_classification"

            if self.config.problem_type == "regression":
                loss_fct = MSELoss()
                if self.num_labels == 1:
                    loss = loss_fct(pooled_logits.squeeze(), labels.squeeze())
                else:
                    loss = loss_fct(pooled_logits, labels)
            elif self.config.problem_type == "single_label_classification":
                loss_fct = CrossEntropyLoss()
                loss = loss_fct(pooled_logits.view(-1, self.num_labels), labels.view(-1))
            elif self.config.problem_type == "multi_label_classification":
                loss_fct = BCEWithLogitsLoss()
                loss = loss_fct(pooled_logits, labels)
        if not return_dict:
            output = (pooled_logits,) + transformer_outputs[1:]
            return ((loss,) + output) if loss is not None else output

        return SequenceClassifierOutputWithPast(
            loss=loss,
            logits=pooled_logits,
            past_key_values=transformer_outputs.past_key_values,
            hidden_states=transformer_outputs.hidden_states,
            attentions=transformer_outputs.attentions,
        )<|MERGE_RESOLUTION|>--- conflicted
+++ resolved
@@ -231,14 +231,8 @@
     return torch.cat((-x2, x1), dim=-1)
 
 
-<<<<<<< HEAD
 # Copied from transformers.models.mistral.modeling_mistral.apply_rotary_pos_emb
 def apply_rotary_pos_emb(q, k, cos, sin, position_ids=None, unsqueeze_dim=1):
-=======
-# copied from transformers.models.mistral.modeling_mistral.apply_rotary_pos_emb
-# TODO @longjie no longer copied from Mistral after static cache
-def apply_rotary_pos_emb(q, k, cos, sin, position_ids, unsqueeze_dim=1):
->>>>>>> c1fca1aa
     """Applies Rotary Position Embedding to the query and key tensors.
 
     Args:
