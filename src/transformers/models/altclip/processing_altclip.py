--- conflicted
+++ resolved
@@ -16,38 +16,12 @@
 Image/Text processor class for AltCLIP
 """
 
-<<<<<<< HEAD
-import warnings
-from typing import List, Union
-
-
-try:
-    from typing import Unpack
-except ImportError:
-    from typing_extensions import Unpack
-
-from ...image_utils import ImageInput
-from ...processing_utils import (
-    ProcessingKwargs,
-    ProcessorMixin,
-)
-from ...tokenization_utils_base import BatchEncoding, PreTokenizedInput, TextInput
-from ...utils import is_torch_available, is_vision_available
-
-
-# TODO (@molbap) This is a bother, forward references from TypedDict are resolved and need this to work
-if is_vision_available():
-    import PIL  # noqa: F401
-if is_torch_available():
-    import torch  # noqa: F401
-=======
 from typing import List, Union
 
 from ...image_utils import ImageInput
 from ...processing_utils import ProcessingKwargs, ProcessorMixin, Unpack
 from ...tokenization_utils_base import BatchEncoding, PreTokenizedInput, TextInput
 from ...utils.deprecation import deprecate_kwarg
->>>>>>> 413008c5
 
 
 class AltClipProcessorKwargs(ProcessingKwargs, total=False):
@@ -75,19 +49,8 @@
     image_processor_class = "CLIPImageProcessor"
     tokenizer_class = ("XLMRobertaTokenizer", "XLMRobertaTokenizerFast")
 
-<<<<<<< HEAD
-    def __init__(self, image_processor=None, tokenizer=None, feature_extractor=None):
-        if "feature_extractor":
-            warnings.warn(
-                "The `feature_extractor` argument is deprecated and will be removed in v5, use `image_processor`"
-                " instead.",
-                FutureWarning,
-            )
-        image_processor = image_processor if image_processor is not None else feature_extractor
-=======
     @deprecate_kwarg(old_name="feature_extractor", version="5.0.0", new_name="image_processor")
     def __init__(self, image_processor=None, tokenizer=None):
->>>>>>> 413008c5
         if image_processor is None:
             raise ValueError("You need to specify an `image_processor`.")
         if tokenizer is None:
