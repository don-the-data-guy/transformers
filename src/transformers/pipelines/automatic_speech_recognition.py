--- conflicted
+++ resolved
@@ -31,11 +31,7 @@
 logger = logging.get_logger(__name__)
 
 if is_torch_available():
-<<<<<<< HEAD
-    from transformers.generation.logits_process import TimeStampLogitsProcessor
-=======
     from transformers.generation.logits_process import WhisperTimeStampLogitsProcessor
->>>>>>> e729ddc9
 
     from ..models.auto.modeling_auto import MODEL_FOR_CTC_MAPPING, MODEL_FOR_SPEECH_SEQ_2_SEQ_MAPPING
 
@@ -128,23 +124,15 @@
     """
     Computes the final sequences by merging the end of the nth sequence with the beginning of the n+1th sequence. Since
     `WhisperForConditionalGeneration` produces the timestamps pairwise, we filter the consecutive timestamps and only
-<<<<<<< HEAD
-    itereate over them. We keep track of the `time` which indicates the actual starting time of the chunk that is
-=======
     iterate over them. We keep track of the `time` which indicates the actual starting time of the chunk that is
->>>>>>> e729ddc9
     processed. We need to make sure to offset the timestamps tokens by the `time` in order for the tokenizer to
     properly compute the final `offset`.
     """
     timestamp_begin = tokenizer.convert_tokens_to_ids("<|notimestamps|>") + 1
-<<<<<<< HEAD
-    begin_idx = np.where(sequences[0][0] == timestamp_begin)[1].item()
-=======
     begin = np.where(sequences[0][0] == timestamp_begin)[1]
     if len(begin.shape) == 0:
         raise ValueError("No timestamp detected")
     begin_idx = begin.item()
->>>>>>> e729ddc9
     items = []
     # index of the first timestamp token
     time_precision = feature_extractor.chunk_length / max_source_positions
@@ -557,22 +545,6 @@
             # `generate` magic to create the mask automatically won't work, we basically need to help
             # it here.
             attention_mask = model_inputs.pop("attention_mask", None)
-<<<<<<< HEAD
-            if "Whisper" in self.model.__class__.__name__:
-                # todo, we should have the config already updated for timestamp generation
-                # and not always generete the timestamps
-                tokens = self.model.generate(
-                    encoder_outputs=encoder(inputs, attention_mask=attention_mask),
-                    attention_mask=attention_mask,
-                    logits_processor=[TimeStampLogitsProcessor()],
-                )
-            else:
-                tokens = self.model.generate(
-                    encoder_outputs=encoder(inputs, attention_mask=attention_mask),
-                    attention_mask=attention_mask,
-                )
-
-=======
             tokens = self.model.generate(
                 encoder_outputs=encoder(inputs, attention_mask=attention_mask),
                 attention_mask=attention_mask,
@@ -586,7 +558,6 @@
                 logits_processor=[WhisperTimeStampLogitsProcessor()],
                 **generate_kwargs,
             )
->>>>>>> e729ddc9
             out = {"tokens": tokens}
             if stride is not None:
                 out["stride"] = stride
@@ -619,11 +590,7 @@
         # Optional return types
         optional = {}
 
-<<<<<<< HEAD
-        if return_timestamps and self.type == "seq2seq" and "Whisper" not in self.model.__class__.__name__:
-=======
         if return_timestamps and self.type == "seq2seq":
->>>>>>> e729ddc9
             raise ValueError("We cannot return_timestamps yet on non-ctc models apart from Whisper !")
         if return_timestamps == "char" and self.type == "ctc_with_lm":
             raise ValueError("CTC with LM cannot return `char` timestamps, only `words`")
@@ -644,21 +611,13 @@
                 # This won't work with left padding (which doesn't exist right now)
                 right_n = total_n - right
                 items = items[:, left:right_n]
-<<<<<<< HEAD
-            if "Whisper" in self.model.__class__.__name__ and return_timestamps:
-=======
             if self.type == "seq2seq_whisper" and return_timestamps and stride is not None:
->>>>>>> e729ddc9
                 # Whisper needs the stride data
                 items = [items, stride]
             final_items.append(items)
         if stride and self.type == "seq2seq" and not return_timestamps:
             items = _fast_find_longest_common_sequence(final_items, self.tokenizer)
-<<<<<<< HEAD
-        elif stride and self.type == "seq2seq" and return_timestamps:
-=======
         elif stride and self.type == "seq2seq_whisper" and return_timestamps:
->>>>>>> e729ddc9
             items = _find_timestamp_sequence(
                 final_items, self.tokenizer, self.feature_extractor, self.model.config.max_source_positions
             )
@@ -681,34 +640,18 @@
         else:
             skip_special_tokens = self.type != "ctc"
             text = self.tokenizer.decode(items, skip_special_tokens=skip_special_tokens)
-<<<<<<< HEAD
-            if return_timestamps and "Whisper" in self.model.__class__.__name__:
-=======
             if return_timestamps and self.type == "seq2seq_whisper":
->>>>>>> e729ddc9
                 offsets = self.tokenizer.decode(items, skip_special_tokens=skip_special_tokens, output_offsets=True)[
                     "offsets"
                 ]
             elif return_timestamps:
-<<<<<<< HEAD
-                char_offsets = self.tokenizer.decode(
-=======
                 offsets = self.tokenizer.decode(
->>>>>>> e729ddc9
                     items, skip_special_tokens=skip_special_tokens, output_char_offsets=True
                 )["char_offsets"]
                 if return_timestamps == "word":
                     offsets = self.tokenizer._get_word_offsets(offsets, self.tokenizer.replace_word_delimiter_char)
 
-<<<<<<< HEAD
-        if return_timestamps and self.type != "seq2seq":
-            if return_timestamps == "word":
-                offsets = word_offsets
-            else:
-                offsets = char_offsets
-=======
         if return_timestamps and self.type not in {"seq2seq", "seq2seq_whisper"}:
->>>>>>> e729ddc9
             chunks = []
             for item in offsets:
                 start = item["start_offset"] * self.model.config.inputs_to_logits_ratio
