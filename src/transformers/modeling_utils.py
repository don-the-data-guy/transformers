--- conflicted
+++ resolved
@@ -3196,13 +3196,8 @@
             model_buffers = {".".join([prefix, key]) for key in model_buffers}
         unexpected_keys = list(unexpected_keys - model_buffers)
 
-<<<<<<< HEAD
         model.tie_weights()
         if device_map is None and not is_fsdp_enabled():
-            print("no device map")
-=======
-        if device_map is None:
->>>>>>> 5ccf343a
             ptrs = collections.defaultdict(list)
             for name, tensor in model.state_dict().items():
                 id_tensor = id_tensor_storage(tensor)
