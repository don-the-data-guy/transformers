# coding=utf-8
# Copyright 2020 The Facebook AI Research Team Authors and The HuggingFace Inc. team.
#
# Licensed under the Apache License, Version 2.0 (the "License");
# you may not use this file except in compliance with the License.
# You may obtain a copy of the License at
#
#     http://www.apache.org/licenses/LICENSE-2.0
#
# Unless required by applicable law or agreed to in writing, software
# distributed under the License is distributed on an "AS IS" BASIS,
# WITHOUT WARRANTIES OR CONDITIONS OF ANY KIND, either express or implied.
# See the License for the specific language governing permissions and
# limitations under the License.

import logging
<<<<<<< HEAD
from typing import Dict

import torch
=======
>>>>>>> 7a7fdf71

from .tokenization_roberta import RobertaTokenizer
from .tokenization_xlm_roberta import XLMRobertaTokenizer


logger = logging.getLogger(__name__)


# vocab and merges same as roberta
vocab_url = "https://s3.amazonaws.com/models.huggingface.co/bert/roberta-large-vocab.json"
merges_url = "https://s3.amazonaws.com/models.huggingface.co/bert/roberta-large-merges.txt"
_all_bart_models = ["bart-large", "bart-large-mnli", "bart-large-cnn", "bart-large-xsum"]

VOCAB_FILES_NAMES = {"vocab_file": "sentence.bpe.model"}


class BartTokenizer(RobertaTokenizer):
    # merges and vocab same as Roberta
    max_model_input_sizes = {m: 1024 for m in _all_bart_models}
    pretrained_vocab_files_map = {
        "vocab_file": {m: vocab_url for m in _all_bart_models},
        "merges_file": {m: merges_url for m in _all_bart_models},
    }


_all_mbart_models = ["mbart-large-en-ro"]
SPM_URL = "https://s3.amazonaws.com/models.huggingface.co/bert/facebook/mbart-large-en-ro/sentence.bpe.model"


class MBartTokenizer(XLMRobertaTokenizer):
<<<<<<< HEAD
    """
    This inherits from XLMRobertaTokenizer. ``prepare_translation_batch`` should be used to encode inputs.
    Other tokenizer methods like encode do not work properly.
    The tokenization method is <tokens> <eos> <language code>. There is no BOS token.

    Examples::
        from transformers import MBartTokenizer
        tokenizer = MBartTokenizer.from_pretrained('mbart-large-en-ro')
        tok.prepare_translation_batch([
        example_english_phrase = " UN Chief Says There Is No Military Solution in Syria"
        expected_translation_romanian = "Şeful ONU declară că nu există o soluţie militară în Siria"
        batch: dict = tokenizer.prepare_translation_batch(
            example_english_phrase, src_lang="en_XX", tgt_lang="ro_RO", tgt_texts=expected_translation_romanian
        )

    """
    vocab_files_names = VOCAB_FILES_NAMES
    max_model_input_sizes = {m: 1024 for m in _all_mbart_models}
    pretrained_vocab_files_map = {"vocab_file": {m: SPM_URL for m in _all_mbart_models}}
    lang_code_to_id = {  # TODO(SS): resize embeddings will break this
        "ar_AR": 250001,
        "cs_CZ": 250002,
        "de_DE": 250003,
        "en_XX": 250004,
        "es_XX": 250005,
        "et_EE": 250006,
        "fi_FI": 250007,
        "fr_XX": 250008,
        "gu_IN": 250009,
        "hi_IN": 250010,
        "it_IT": 250011,
        "ja_XX": 250012,
        "kk_KZ": 250013,
        "ko_KR": 250014,
        "lt_LT": 250015,
        "lv_LV": 250016,
        "my_MM": 250017,
        "ne_NP": 250018,
        "nl_XX": 250019,
        "ro_RO": 250020,
        "ru_RU": 250021,
        "si_LK": 250022,
        "tr_TR": 250023,
        "vi_VN": 250024,
        "zh_CN": 250025,
    }

    def _encode_with_lang_code(self, raw_text: str, lang_code: str) -> Dict[str, torch.Tensor]:
        tokenized_text: str = self.tokenize(raw_text)
        ids: list = self.convert_tokens_to_ids(tokenized_text)[: self.max_len_single_sentence]
        lang_id: int = self.lang_code_to_id[lang_code]
        return self.prepare_for_model(
            ids + [self.eos_token_id, lang_id], add_special_tokens=False, return_tensors="pt"
        )

    def prepare_translation_batch(
        self,
        src_texts: list,
        src_lang="en_XX",
        tgt_texts=None,
        tgt_lang="ro_RO",
        max_len=None,
        pad_to_max_length=True,
    ) -> Dict[str, torch.Tensor]:
        """
        Arguments:

            src_texts:
            src_lang: default en_XX (english)
            tgt_texts:
            tgt_lang: default ro_RO (romanian)
            max_len: (None) defer to config (1024 for mbart-large-en-ro)
            pad_to_max_length: (bool)

        Returns:
            dict with keys input_ids, attention_mask, decoder_input_ids, each value is a torch.Tensor.
        """
        if max_len is None:
            max_len = self.max_len
        if isinstance(src_texts, str):
            src_texts = [src_texts]
        if isinstance(tgt_texts, str):
            tgt_texts = [tgt_texts]
        encoder_inputs = [self._encode_with_lang_code(t, src_lang) for t in src_texts]

        def _batchify(dct, k):
            return torch.cat([x[k] for x in encoder_inputs], dim=0)

        input_ids = _batchify(encoder_inputs, "input_ids")
        attention_mask = _batchify(encoder_inputs, "attention_mask")
        if tgt_texts is not None:
            decoder_inputs = [self._encode_with_lang_code(t, tgt_lang) for t in tgt_texts]
            decoder_input_ids = _batchify(decoder_inputs, "input_ids")
        else:
            decoder_input_ids = None
        return {
            "input_ids": input_ids,
            "attention_mask": attention_mask,
            "decoder_input_ids": decoder_input_ids,
        }
=======
    vocab_files_names = VOCAB_FILES_NAMES
    max_model_input_sizes = {m: 1024 for m in _all_mbart_models}
    pretrained_vocab_files_map = {"vocab_file": {m: SPM_URL for m in _all_mbart_models}}
>>>>>>> 7a7fdf71
<|MERGE_RESOLUTION|>--- conflicted
+++ resolved
@@ -14,12 +14,9 @@
 # limitations under the License.
 
 import logging
-<<<<<<< HEAD
 from typing import Dict
 
 import torch
-=======
->>>>>>> 7a7fdf71
 
 from .tokenization_roberta import RobertaTokenizer
 from .tokenization_xlm_roberta import XLMRobertaTokenizer
@@ -50,7 +47,6 @@
 
 
 class MBartTokenizer(XLMRobertaTokenizer):
-<<<<<<< HEAD
     """
     This inherits from XLMRobertaTokenizer. ``prepare_translation_batch`` should be used to encode inputs.
     Other tokenizer methods like encode do not work properly.
@@ -67,6 +63,7 @@
         )
 
     """
+
     vocab_files_names = VOCAB_FILES_NAMES
     max_model_input_sizes = {m: 1024 for m in _all_mbart_models}
     pretrained_vocab_files_map = {"vocab_file": {m: SPM_URL for m in _all_mbart_models}}
@@ -150,9 +147,4 @@
             "input_ids": input_ids,
             "attention_mask": attention_mask,
             "decoder_input_ids": decoder_input_ids,
-        }
-=======
-    vocab_files_names = VOCAB_FILES_NAMES
-    max_model_input_sizes = {m: 1024 for m in _all_mbart_models}
-    pretrained_vocab_files_map = {"vocab_file": {m: SPM_URL for m in _all_mbart_models}}
->>>>>>> 7a7fdf71
+        }