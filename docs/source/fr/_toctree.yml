- sections:
<<<<<<< HEAD
    - local: index
      title: 🤗 Transformers
    - local: quicktour
      title: Visite rapide
=======
  - local: index
    title: 🤗 Transformers
  - local: quicktour
    title: Visite rapide
  - local: installation
    title: Installation
  title: Démarrer
- sections:
  - local: in_translation
    title: Pipelines pour l'inférence
  - local: in_translation
    title: Chargement d'instances pré-entraînées avec une AutoClass
  - local: in_translation
    title: Préparation des données
  - local: in_translation
    title: Fine-tune un modèle pré-entraîné
  - local: in_translation
    title: Entraînement distribué avec 🤗 Accelerate
  - local: in_translation
    title: Partager un modèle
  title: Tutoriels
- sections:
  - sections:
    - local: in_translation
      title: Créer votre architecture
    - local: in_translation
      title: Partager vos modèles
    - local: in_translation
      title: Entraînement avec un script
    - local: in_translation
      title: Entraînement avec Amazon SageMaker
    - local: in_translation
      title: Convertir depuis des checkpoints Tensorflow
    - local: in_translation
      title: Exporter vers ONNX
    - local: in_translation
      title: Exporter vers TorchScript
    - local: in_translation
      title: Aide au dépannage
    title: Usage général
  - sections:
    - local: in_translation
      title: Utiliser les tokenizers de 🤗 Tokenizers
    - local: in_translation
      title: Inférence avec les modèles multilingues
    - local: in_translation
      title: Stratégies de génération de texte
    - sections:
      - isExpanded: false
        local: in_translation
        title: Classification de texte
      - local: in_translation
        title: Classification de token
      - local: in_translation
        title: Système de question-réponse
      - local: in_translation
        title: Modélisation causale du langage
      - local: in_translation
        title: Modélisation du langage avec masque
      - local: in_translation
        title: Traduction
      - local: in_translation
        title: Génération de résumé
      - local: in_translation
        title: Question à choix multiple
      title: Guides des tâches
    title: Traitement automatique des langues
  - sections:
>>>>>>> 9270ab08
    - local: in_translation
      title: Installation
  title: Démarrer
- sections:
    - local: in_translation
      title: Pipelines pour l'inférence
    - local: autoclass_tutorial
      title: Chargement d'instances pré-entraînées avec une AutoClass
    - local: in_translation
      title: Préparation des données
    - local: in_translation
      title: Fine-tune un modèle pré-entraîné
    - local: in_translation
      title: Entraînement avec un script
    - local: in_translation
      title: Entraînement distribué avec 🤗 Accelerate
    - local: in_translation
      title: Chargement et entraînement des adaptateurs avec 🤗 PEFT
    - local: in_translation
      title: Partager un modèle
    - local: in_translation
      title: Agents
    - local: in_translation
      title: Génération avec LLMs
  title: Tutoriels<|MERGE_RESOLUTION|>--- conflicted
+++ resolved
@@ -1,80 +1,9 @@
 - sections:
-<<<<<<< HEAD
     - local: index
       title: 🤗 Transformers
     - local: quicktour
       title: Visite rapide
-=======
-  - local: index
-    title: 🤗 Transformers
-  - local: quicktour
-    title: Visite rapide
-  - local: installation
-    title: Installation
-  title: Démarrer
-- sections:
-  - local: in_translation
-    title: Pipelines pour l'inférence
-  - local: in_translation
-    title: Chargement d'instances pré-entraînées avec une AutoClass
-  - local: in_translation
-    title: Préparation des données
-  - local: in_translation
-    title: Fine-tune un modèle pré-entraîné
-  - local: in_translation
-    title: Entraînement distribué avec 🤗 Accelerate
-  - local: in_translation
-    title: Partager un modèle
-  title: Tutoriels
-- sections:
-  - sections:
-    - local: in_translation
-      title: Créer votre architecture
-    - local: in_translation
-      title: Partager vos modèles
-    - local: in_translation
-      title: Entraînement avec un script
-    - local: in_translation
-      title: Entraînement avec Amazon SageMaker
-    - local: in_translation
-      title: Convertir depuis des checkpoints Tensorflow
-    - local: in_translation
-      title: Exporter vers ONNX
-    - local: in_translation
-      title: Exporter vers TorchScript
-    - local: in_translation
-      title: Aide au dépannage
-    title: Usage général
-  - sections:
-    - local: in_translation
-      title: Utiliser les tokenizers de 🤗 Tokenizers
-    - local: in_translation
-      title: Inférence avec les modèles multilingues
-    - local: in_translation
-      title: Stratégies de génération de texte
-    - sections:
-      - isExpanded: false
-        local: in_translation
-        title: Classification de texte
-      - local: in_translation
-        title: Classification de token
-      - local: in_translation
-        title: Système de question-réponse
-      - local: in_translation
-        title: Modélisation causale du langage
-      - local: in_translation
-        title: Modélisation du langage avec masque
-      - local: in_translation
-        title: Traduction
-      - local: in_translation
-        title: Génération de résumé
-      - local: in_translation
-        title: Question à choix multiple
-      title: Guides des tâches
-    title: Traitement automatique des langues
-  - sections:
->>>>>>> 9270ab08
-    - local: in_translation
+    - local: installation
       title: Installation
   title: Démarrer
 - sections:
