# coding=utf-8
# Copyright 2021 The HuggingFace Inc. team.
#
# Licensed under the Apache License, Version 2.0 (the "License");
# you may not use this file except in compliance with the License.
# You may obtain a copy of the License at
#
#     http://www.apache.org/licenses/LICENSE-2.0
#
# Unless required by applicable law or agreed to in writing, software
# distributed under the License is distributed on an "AS IS" BASIS,
# WITHOUT WARRANTIES OR CONDITIONS OF ANY KIND, either express or implied.
# See the License for the specific language governing permissions and
# limitations under the License.
"""Factory function to build auto-model classes."""
import copy
import importlib
import os
from collections import OrderedDict

from ...configuration_utils import PretrainedConfig
from ...dynamic_module_utils import get_class_from_dynamic_module, resolve_trust_remote_code
from ...utils import copy_func, logging, requires_backends
from .configuration_auto import AutoConfig, model_type_to_module_name, replace_list_option_in_docstrings


logger = logging.get_logger(__name__)


CLASS_DOCSTRING = """
    This is a generic model class that will be instantiated as one of the model classes of the library when created
    with the [`~BaseAutoModelClass.from_pretrained`] class method or the [`~BaseAutoModelClass.from_config`] class
    method.

    This class cannot be instantiated directly using `__init__()` (throws an error).
"""

FROM_CONFIG_DOCSTRING = """
        Instantiates one of the model classes of the library from a configuration.

        Note:
            Loading a model from its configuration file does **not** load the model weights. It only affects the
            model's configuration. Use [`~BaseAutoModelClass.from_pretrained`] to load the model weights.

        Args:
            config ([`PretrainedConfig`]):
                The model class to instantiate is selected based on the configuration class:

                List options

        Examples:

        ```python
        >>> from transformers import AutoConfig, BaseAutoModelClass

        >>> # Download configuration from huggingface.co and cache.
        >>> config = AutoConfig.from_pretrained("checkpoint_placeholder")
        >>> model = BaseAutoModelClass.from_config(config)
        ```
"""

FROM_PRETRAINED_TORCH_DOCSTRING = """
        Instantiate one of the model classes of the library from a pretrained model.

        The model class to instantiate is selected based on the `model_type` property of the config object (either
        passed as an argument or loaded from `pretrained_model_name_or_path` if possible), or when it's missing, by
        falling back to using pattern matching on `pretrained_model_name_or_path`:

        List options

        The model is set in evaluation mode by default using `model.eval()` (so for instance, dropout modules are
        deactivated). To train the model, you should first set it back in training mode with `model.train()`

        Args:
            pretrained_model_name_or_path (`str` or `os.PathLike`):
                Can be either:

                    - A string, the *model id* of a pretrained model hosted inside a model repo on huggingface.co.
                      Valid model ids can be located at the root-level, like `bert-base-uncased`, or namespaced under a
                      user or organization name, like `dbmdz/bert-base-german-cased`.
                    - A path to a *directory* containing model weights saved using
                      [`~PreTrainedModel.save_pretrained`], e.g., `./my_model_directory/`.
                    - A path or url to a *tensorflow index checkpoint file* (e.g, `./tf_model/model.ckpt.index`). In
                      this case, `from_tf` should be set to `True` and a configuration object should be provided as
                      `config` argument. This loading path is slower than converting the TensorFlow checkpoint in a
                      PyTorch model using the provided conversion scripts and loading the PyTorch model afterwards.
            model_args (additional positional arguments, *optional*):
                Will be passed along to the underlying model `__init__()` method.
            config ([`PretrainedConfig`], *optional*):
                Configuration for the model to use instead of an automatically loaded configuration. Configuration can
                be automatically loaded when:

                    - The model is a model provided by the library (loaded with the *model id* string of a pretrained
                      model).
                    - The model was saved using [`~PreTrainedModel.save_pretrained`] and is reloaded by supplying the
                      save directory.
                    - The model is loaded by supplying a local directory as `pretrained_model_name_or_path` and a
                      configuration JSON file named *config.json* is found in the directory.
            state_dict (*Dict[str, torch.Tensor]*, *optional*):
                A state dictionary to use instead of a state dictionary loaded from saved weights file.

                This option can be used if you want to create a model from a pretrained configuration but load your own
                weights. In this case though, you should check if using [`~PreTrainedModel.save_pretrained`] and
                [`~PreTrainedModel.from_pretrained`] is not a simpler option.
            cache_dir (`str` or `os.PathLike`, *optional*):
                Path to a directory in which a downloaded pretrained model configuration should be cached if the
                standard cache should not be used.
            from_tf (`bool`, *optional*, defaults to `False`):
                Load the model weights from a TensorFlow checkpoint save file (see docstring of
                `pretrained_model_name_or_path` argument).
            force_download (`bool`, *optional*, defaults to `False`):
                Whether or not to force the (re-)download of the model weights and configuration files, overriding the
                cached versions if they exist.
            resume_download (`bool`, *optional*, defaults to `False`):
                Whether or not to delete incompletely received files. Will attempt to resume the download if such a
                file exists.
            proxies (`Dict[str, str]`, *optional*):
                A dictionary of proxy servers to use by protocol or endpoint, e.g., `{'http': 'foo.bar:3128',
                'http://hostname': 'foo.bar:4012'}`. The proxies are used on each request.
            output_loading_info(`bool`, *optional*, defaults to `False`):
                Whether ot not to also return a dictionary containing missing keys, unexpected keys and error messages.
            local_files_only(`bool`, *optional*, defaults to `False`):
                Whether or not to only look at local files (e.g., not try downloading the model).
            revision (`str`, *optional*, defaults to `"main"`):
                The specific model version to use. It can be a branch name, a tag name, or a commit id, since we use a
                git-based system for storing models and other artifacts on huggingface.co, so `revision` can be any
                identifier allowed by git.
            trust_remote_code (`bool`, *optional*, defaults to `False`):
                Whether or not to allow for custom models defined on the Hub in their own modeling files. This option
                should only be set to `True` for repositories you trust and in which you have read the code, as it will
                execute code present on the Hub on your local machine.
            code_revision (`str`, *optional*, defaults to `"main"`):
                The specific revision to use for the code on the Hub, if the code leaves in a different repository than
                the rest of the model. It can be a branch name, a tag name, or a commit id, since we use a git-based
                system for storing models and other artifacts on huggingface.co, so `revision` can be any identifier
                allowed by git.
            kwargs (additional keyword arguments, *optional*):
                Can be used to update the configuration object (after it being loaded) and initiate the model (e.g.,
                `output_attentions=True`). Behaves differently depending on whether a `config` is provided or
                automatically loaded:

                    - If a configuration is provided with `config`, `**kwargs` will be directly passed to the
                      underlying model's `__init__` method (we assume all relevant updates to the configuration have
                      already been done)
                    - If a configuration is not provided, `kwargs` will be first passed to the configuration class
                      initialization function ([`~PretrainedConfig.from_pretrained`]). Each key of `kwargs` that
                      corresponds to a configuration attribute will be used to override said attribute with the
                      supplied `kwargs` value. Remaining keys that do not correspond to any configuration attribute
                      will be passed to the underlying model's `__init__` function.

        Examples:

        ```python
        >>> from transformers import AutoConfig, BaseAutoModelClass

        >>> # Download model and configuration from huggingface.co and cache.
        >>> model = BaseAutoModelClass.from_pretrained("checkpoint_placeholder")

        >>> # Update configuration during loading
        >>> model = BaseAutoModelClass.from_pretrained("checkpoint_placeholder", output_attentions=True)
        >>> model.config.output_attentions
        True

        >>> # Loading from a TF checkpoint file instead of a PyTorch model (slower)
        >>> config = AutoConfig.from_pretrained("./tf_model/shortcut_placeholder_tf_model_config.json")
        >>> model = BaseAutoModelClass.from_pretrained(
        ...     "./tf_model/shortcut_placeholder_tf_checkpoint.ckpt.index", from_tf=True, config=config
        ... )
        ```
"""

FROM_PRETRAINED_TF_DOCSTRING = """
        Instantiate one of the model classes of the library from a pretrained model.

        The model class to instantiate is selected based on the `model_type` property of the config object (either
        passed as an argument or loaded from `pretrained_model_name_or_path` if possible), or when it's missing, by
        falling back to using pattern matching on `pretrained_model_name_or_path`:

        List options

        Args:
            pretrained_model_name_or_path (`str` or `os.PathLike`):
                Can be either:

                    - A string, the *model id* of a pretrained model hosted inside a model repo on huggingface.co.
                      Valid model ids can be located at the root-level, like `bert-base-uncased`, or namespaced under a
                      user or organization name, like `dbmdz/bert-base-german-cased`.
                    - A path to a *directory* containing model weights saved using
                      [`~PreTrainedModel.save_pretrained`], e.g., `./my_model_directory/`.
                    - A path or url to a *PyTorch state_dict save file* (e.g, `./pt_model/pytorch_model.bin`). In this
                      case, `from_pt` should be set to `True` and a configuration object should be provided as `config`
                      argument. This loading path is slower than converting the PyTorch model in a TensorFlow model
                      using the provided conversion scripts and loading the TensorFlow model afterwards.
            model_args (additional positional arguments, *optional*):
                Will be passed along to the underlying model `__init__()` method.
            config ([`PretrainedConfig`], *optional*):
                Configuration for the model to use instead of an automatically loaded configuration. Configuration can
                be automatically loaded when:

                    - The model is a model provided by the library (loaded with the *model id* string of a pretrained
                      model).
                    - The model was saved using [`~PreTrainedModel.save_pretrained`] and is reloaded by supplying the
                      save directory.
                    - The model is loaded by supplying a local directory as `pretrained_model_name_or_path` and a
                      configuration JSON file named *config.json* is found in the directory.
            cache_dir (`str` or `os.PathLike`, *optional*):
                Path to a directory in which a downloaded pretrained model configuration should be cached if the
                standard cache should not be used.
            from_pt (`bool`, *optional*, defaults to `False`):
                Load the model weights from a PyTorch checkpoint save file (see docstring of
                `pretrained_model_name_or_path` argument).
            force_download (`bool`, *optional*, defaults to `False`):
                Whether or not to force the (re-)download of the model weights and configuration files, overriding the
                cached versions if they exist.
            resume_download (`bool`, *optional*, defaults to `False`):
                Whether or not to delete incompletely received files. Will attempt to resume the download if such a
                file exists.
            proxies (`Dict[str, str]`, *optional*):
                A dictionary of proxy servers to use by protocol or endpoint, e.g., `{'http': 'foo.bar:3128',
                'http://hostname': 'foo.bar:4012'}`. The proxies are used on each request.
            output_loading_info(`bool`, *optional*, defaults to `False`):
                Whether ot not to also return a dictionary containing missing keys, unexpected keys and error messages.
            local_files_only(`bool`, *optional*, defaults to `False`):
                Whether or not to only look at local files (e.g., not try downloading the model).
            revision (`str`, *optional*, defaults to `"main"`):
                The specific model version to use. It can be a branch name, a tag name, or a commit id, since we use a
                git-based system for storing models and other artifacts on huggingface.co, so `revision` can be any
                identifier allowed by git.
            trust_remote_code (`bool`, *optional*, defaults to `False`):
                Whether or not to allow for custom models defined on the Hub in their own modeling files. This option
                should only be set to `True` for repositories you trust and in which you have read the code, as it will
                execute code present on the Hub on your local machine.
            code_revision (`str`, *optional*, defaults to `"main"`):
                The specific revision to use for the code on the Hub, if the code leaves in a different repository than
                the rest of the model. It can be a branch name, a tag name, or a commit id, since we use a git-based
                system for storing models and other artifacts on huggingface.co, so `revision` can be any identifier
                allowed by git.
            kwargs (additional keyword arguments, *optional*):
                Can be used to update the configuration object (after it being loaded) and initiate the model (e.g.,
                `output_attentions=True`). Behaves differently depending on whether a `config` is provided or
                automatically loaded:

                    - If a configuration is provided with `config`, `**kwargs` will be directly passed to the
                      underlying model's `__init__` method (we assume all relevant updates to the configuration have
                      already been done)
                    - If a configuration is not provided, `kwargs` will be first passed to the configuration class
                      initialization function ([`~PretrainedConfig.from_pretrained`]). Each key of `kwargs` that
                      corresponds to a configuration attribute will be used to override said attribute with the
                      supplied `kwargs` value. Remaining keys that do not correspond to any configuration attribute
                      will be passed to the underlying model's `__init__` function.

        Examples:

        ```python
        >>> from transformers import AutoConfig, BaseAutoModelClass

        >>> # Download model and configuration from huggingface.co and cache.
        >>> model = BaseAutoModelClass.from_pretrained("checkpoint_placeholder")

        >>> # Update configuration during loading
        >>> model = BaseAutoModelClass.from_pretrained("checkpoint_placeholder", output_attentions=True)
        >>> model.config.output_attentions
        True

        >>> # Loading from a PyTorch checkpoint file instead of a TensorFlow model (slower)
        >>> config = AutoConfig.from_pretrained("./pt_model/shortcut_placeholder_pt_model_config.json")
        >>> model = BaseAutoModelClass.from_pretrained(
        ...     "./pt_model/shortcut_placeholder_pytorch_model.bin", from_pt=True, config=config
        ... )
        ```
"""

FROM_PRETRAINED_FLAX_DOCSTRING = """
        Instantiate one of the model classes of the library from a pretrained model.

        The model class to instantiate is selected based on the `model_type` property of the config object (either
        passed as an argument or loaded from `pretrained_model_name_or_path` if possible), or when it's missing, by
        falling back to using pattern matching on `pretrained_model_name_or_path`:

        List options

        Args:
            pretrained_model_name_or_path (`str` or `os.PathLike`):
                Can be either:

                    - A string, the *model id* of a pretrained model hosted inside a model repo on huggingface.co.
                      Valid model ids can be located at the root-level, like `bert-base-uncased`, or namespaced under a
                      user or organization name, like `dbmdz/bert-base-german-cased`.
                    - A path to a *directory* containing model weights saved using
                      [`~PreTrainedModel.save_pretrained`], e.g., `./my_model_directory/`.
                    - A path or url to a *PyTorch state_dict save file* (e.g, `./pt_model/pytorch_model.bin`). In this
                      case, `from_pt` should be set to `True` and a configuration object should be provided as `config`
                      argument. This loading path is slower than converting the PyTorch model in a TensorFlow model
                      using the provided conversion scripts and loading the TensorFlow model afterwards.
            model_args (additional positional arguments, *optional*):
                Will be passed along to the underlying model `__init__()` method.
            config ([`PretrainedConfig`], *optional*):
                Configuration for the model to use instead of an automatically loaded configuration. Configuration can
                be automatically loaded when:

                    - The model is a model provided by the library (loaded with the *model id* string of a pretrained
                      model).
                    - The model was saved using [`~PreTrainedModel.save_pretrained`] and is reloaded by supplying the
                      save directory.
                    - The model is loaded by supplying a local directory as `pretrained_model_name_or_path` and a
                      configuration JSON file named *config.json* is found in the directory.
            cache_dir (`str` or `os.PathLike`, *optional*):
                Path to a directory in which a downloaded pretrained model configuration should be cached if the
                standard cache should not be used.
            from_pt (`bool`, *optional*, defaults to `False`):
                Load the model weights from a PyTorch checkpoint save file (see docstring of
                `pretrained_model_name_or_path` argument).
            force_download (`bool`, *optional*, defaults to `False`):
                Whether or not to force the (re-)download of the model weights and configuration files, overriding the
                cached versions if they exist.
            resume_download (`bool`, *optional*, defaults to `False`):
                Whether or not to delete incompletely received files. Will attempt to resume the download if such a
                file exists.
            proxies (`Dict[str, str]`, *optional*):
                A dictionary of proxy servers to use by protocol or endpoint, e.g., `{'http': 'foo.bar:3128',
                'http://hostname': 'foo.bar:4012'}`. The proxies are used on each request.
            output_loading_info(`bool`, *optional*, defaults to `False`):
                Whether ot not to also return a dictionary containing missing keys, unexpected keys and error messages.
            local_files_only(`bool`, *optional*, defaults to `False`):
                Whether or not to only look at local files (e.g., not try downloading the model).
            revision (`str`, *optional*, defaults to `"main"`):
                The specific model version to use. It can be a branch name, a tag name, or a commit id, since we use a
                git-based system for storing models and other artifacts on huggingface.co, so `revision` can be any
                identifier allowed by git.
            trust_remote_code (`bool`, *optional*, defaults to `False`):
                Whether or not to allow for custom models defined on the Hub in their own modeling files. This option
                should only be set to `True` for repositories you trust and in which you have read the code, as it will
                execute code present on the Hub on your local machine.
            code_revision (`str`, *optional*, defaults to `"main"`):
                The specific revision to use for the code on the Hub, if the code leaves in a different repository than
                the rest of the model. It can be a branch name, a tag name, or a commit id, since we use a git-based
                system for storing models and other artifacts on huggingface.co, so `revision` can be any identifier
                allowed by git.
            kwargs (additional keyword arguments, *optional*):
                Can be used to update the configuration object (after it being loaded) and initiate the model (e.g.,
                `output_attentions=True`). Behaves differently depending on whether a `config` is provided or
                automatically loaded:

                    - If a configuration is provided with `config`, `**kwargs` will be directly passed to the
                      underlying model's `__init__` method (we assume all relevant updates to the configuration have
                      already been done)
                    - If a configuration is not provided, `kwargs` will be first passed to the configuration class
                      initialization function ([`~PretrainedConfig.from_pretrained`]). Each key of `kwargs` that
                      corresponds to a configuration attribute will be used to override said attribute with the
                      supplied `kwargs` value. Remaining keys that do not correspond to any configuration attribute
                      will be passed to the underlying model's `__init__` function.

        Examples:

        ```python
        >>> from transformers import AutoConfig, BaseAutoModelClass

        >>> # Download model and configuration from huggingface.co and cache.
        >>> model = BaseAutoModelClass.from_pretrained("checkpoint_placeholder")

        >>> # Update configuration during loading
        >>> model = BaseAutoModelClass.from_pretrained("checkpoint_placeholder", output_attentions=True)
        >>> model.config.output_attentions
        True

        >>> # Loading from a PyTorch checkpoint file instead of a TensorFlow model (slower)
        >>> config = AutoConfig.from_pretrained("./pt_model/shortcut_placeholder_pt_model_config.json")
        >>> model = BaseAutoModelClass.from_pretrained(
        ...     "./pt_model/shortcut_placeholder_pytorch_model.bin", from_pt=True, config=config
        ... )
        ```
"""


def _get_model_class(config, model_mapping):
    supported_models = model_mapping[type(config)]
    if not isinstance(supported_models, (list, tuple)):
        return supported_models

    name_to_model = {model.__name__: model for model in supported_models}
    architectures = getattr(config, "architectures", [])
    for arch in architectures:
        if arch in name_to_model:
            return name_to_model[arch]
        elif f"TF{arch}" in name_to_model:
            return name_to_model[f"TF{arch}"]
        elif f"Flax{arch}" in name_to_model:
            return name_to_model[f"Flax{arch}"]

    # If not architecture is set in the config or match the supported models, the first element of the tuple is the
    # defaults.
    return supported_models[0]


class _BaseAutoModelClass:
    # Base class for auto models.
    _model_mapping = None

    def __init__(self, *args, **kwargs):
        raise EnvironmentError(
            f"{self.__class__.__name__} is designed to be instantiated "
            f"using the `{self.__class__.__name__}.from_pretrained(pretrained_model_name_or_path)` or "
            f"`{self.__class__.__name__}.from_config(config)` methods."
        )

    @classmethod
    def from_config(cls, config, **kwargs):
        trust_remote_code = kwargs.pop("trust_remote_code", None)
        has_remote_code = hasattr(config, "auto_map") and cls.__name__ in config.auto_map
        has_local_code = type(config) in cls._model_mapping.keys()
        trust_remote_code = resolve_trust_remote_code(
            trust_remote_code, config._name_or_path, has_local_code, has_remote_code
        )

        if has_remote_code and trust_remote_code:
            class_ref = config.auto_map[cls.__name__]
            if "--" in class_ref:
                repo_id, class_ref = class_ref.split("--")
            else:
                repo_id = config.name_or_path
            model_class = get_class_from_dynamic_module(class_ref, repo_id, **kwargs)
<<<<<<< HEAD
            if os.path.isdir(config._name_or_path):
                model_class.register_for_auto_class(cls.__name__)
            else:
                cls._model_mapping.register(config.__class__, model_class, exist_ok=True)
=======
            cls.register(config.__class__, model_class, exist_ok=True)
>>>>>>> f32303d5
            _ = kwargs.pop("code_revision", None)
            return model_class._from_config(config, **kwargs)
        elif type(config) in cls._model_mapping.keys():
            model_class = _get_model_class(config, cls._model_mapping)
            return model_class._from_config(config, **kwargs)

        raise ValueError(
            f"Unrecognized configuration class {config.__class__} for this kind of AutoModel: {cls.__name__}.\n"
            f"Model type should be one of {', '.join(c.__name__ for c in cls._model_mapping.keys())}."
        )

    @classmethod
    def from_pretrained(cls, pretrained_model_name_or_path, *model_args, **kwargs):
        config = kwargs.pop("config", None)
        trust_remote_code = kwargs.pop("trust_remote_code", None)
        kwargs["_from_auto"] = True
        hub_kwargs_names = [
            "cache_dir",
            "code_revision",
            "force_download",
            "local_files_only",
            "proxies",
            "resume_download",
            "revision",
            "subfolder",
            "use_auth_token",
        ]
        hub_kwargs = {name: kwargs.pop(name) for name in hub_kwargs_names if name in kwargs}
        if not isinstance(config, PretrainedConfig):
            kwargs_orig = copy.deepcopy(kwargs)
            # ensure not to pollute the config object with torch_dtype="auto" - since it's
            # meaningless in the context of the config object - torch.dtype values are acceptable
            if kwargs.get("torch_dtype", None) == "auto":
                _ = kwargs.pop("torch_dtype")

            config, kwargs = AutoConfig.from_pretrained(
                pretrained_model_name_or_path,
                return_unused_kwargs=True,
                trust_remote_code=trust_remote_code,
                **hub_kwargs,
                **kwargs,
            )

            # if torch_dtype=auto was passed here, ensure to pass it on
            if kwargs_orig.get("torch_dtype", None) == "auto":
                kwargs["torch_dtype"] = "auto"

        has_remote_code = hasattr(config, "auto_map") and cls.__name__ in config.auto_map
        has_local_code = type(config) in cls._model_mapping.keys()
        trust_remote_code = resolve_trust_remote_code(
            trust_remote_code, pretrained_model_name_or_path, has_local_code, has_remote_code
        )
        if has_remote_code and trust_remote_code:
            class_ref = config.auto_map[cls.__name__]
            model_class = get_class_from_dynamic_module(
                class_ref, pretrained_model_name_or_path, **hub_kwargs, **kwargs
            )
            _ = hub_kwargs.pop("code_revision", None)
<<<<<<< HEAD
            if os.path.isdir(pretrained_model_name_or_path):
                model_class.register_for_auto_class(cls.__name__)
            else:
                cls._model_mapping.register(config.__class__, model_class, exist_ok=True)
=======
            cls.register(config.__class__, model_class, exist_ok=True)
>>>>>>> f32303d5
            return model_class.from_pretrained(
                pretrained_model_name_or_path, *model_args, config=config, **hub_kwargs, **kwargs
            )
        elif type(config) in cls._model_mapping.keys():
            model_class = _get_model_class(config, cls._model_mapping)
            return model_class.from_pretrained(
                pretrained_model_name_or_path, *model_args, config=config, **hub_kwargs, **kwargs
            )
        raise ValueError(
            f"Unrecognized configuration class {config.__class__} for this kind of AutoModel: {cls.__name__}.\n"
            f"Model type should be one of {', '.join(c.__name__ for c in cls._model_mapping.keys())}."
        )

    @classmethod
    def register(cls, config_class, model_class, exist_ok=False):
        """
        Register a new model for this class.

        Args:
            config_class ([`PretrainedConfig`]):
                The configuration corresponding to the model to register.
            model_class ([`PreTrainedModel`]):
                The model to register.
        """
        if hasattr(model_class, "config_class") and model_class.config_class != config_class:
            raise ValueError(
                "The model class you are passing has a `config_class` attribute that is not consistent with the "
                f"config class you passed (model has {model_class.config_class} and you passed {config_class}. Fix "
                "one of those so they match!"
            )
        cls._model_mapping.register(config_class, model_class, exist_ok=exist_ok)


class _BaseAutoBackboneClass(_BaseAutoModelClass):
    # Base class for auto backbone models.
    _model_mapping = None

    @classmethod
    def _load_timm_backbone_from_pretrained(cls, pretrained_model_name_or_path, *model_args, **kwargs):
        requires_backends(cls, ["vision", "timm"])
        from ...models.timm_backbone import TimmBackboneConfig

        config = kwargs.pop("config", TimmBackboneConfig())

        use_timm = kwargs.pop("use_timm_backbone", True)
        if not use_timm:
            raise ValueError("`use_timm_backbone` must be `True` for timm backbones")

        if kwargs.get("out_features", None) is not None:
            raise ValueError("Cannot specify `out_features` for timm backbones")

        if kwargs.get("output_loading_info", False):
            raise ValueError("Cannot specify `output_loading_info=True` when loading from timm")

        num_channels = kwargs.pop("num_channels", config.num_channels)
        features_only = kwargs.pop("features_only", config.features_only)
        use_pretrained_backbone = kwargs.pop("use_pretrained_backbone", config.use_pretrained_backbone)
        out_indices = kwargs.pop("out_indices", config.out_indices)
        config = TimmBackboneConfig(
            backbone=pretrained_model_name_or_path,
            num_channels=num_channels,
            features_only=features_only,
            use_pretrained_backbone=use_pretrained_backbone,
            out_indices=out_indices,
        )
        return super().from_config(config, **kwargs)

    @classmethod
    def from_pretrained(cls, pretrained_model_name_or_path, *model_args, **kwargs):
        if kwargs.get("use_timm_backbone", False):
            return cls._load_timm_backbone_from_pretrained(pretrained_model_name_or_path, *model_args, **kwargs)

        return super().from_pretrained(pretrained_model_name_or_path, *model_args, **kwargs)


def insert_head_doc(docstring, head_doc=""):
    if len(head_doc) > 0:
        return docstring.replace(
            "one of the model classes of the library ",
            f"one of the model classes of the library (with a {head_doc} head) ",
        )
    return docstring.replace(
        "one of the model classes of the library ", "one of the base model classes of the library "
    )


def auto_class_update(cls, checkpoint_for_example="bert-base-cased", head_doc=""):
    # Create a new class with the right name from the base class
    model_mapping = cls._model_mapping
    name = cls.__name__
    class_docstring = insert_head_doc(CLASS_DOCSTRING, head_doc=head_doc)
    cls.__doc__ = class_docstring.replace("BaseAutoModelClass", name)

    # Now we need to copy and re-register `from_config` and `from_pretrained` as class methods otherwise we can't
    # have a specific docstrings for them.
    from_config = copy_func(_BaseAutoModelClass.from_config)
    from_config_docstring = insert_head_doc(FROM_CONFIG_DOCSTRING, head_doc=head_doc)
    from_config_docstring = from_config_docstring.replace("BaseAutoModelClass", name)
    from_config_docstring = from_config_docstring.replace("checkpoint_placeholder", checkpoint_for_example)
    from_config.__doc__ = from_config_docstring
    from_config = replace_list_option_in_docstrings(model_mapping._model_mapping, use_model_types=False)(from_config)
    cls.from_config = classmethod(from_config)

    if name.startswith("TF"):
        from_pretrained_docstring = FROM_PRETRAINED_TF_DOCSTRING
    elif name.startswith("Flax"):
        from_pretrained_docstring = FROM_PRETRAINED_FLAX_DOCSTRING
    else:
        from_pretrained_docstring = FROM_PRETRAINED_TORCH_DOCSTRING
    from_pretrained = copy_func(_BaseAutoModelClass.from_pretrained)
    from_pretrained_docstring = insert_head_doc(from_pretrained_docstring, head_doc=head_doc)
    from_pretrained_docstring = from_pretrained_docstring.replace("BaseAutoModelClass", name)
    from_pretrained_docstring = from_pretrained_docstring.replace("checkpoint_placeholder", checkpoint_for_example)
    shortcut = checkpoint_for_example.split("/")[-1].split("-")[0]
    from_pretrained_docstring = from_pretrained_docstring.replace("shortcut_placeholder", shortcut)
    from_pretrained.__doc__ = from_pretrained_docstring
    from_pretrained = replace_list_option_in_docstrings(model_mapping._model_mapping)(from_pretrained)
    cls.from_pretrained = classmethod(from_pretrained)
    return cls


def get_values(model_mapping):
    result = []
    for model in model_mapping.values():
        if isinstance(model, (list, tuple)):
            result += list(model)
        else:
            result.append(model)

    return result


def getattribute_from_module(module, attr):
    if attr is None:
        return None
    if isinstance(attr, tuple):
        return tuple(getattribute_from_module(module, a) for a in attr)
    if hasattr(module, attr):
        return getattr(module, attr)
    # Some of the mappings have entries model_type -> object of another model type. In that case we try to grab the
    # object at the top level.
    transformers_module = importlib.import_module("transformers")

    if module != transformers_module:
        try:
            return getattribute_from_module(transformers_module, attr)
        except ValueError:
            raise ValueError(f"Could not find {attr} neither in {module} nor in {transformers_module}!")
    else:
        raise ValueError(f"Could not find {attr} in {transformers_module}!")


class _LazyAutoMapping(OrderedDict):
    """
    " A mapping config to object (model or tokenizer for instance) that will load keys and values when it is accessed.

    Args:
        - config_mapping: The map model type to config class
        - model_mapping: The map model type to model (or tokenizer) class
    """

    def __init__(self, config_mapping, model_mapping):
        self._config_mapping = config_mapping
        self._reverse_config_mapping = {v: k for k, v in config_mapping.items()}
        self._model_mapping = model_mapping
        self._extra_content = {}
        self._modules = {}

    def __len__(self):
        common_keys = set(self._config_mapping.keys()).intersection(self._model_mapping.keys())
        return len(common_keys) + len(self._extra_content)

    def __getitem__(self, key):
        if key in self._extra_content:
            return self._extra_content[key]
        model_type = self._reverse_config_mapping[key.__name__]
        if model_type in self._model_mapping:
            model_name = self._model_mapping[model_type]
            return self._load_attr_from_module(model_type, model_name)

        # Maybe there was several model types associated with this config.
        model_types = [k for k, v in self._config_mapping.items() if v == key.__name__]
        for mtype in model_types:
            if mtype in self._model_mapping:
                model_name = self._model_mapping[mtype]
                return self._load_attr_from_module(mtype, model_name)
        raise KeyError(key)

    def _load_attr_from_module(self, model_type, attr):
        module_name = model_type_to_module_name(model_type)
        if module_name not in self._modules:
            self._modules[module_name] = importlib.import_module(f".{module_name}", "transformers.models")
        return getattribute_from_module(self._modules[module_name], attr)

    def keys(self):
        mapping_keys = [
            self._load_attr_from_module(key, name)
            for key, name in self._config_mapping.items()
            if key in self._model_mapping.keys()
        ]
        return mapping_keys + list(self._extra_content.keys())

    def get(self, key, default):
        try:
            return self.__getitem__(key)
        except KeyError:
            return default

    def __bool__(self):
        return bool(self.keys())

    def values(self):
        mapping_values = [
            self._load_attr_from_module(key, name)
            for key, name in self._model_mapping.items()
            if key in self._config_mapping.keys()
        ]
        return mapping_values + list(self._extra_content.values())

    def items(self):
        mapping_items = [
            (
                self._load_attr_from_module(key, self._config_mapping[key]),
                self._load_attr_from_module(key, self._model_mapping[key]),
            )
            for key in self._model_mapping.keys()
            if key in self._config_mapping.keys()
        ]
        return mapping_items + list(self._extra_content.items())

    def __iter__(self):
        return iter(self.keys())

    def __contains__(self, item):
        if item in self._extra_content:
            return True
        if not hasattr(item, "__name__") or item.__name__ not in self._reverse_config_mapping:
            return False
        model_type = self._reverse_config_mapping[item.__name__]
        return model_type in self._model_mapping

    def register(self, key, value, exist_ok=False):
        """
        Register a new model in this mapping.
        """
        if hasattr(key, "__name__") and key.__name__ in self._reverse_config_mapping:
            model_type = self._reverse_config_mapping[key.__name__]
            if model_type in self._model_mapping.keys() and not exist_ok:
                raise ValueError(f"'{key}' is already used by a Transformers model.")

        self._extra_content[key] = value<|MERGE_RESOLUTION|>--- conflicted
+++ resolved
@@ -419,14 +419,10 @@
             else:
                 repo_id = config.name_or_path
             model_class = get_class_from_dynamic_module(class_ref, repo_id, **kwargs)
-<<<<<<< HEAD
             if os.path.isdir(config._name_or_path):
                 model_class.register_for_auto_class(cls.__name__)
             else:
-                cls._model_mapping.register(config.__class__, model_class, exist_ok=True)
-=======
-            cls.register(config.__class__, model_class, exist_ok=True)
->>>>>>> f32303d5
+                cls.register(config.__class__, model_class, exist_ok=True)
             _ = kwargs.pop("code_revision", None)
             return model_class._from_config(config, **kwargs)
         elif type(config) in cls._model_mapping.keys():
@@ -485,14 +481,10 @@
                 class_ref, pretrained_model_name_or_path, **hub_kwargs, **kwargs
             )
             _ = hub_kwargs.pop("code_revision", None)
-<<<<<<< HEAD
             if os.path.isdir(pretrained_model_name_or_path):
                 model_class.register_for_auto_class(cls.__name__)
             else:
-                cls._model_mapping.register(config.__class__, model_class, exist_ok=True)
-=======
-            cls.register(config.__class__, model_class, exist_ok=True)
->>>>>>> f32303d5
+                cls.register(config.__class__, model_class, exist_ok=True)
             return model_class.from_pretrained(
                 pretrained_model_name_or_path, *model_args, config=config, **hub_kwargs, **kwargs
             )
