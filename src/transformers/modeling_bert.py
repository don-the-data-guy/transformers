--- conflicted
+++ resolved
@@ -392,12 +392,7 @@
 class BertEncoder(nn.Module):
     def __init__(self, config):
         super().__init__()
-<<<<<<< HEAD
         self.config = config
-        self.output_attentions = config.output_attentions
-        self.output_hidden_states = config.output_hidden_states
-=======
->>>>>>> f4e1f022
         self.layer = nn.ModuleList([BertLayer(config) for _ in range(config.num_hidden_layers)])
 
     def forward(
