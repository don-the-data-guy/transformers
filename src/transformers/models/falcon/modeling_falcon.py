--- conflicted
+++ resolved
@@ -1286,13 +1286,9 @@
                     attention_mask,
                     position_ids,
                     head_mask[i],
-<<<<<<< HEAD
                     layer_past,
                     use_cache,
                     output_attentions,
-                    padding_mask,
-=======
->>>>>>> 32f799db
                 )
             else:
                 outputs = block(
