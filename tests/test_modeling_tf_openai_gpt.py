# coding=utf-8
# Copyright 2018 The Google AI Language Team Authors.
#
# Licensed under the Apache License, Version 2.0 (the "License");
# you may not use this file except in compliance with the License.
# You may obtain a copy of the License at
#
#     http://www.apache.org/licenses/LICENSE-2.0
#
# Unless required by applicable law or agreed to in writing, software
# distributed under the License is distributed on an "AS IS" BASIS,
# WITHOUT WARRANTIES OR CONDITIONS OF ANY KIND, either express or implied.
# See the License for the specific language governing permissions and
# limitations under the License.


import unittest

from transformers import OpenAIGPTConfig, is_tf_available
from transformers.testing_utils import DictAttr, require_tf, slow

from .test_configuration_common import ConfigTester
from .test_modeling_tf_common import TFModelTesterMixin, ids_tensor


if is_tf_available():
    import tensorflow as tf
    from transformers.modeling_tf_openai import (
        TFOpenAIGPTModel,
        TFOpenAIGPTLMHeadModel,
        TFOpenAIGPTDoubleHeadsModel,
        TF_OPENAI_GPT_PRETRAINED_MODEL_ARCHIVE_LIST,
    )


class TFOpenAIGPTModelTester:
    def __init__(
        self, parent,
    ):
        self.parent = parent
        self.batch_size = 13
        self.seq_length = 7
        self.is_training = True
        self.use_token_type_ids = True
        self.use_input_mask = True
        self.use_labels = True
        self.use_mc_token_ids = True
        self.vocab_size = 99
        self.hidden_size = 32
        self.num_hidden_layers = 5
        self.num_attention_heads = 4
        self.intermediate_size = 37
        self.hidden_act = "gelu"
        self.hidden_dropout_prob = 0.1
        self.attention_probs_dropout_prob = 0.1
        self.max_position_embeddings = 512
        self.type_vocab_size = 16
        self.type_sequence_label_size = 2
        self.initializer_range = 0.02
        self.num_labels = 3
        self.num_choices = 4
        self.scope = None

    def prepare_config_and_inputs(self):
        input_ids = ids_tensor([self.batch_size, self.seq_length], self.vocab_size)

        input_mask = None
        if self.use_input_mask:
            input_mask = ids_tensor([self.batch_size, self.seq_length], vocab_size=2)

        token_type_ids = None
        if self.use_token_type_ids:
            token_type_ids = ids_tensor([self.batch_size, self.seq_length], self.type_vocab_size)

        mc_token_ids = None
        if self.use_mc_token_ids:
            mc_token_ids = ids_tensor([self.batch_size, self.num_choices], self.seq_length)

        sequence_labels = None
        token_labels = None
        choice_labels = None
        if self.use_labels:
            sequence_labels = ids_tensor([self.batch_size], self.type_sequence_label_size)
            token_labels = ids_tensor([self.batch_size, self.seq_length], self.num_labels)
            choice_labels = ids_tensor([self.batch_size], self.num_choices)

        config = OpenAIGPTConfig(
            vocab_size=self.vocab_size,
            n_embd=self.hidden_size,
            n_layer=self.num_hidden_layers,
            n_head=self.num_attention_heads,
            # intermediate_size=self.intermediate_size,
            # hidden_act=self.hidden_act,
            # hidden_dropout_prob=self.hidden_dropout_prob,
            # attention_probs_dropout_prob=self.attention_probs_dropout_prob,
            n_positions=self.max_position_embeddings,
            n_ctx=self.max_position_embeddings,
            # type_vocab_size=self.type_vocab_size,
            # initializer_range=self.initializer_range,
            return_dict=True,
        )

        head_mask = ids_tensor([self.num_hidden_layers, self.num_attention_heads], 2)

        return (
            config,
            input_ids,
            input_mask,
            head_mask,
            token_type_ids,
            mc_token_ids,
            sequence_labels,
            token_labels,
            choice_labels,
        )

    def create_and_check_openai_gpt_model(self, config, input_ids, input_mask, head_mask, token_type_ids, *args):
        model = TFOpenAIGPTModel(config=config)
        inputs = {"input_ids": input_ids, "attention_mask": input_mask, "token_type_ids": token_type_ids}
        result = model(inputs)

        inputs = [input_ids, input_mask]
        result = model(inputs)

        result = model(input_ids)

<<<<<<< HEAD
        result = DictAttr({"sequence_output": sequence_output.numpy()})
        self.parent.assertEqual(result.sequence_output.shape, (self.batch_size, self.seq_length, self.hidden_size))
=======
        self.parent.assertListEqual(
            list(result["last_hidden_state"].shape), [self.batch_size, self.seq_length, self.hidden_size]
        )
>>>>>>> c67d1a02

    def create_and_check_openai_gpt_lm_head(self, config, input_ids, input_mask, head_mask, token_type_ids, *args):
        model = TFOpenAIGPTLMHeadModel(config=config)
        inputs = {"input_ids": input_ids, "attention_mask": input_mask, "token_type_ids": token_type_ids}
<<<<<<< HEAD
        prediction_scores = model(inputs)[0]
        result = DictAttr({"prediction_scores": prediction_scores.numpy()})
        self.parent.assertEqual(result.prediction_scores.shape, (self.batch_size, self.seq_length, self.vocab_size))
=======
        result = model(inputs)
        self.parent.assertListEqual(list(result["logits"].shape), [self.batch_size, self.seq_length, self.vocab_size])
>>>>>>> c67d1a02

    def create_and_check_openai_gpt_double_head(
        self, config, input_ids, input_mask, head_mask, token_type_ids, mc_token_ids, *args
    ):
        model = TFOpenAIGPTDoubleHeadsModel(config=config)

        multiple_choice_inputs_ids = tf.tile(tf.expand_dims(input_ids, 1), (1, self.num_choices, 1))
        multiple_choice_input_mask = tf.tile(tf.expand_dims(input_mask, 1), (1, self.num_choices, 1))
        multiple_choice_token_type_ids = tf.tile(tf.expand_dims(token_type_ids, 1), (1, self.num_choices, 1))

        inputs = {
            "input_ids": multiple_choice_inputs_ids,
            "mc_token_ids": mc_token_ids,
            "attention_mask": multiple_choice_input_mask,
            "token_type_ids": multiple_choice_token_type_ids,
        }
<<<<<<< HEAD
        lm_logits, mc_logits = model(inputs)[:2]
        result = DictAttr({"lm_logits": lm_logits.numpy(), "mc_logits": mc_logits.numpy()})
        self.parent.assertEqual(
            result.lm_logits.shape, (self.batch_size, self.num_choices, self.seq_length, self.vocab_size)
=======
        result = model(inputs)
        self.parent.assertListEqual(
            list(result["lm_logits"].shape), [self.batch_size, self.num_choices, self.seq_length, self.vocab_size]
>>>>>>> c67d1a02
        )
        self.parent.assertEqual(result.mc_logits.shape, (self.batch_size, self.num_choices))

    def prepare_config_and_inputs_for_common(self):
        config_and_inputs = self.prepare_config_and_inputs()

        (
            config,
            input_ids,
            input_mask,
            head_mask,
            token_type_ids,
            mc_token_ids,
            sequence_labels,
            token_labels,
            choice_labels,
        ) = config_and_inputs

        inputs_dict = {"input_ids": input_ids, "token_type_ids": token_type_ids, "attention_mask": input_mask}
        return config, inputs_dict


@require_tf
class TFOpenAIGPTModelTest(TFModelTesterMixin, unittest.TestCase):

    all_model_classes = (
        (TFOpenAIGPTModel, TFOpenAIGPTLMHeadModel, TFOpenAIGPTDoubleHeadsModel) if is_tf_available() else ()
    )
    all_generative_model_classes = (
        (TFOpenAIGPTLMHeadModel,) if is_tf_available() else ()
    )  # TODO (PVP): Add Double HeadsModel when generate() function is changed accordingly

    def setUp(self):
        self.model_tester = TFOpenAIGPTModelTester(self)
        self.config_tester = ConfigTester(self, config_class=OpenAIGPTConfig, n_embd=37)

    def test_config(self):
        self.config_tester.run_common_tests()

    def test_openai_gpt_model(self):
        config_and_inputs = self.model_tester.prepare_config_and_inputs()
        self.model_tester.create_and_check_openai_gpt_model(*config_and_inputs)

    def test_openai_gpt_lm_head(self):
        config_and_inputs = self.model_tester.prepare_config_and_inputs()
        self.model_tester.create_and_check_openai_gpt_lm_head(*config_and_inputs)

    def test_openai_gpt_double_head(self):
        config_and_inputs = self.model_tester.prepare_config_and_inputs()
        self.model_tester.create_and_check_openai_gpt_double_head(*config_and_inputs)

    @slow
    def test_model_from_pretrained(self):
        for model_name in TF_OPENAI_GPT_PRETRAINED_MODEL_ARCHIVE_LIST[:1]:
            model = TFOpenAIGPTModel.from_pretrained(model_name)
            self.assertIsNotNone(model)


@require_tf
class TFOPENAIGPTModelLanguageGenerationTest(unittest.TestCase):
    @slow
    def test_lm_generate_openai_gpt(self):
        model = TFOpenAIGPTLMHeadModel.from_pretrained("openai-gpt")
        input_ids = tf.convert_to_tensor([[481, 4735, 544]], dtype=tf.int32)  # the president is
        expected_output_ids = [
            481,
            4735,
            544,
            246,
            963,
            870,
            762,
            239,
            244,
            40477,
            244,
            249,
            719,
            881,
            487,
            544,
            240,
            244,
            603,
            481,
        ]  # the president is a very good man. " \n " i\'m sure he is, " said the

        output_ids = model.generate(input_ids, do_sample=False)
        self.assertListEqual(output_ids[0].numpy().tolist(), expected_output_ids)<|MERGE_RESOLUTION|>--- conflicted
+++ resolved
@@ -17,7 +17,7 @@
 import unittest
 
 from transformers import OpenAIGPTConfig, is_tf_available
-from transformers.testing_utils import DictAttr, require_tf, slow
+from transformers.testing_utils import require_tf, slow
 
 from .test_configuration_common import ConfigTester
 from .test_modeling_tf_common import TFModelTesterMixin, ids_tensor
@@ -124,26 +124,13 @@
 
         result = model(input_ids)
 
-<<<<<<< HEAD
-        result = DictAttr({"sequence_output": sequence_output.numpy()})
-        self.parent.assertEqual(result.sequence_output.shape, (self.batch_size, self.seq_length, self.hidden_size))
-=======
-        self.parent.assertListEqual(
-            list(result["last_hidden_state"].shape), [self.batch_size, self.seq_length, self.hidden_size]
-        )
->>>>>>> c67d1a02
+        self.parent.assertEqual(result.last_hidden_state.shape, (self.batch_size, self.seq_length, self.hidden_size))
 
     def create_and_check_openai_gpt_lm_head(self, config, input_ids, input_mask, head_mask, token_type_ids, *args):
         model = TFOpenAIGPTLMHeadModel(config=config)
         inputs = {"input_ids": input_ids, "attention_mask": input_mask, "token_type_ids": token_type_ids}
-<<<<<<< HEAD
-        prediction_scores = model(inputs)[0]
-        result = DictAttr({"prediction_scores": prediction_scores.numpy()})
-        self.parent.assertEqual(result.prediction_scores.shape, (self.batch_size, self.seq_length, self.vocab_size))
-=======
-        result = model(inputs)
-        self.parent.assertListEqual(list(result["logits"].shape), [self.batch_size, self.seq_length, self.vocab_size])
->>>>>>> c67d1a02
+        result = model(inputs)
+        self.parent.assertEqual(result.logits.shape, (self.batch_size, self.seq_length, self.vocab_size))
 
     def create_and_check_openai_gpt_double_head(
         self, config, input_ids, input_mask, head_mask, token_type_ids, mc_token_ids, *args
@@ -160,16 +147,9 @@
             "attention_mask": multiple_choice_input_mask,
             "token_type_ids": multiple_choice_token_type_ids,
         }
-<<<<<<< HEAD
-        lm_logits, mc_logits = model(inputs)[:2]
-        result = DictAttr({"lm_logits": lm_logits.numpy(), "mc_logits": mc_logits.numpy()})
+        result = model(inputs)
         self.parent.assertEqual(
             result.lm_logits.shape, (self.batch_size, self.num_choices, self.seq_length, self.vocab_size)
-=======
-        result = model(inputs)
-        self.parent.assertListEqual(
-            list(result["lm_logits"].shape), [self.batch_size, self.num_choices, self.seq_length, self.vocab_size]
->>>>>>> c67d1a02
         )
         self.parent.assertEqual(result.mc_logits.shape, (self.batch_size, self.num_choices))
 
