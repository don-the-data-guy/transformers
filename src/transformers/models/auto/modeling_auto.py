# coding=utf-8
# Copyright 2018 The HuggingFace Inc. team.
#
# Licensed under the Apache License, Version 2.0 (the "License");
# you may not use this file except in compliance with the License.
# You may obtain a copy of the License at
#
#     http://www.apache.org/licenses/LICENSE-2.0
#
# Unless required by applicable law or agreed to in writing, software
# distributed under the License is distributed on an "AS IS" BASIS,
# WITHOUT WARRANTIES OR CONDITIONS OF ANY KIND, either express or implied.
# See the License for the specific language governing permissions and
# limitations under the License.
""" Auto Model class. """


import warnings
from collections import OrderedDict

from ...utils import logging
from ..albert.modeling_albert import (
    AlbertForMaskedLM,
    AlbertForMultipleChoice,
    AlbertForPreTraining,
    AlbertForQuestionAnswering,
    AlbertForSequenceClassification,
    AlbertForTokenClassification,
    AlbertModel,
)
from ..bart.modeling_bart import (
    BartForCausalLM,
    BartForConditionalGeneration,
    BartForQuestionAnswering,
    BartForSequenceClassification,
    BartModel,
)
from ..bert.modeling_bert import (
    BertForMaskedLM,
    BertForMultipleChoice,
    BertForNextSentencePrediction,
    BertForPreTraining,
    BertForQuestionAnswering,
    BertForSequenceClassification,
    BertForTokenClassification,
    BertLMHeadModel,
    BertModel,
)
from ..bert_generation.modeling_bert_generation import BertGenerationDecoder, BertGenerationEncoder
from ..big_bird.modeling_big_bird import (
    BigBirdForCausalLM,
    BigBirdForMaskedLM,
    BigBirdForMultipleChoice,
    BigBirdForPreTraining,
    BigBirdForQuestionAnswering,
    BigBirdForSequenceClassification,
    BigBirdForTokenClassification,
    BigBirdModel,
)
from ..bigbird_pegasus.modeling_bigbird_pegasus import (
    BigBirdPegasusForCausalLM,
    BigBirdPegasusForConditionalGeneration,
    BigBirdPegasusForQuestionAnswering,
    BigBirdPegasusForSequenceClassification,
    BigBirdPegasusModel,
)
from ..blenderbot.modeling_blenderbot import BlenderbotForCausalLM, BlenderbotForConditionalGeneration, BlenderbotModel
from ..blenderbot_small.modeling_blenderbot_small import (
    BlenderbotSmallForCausalLM,
    BlenderbotSmallForConditionalGeneration,
    BlenderbotSmallModel,
)
from ..camembert.modeling_camembert import (
    CamembertForCausalLM,
    CamembertForMaskedLM,
    CamembertForMultipleChoice,
    CamembertForQuestionAnswering,
    CamembertForSequenceClassification,
    CamembertForTokenClassification,
    CamembertModel,
)
<<<<<<< HEAD
=======
from ..canine.modeling_canine import (
    CanineForMultipleChoice,
    CanineForQuestionAnswering,
    CanineForSequenceClassification,
    CanineForTokenClassification,
    CanineModel,
)
from ..clip.modeling_clip import CLIPModel
>>>>>>> 0d1f67e6
from ..convbert.modeling_convbert import (
    ConvBertForMaskedLM,
    ConvBertForMultipleChoice,
    ConvBertForQuestionAnswering,
    ConvBertForSequenceClassification,
    ConvBertForTokenClassification,
    ConvBertModel,
)
from ..ctrl.modeling_ctrl import CTRLForSequenceClassification, CTRLLMHeadModel, CTRLModel
from ..deberta.modeling_deberta import (
    DebertaForMaskedLM,
    DebertaForQuestionAnswering,
    DebertaForSequenceClassification,
    DebertaForTokenClassification,
    DebertaModel,
)
from ..deberta_v2.modeling_deberta_v2 import (
    DebertaV2ForMaskedLM,
    DebertaV2ForQuestionAnswering,
    DebertaV2ForSequenceClassification,
    DebertaV2ForTokenClassification,
    DebertaV2Model,
)
from ..deit.modeling_deit import DeiTForImageClassification, DeiTForImageClassificationWithTeacher, DeiTModel
from ..detr.modeling_detr import DetrForObjectDetection, DetrModel
from ..distilbert.modeling_distilbert import (
    DistilBertForMaskedLM,
    DistilBertForMultipleChoice,
    DistilBertForQuestionAnswering,
    DistilBertForSequenceClassification,
    DistilBertForTokenClassification,
    DistilBertModel,
)
from ..dpr.modeling_dpr import DPRQuestionEncoder
from ..electra.modeling_electra import (
    ElectraForMaskedLM,
    ElectraForMultipleChoice,
    ElectraForPreTraining,
    ElectraForQuestionAnswering,
    ElectraForSequenceClassification,
    ElectraForTokenClassification,
    ElectraModel,
)
from ..encoder_decoder.modeling_encoder_decoder import EncoderDecoderModel
from ..flaubert.modeling_flaubert import (
    FlaubertForMultipleChoice,
    FlaubertForQuestionAnsweringSimple,
    FlaubertForSequenceClassification,
    FlaubertForTokenClassification,
    FlaubertModel,
    FlaubertWithLMHeadModel,
)
from ..fsmt.modeling_fsmt import FSMTForConditionalGeneration, FSMTModel
from ..funnel.modeling_funnel import (
    FunnelBaseModel,
    FunnelForMaskedLM,
    FunnelForMultipleChoice,
    FunnelForPreTraining,
    FunnelForQuestionAnswering,
    FunnelForSequenceClassification,
    FunnelForTokenClassification,
    FunnelModel,
)
from ..gpt2.modeling_gpt2 import GPT2ForSequenceClassification, GPT2LMHeadModel, GPT2Model
from ..gpt_neo.modeling_gpt_neo import GPTNeoForCausalLM, GPTNeoForSequenceClassification, GPTNeoModel
from ..hubert.modeling_hubert import HubertModel
from ..ibert.modeling_ibert import (
    IBertForMaskedLM,
    IBertForMultipleChoice,
    IBertForQuestionAnswering,
    IBertForSequenceClassification,
    IBertForTokenClassification,
    IBertModel,
)
from ..layoutlm.modeling_layoutlm import (
    LayoutLMForMaskedLM,
    LayoutLMForSequenceClassification,
    LayoutLMForTokenClassification,
    LayoutLMModel,
)
from ..led.modeling_led import (
    LEDForConditionalGeneration,
    LEDForQuestionAnswering,
    LEDForSequenceClassification,
    LEDModel,
)
from ..longformer.modeling_longformer import (
    LongformerForMaskedLM,
    LongformerForMultipleChoice,
    LongformerForQuestionAnswering,
    LongformerForSequenceClassification,
    LongformerForTokenClassification,
    LongformerModel,
)
from ..luke.modeling_luke import LukeModel
from ..lxmert.modeling_lxmert import LxmertForPreTraining, LxmertForQuestionAnswering, LxmertModel
from ..m2m_100.modeling_m2m_100 import M2M100ForConditionalGeneration, M2M100Model
from ..marian.modeling_marian import MarianForCausalLM, MarianModel, MarianMTModel
from ..mbart.modeling_mbart import (
    MBartForCausalLM,
    MBartForConditionalGeneration,
    MBartForQuestionAnswering,
    MBartForSequenceClassification,
    MBartModel,
)
from ..megatron_bert.modeling_megatron_bert import (
    MegatronBertForCausalLM,
    MegatronBertForMaskedLM,
    MegatronBertForMultipleChoice,
    MegatronBertForNextSentencePrediction,
    MegatronBertForPreTraining,
    MegatronBertForQuestionAnswering,
    MegatronBertForSequenceClassification,
    MegatronBertForTokenClassification,
    MegatronBertModel,
)
from ..mobilebert.modeling_mobilebert import (
    MobileBertForMaskedLM,
    MobileBertForMultipleChoice,
    MobileBertForNextSentencePrediction,
    MobileBertForPreTraining,
    MobileBertForQuestionAnswering,
    MobileBertForSequenceClassification,
    MobileBertForTokenClassification,
    MobileBertModel,
)
from ..mpnet.modeling_mpnet import (
    MPNetForMaskedLM,
    MPNetForMultipleChoice,
    MPNetForQuestionAnswering,
    MPNetForSequenceClassification,
    MPNetForTokenClassification,
    MPNetModel,
)
from ..mt5.modeling_mt5 import MT5ForConditionalGeneration, MT5Model
from ..openai.modeling_openai import OpenAIGPTForSequenceClassification, OpenAIGPTLMHeadModel, OpenAIGPTModel
from ..pegasus.modeling_pegasus import PegasusForCausalLM, PegasusForConditionalGeneration, PegasusModel
from ..prophetnet.modeling_prophetnet import ProphetNetForCausalLM, ProphetNetForConditionalGeneration, ProphetNetModel
from ..rag.modeling_rag import (  # noqa: F401 - need to import all RagModels to be in globals() function
    RagModel,
    RagSequenceForGeneration,
    RagTokenForGeneration,
)
from ..reformer.modeling_reformer import (
    ReformerForMaskedLM,
    ReformerForQuestionAnswering,
    ReformerForSequenceClassification,
    ReformerModel,
    ReformerModelWithLMHead,
)

# Add modeling imports here
# Add modeling imports here
from ..rembert.modeling_rembert import (
    RemBertForCausalLM,
    RemBertForMaskedLM,
    RemBertForMultipleChoice,
    RemBertForQuestionAnswering,
    RemBertForSequenceClassification,
    RemBertForTokenClassification,
    RemBertModel,
)
from ..retribert.modeling_retribert import RetriBertModel
from ..roberta.modeling_roberta import (
    RobertaForCausalLM,
    RobertaForMaskedLM,
    RobertaForMultipleChoice,
    RobertaForQuestionAnswering,
    RobertaForSequenceClassification,
    RobertaForTokenClassification,
    RobertaModel,
)
from ..roformer.modeling_roformer import (
    RoFormerForCausalLM,
    RoFormerForMaskedLM,
    RoFormerForMultipleChoice,
    RoFormerForQuestionAnswering,
    RoFormerForSequenceClassification,
    RoFormerForTokenClassification,
    RoFormerModel,
)
from ..speech_to_text.modeling_speech_to_text import Speech2TextForConditionalGeneration, Speech2TextModel
from ..squeezebert.modeling_squeezebert import (
    SqueezeBertForMaskedLM,
    SqueezeBertForMultipleChoice,
    SqueezeBertForQuestionAnswering,
    SqueezeBertForSequenceClassification,
    SqueezeBertForTokenClassification,
    SqueezeBertModel,
)
from ..t5.modeling_t5 import T5ForConditionalGeneration, T5Model
from ..tapas.modeling_tapas import (
    TapasForMaskedLM,
    TapasForQuestionAnswering,
    TapasForSequenceClassification,
    TapasModel,
)
from ..transfo_xl.modeling_transfo_xl import TransfoXLForSequenceClassification, TransfoXLLMHeadModel, TransfoXLModel
from ..visual_bert.modeling_visual_bert import VisualBertForPreTraining, VisualBertModel
from ..vit.modeling_vit import ViTForImageClassification, ViTModel
from ..wav2vec2.modeling_wav2vec2 import Wav2Vec2ForMaskedLM, Wav2Vec2ForPreTraining, Wav2Vec2Model
from ..xlm.modeling_xlm import (
    XLMForMultipleChoice,
    XLMForQuestionAnsweringSimple,
    XLMForSequenceClassification,
    XLMForTokenClassification,
    XLMModel,
    XLMWithLMHeadModel,
)
from ..xlm_prophetnet.modeling_xlm_prophetnet import (
    XLMProphetNetForCausalLM,
    XLMProphetNetForConditionalGeneration,
    XLMProphetNetModel,
)
from ..xlm_roberta.modeling_xlm_roberta import (
    XLMRobertaForCausalLM,
    XLMRobertaForMaskedLM,
    XLMRobertaForMultipleChoice,
    XLMRobertaForQuestionAnswering,
    XLMRobertaForSequenceClassification,
    XLMRobertaForTokenClassification,
    XLMRobertaModel,
)
from ..xlnet.modeling_xlnet import (
    XLNetForMultipleChoice,
    XLNetForQuestionAnsweringSimple,
    XLNetForSequenceClassification,
    XLNetForTokenClassification,
    XLNetLMHeadModel,
    XLNetModel,
)
from .auto_factory import auto_class_factory
from .configuration_auto import (
    AlbertConfig,
    BartConfig,
    BertConfig,
    BertGenerationConfig,
    BigBirdConfig,
    BigBirdPegasusConfig,
    BlenderbotConfig,
    BlenderbotSmallConfig,
    CamembertConfig,
    CanineConfig,
    CLIPConfig,
    ConvBertConfig,
    CTRLConfig,
    DebertaConfig,
    DebertaV2Config,
    DeiTConfig,
    DetrConfig,
    DistilBertConfig,
    DPRConfig,
    ElectraConfig,
    EncoderDecoderConfig,
    FlaubertConfig,
    FSMTConfig,
    FunnelConfig,
    GPT2Config,
    GPTNeoConfig,
    HubertConfig,
    IBertConfig,
    LayoutLMConfig,
    LEDConfig,
    LongformerConfig,
    LukeConfig,
    LxmertConfig,
    M2M100Config,
    MarianConfig,
    MBartConfig,
    MegatronBertConfig,
    MobileBertConfig,
    MPNetConfig,
    MT5Config,
    OpenAIGPTConfig,
    PegasusConfig,
    ProphetNetConfig,
    ReformerConfig,
    RemBertConfig,
    RetriBertConfig,
    RobertaConfig,
    RoFormerConfig,
    Speech2TextConfig,
    SqueezeBertConfig,
    T5Config,
    TapasConfig,
    TransfoXLConfig,
    VisualBertConfig,
    ViTConfig,
    Wav2Vec2Config,
    XLMConfig,
    XLMProphetNetConfig,
    XLMRobertaConfig,
    XLNetConfig,
)


logger = logging.get_logger(__name__)


MODEL_MAPPING = OrderedDict(
    [
        # Base model mapping
<<<<<<< HEAD
        (RemBertConfig, RemBertModel),
=======
        (VisualBertConfig, VisualBertModel),
        (CanineConfig, CanineModel),
        (RoFormerConfig, RoFormerModel),
        (CLIPConfig, CLIPModel),
        (BigBirdPegasusConfig, BigBirdPegasusModel),
        (DeiTConfig, DeiTModel),
        (LukeConfig, LukeModel),
        (DetrConfig, DetrModel),
        (GPTNeoConfig, GPTNeoModel),
        (BigBirdConfig, BigBirdModel),
        (Speech2TextConfig, Speech2TextModel),
        (ViTConfig, ViTModel),
>>>>>>> 0d1f67e6
        (Wav2Vec2Config, Wav2Vec2Model),
        (HubertConfig, HubertModel),
        (M2M100Config, M2M100Model),
        (ConvBertConfig, ConvBertModel),
        (LEDConfig, LEDModel),
        (BlenderbotSmallConfig, BlenderbotSmallModel),
        (RetriBertConfig, RetriBertModel),
        (MT5Config, MT5Model),
        (T5Config, T5Model),
        (PegasusConfig, PegasusModel),
        (MarianConfig, MarianMTModel),
        (MBartConfig, MBartModel),
        (BlenderbotConfig, BlenderbotModel),
        (DistilBertConfig, DistilBertModel),
        (AlbertConfig, AlbertModel),
        (CamembertConfig, CamembertModel),
        (XLMRobertaConfig, XLMRobertaModel),
        (BartConfig, BartModel),
        (LongformerConfig, LongformerModel),
        (RobertaConfig, RobertaModel),
        (LayoutLMConfig, LayoutLMModel),
        (SqueezeBertConfig, SqueezeBertModel),
        (BertConfig, BertModel),
        (OpenAIGPTConfig, OpenAIGPTModel),
        (GPT2Config, GPT2Model),
        (MegatronBertConfig, MegatronBertModel),
        (MobileBertConfig, MobileBertModel),
        (TransfoXLConfig, TransfoXLModel),
        (XLNetConfig, XLNetModel),
        (FlaubertConfig, FlaubertModel),
        (FSMTConfig, FSMTModel),
        (XLMConfig, XLMModel),
        (CTRLConfig, CTRLModel),
        (ElectraConfig, ElectraModel),
        (ReformerConfig, ReformerModel),
        (FunnelConfig, (FunnelModel, FunnelBaseModel)),
        (LxmertConfig, LxmertModel),
        (BertGenerationConfig, BertGenerationEncoder),
        (DebertaConfig, DebertaModel),
        (DebertaV2Config, DebertaV2Model),
        (DPRConfig, DPRQuestionEncoder),
        (XLMProphetNetConfig, XLMProphetNetModel),
        (ProphetNetConfig, ProphetNetModel),
        (MPNetConfig, MPNetModel),
        (TapasConfig, TapasModel),
        (MarianConfig, MarianModel),
        (IBertConfig, IBertModel),
    ]
)

MODEL_FOR_PRETRAINING_MAPPING = OrderedDict(
    [
        # Model for pre-training mapping
        (VisualBertConfig, VisualBertForPreTraining),
        (LayoutLMConfig, LayoutLMForMaskedLM),
        (RetriBertConfig, RetriBertModel),
        (T5Config, T5ForConditionalGeneration),
        (DistilBertConfig, DistilBertForMaskedLM),
        (AlbertConfig, AlbertForPreTraining),
        (CamembertConfig, CamembertForMaskedLM),
        (XLMRobertaConfig, XLMRobertaForMaskedLM),
        (BartConfig, BartForConditionalGeneration),
        (FSMTConfig, FSMTForConditionalGeneration),
        (LongformerConfig, LongformerForMaskedLM),
        (RobertaConfig, RobertaForMaskedLM),
        (SqueezeBertConfig, SqueezeBertForMaskedLM),
        (BertConfig, BertForPreTraining),
        (BigBirdConfig, BigBirdForPreTraining),
        (OpenAIGPTConfig, OpenAIGPTLMHeadModel),
        (GPT2Config, GPT2LMHeadModel),
        (MegatronBertConfig, MegatronBertForPreTraining),
        (MobileBertConfig, MobileBertForPreTraining),
        (TransfoXLConfig, TransfoXLLMHeadModel),
        (XLNetConfig, XLNetLMHeadModel),
        (FlaubertConfig, FlaubertWithLMHeadModel),
        (XLMConfig, XLMWithLMHeadModel),
        (CTRLConfig, CTRLLMHeadModel),
        (ElectraConfig, ElectraForPreTraining),
        (LxmertConfig, LxmertForPreTraining),
        (FunnelConfig, FunnelForPreTraining),
        (MPNetConfig, MPNetForMaskedLM),
        (TapasConfig, TapasForMaskedLM),
        (IBertConfig, IBertForMaskedLM),
        (DebertaConfig, DebertaForMaskedLM),
        (DebertaV2Config, DebertaV2ForMaskedLM),
        (Wav2Vec2Config, Wav2Vec2ForPreTraining),
    ]
)

MODEL_WITH_LM_HEAD_MAPPING = OrderedDict(
    [
        # Model with LM heads mapping
<<<<<<< HEAD
        (RemBertConfig, RemBertForMaskedLM),
=======
        (RoFormerConfig, RoFormerForMaskedLM),
        (BigBirdPegasusConfig, BigBirdPegasusForConditionalGeneration),
        (GPTNeoConfig, GPTNeoForCausalLM),
        (BigBirdConfig, BigBirdForMaskedLM),
        (Speech2TextConfig, Speech2TextForConditionalGeneration),
>>>>>>> 0d1f67e6
        (Wav2Vec2Config, Wav2Vec2ForMaskedLM),
        (M2M100Config, M2M100ForConditionalGeneration),
        (ConvBertConfig, ConvBertForMaskedLM),
        (LEDConfig, LEDForConditionalGeneration),
        (BlenderbotSmallConfig, BlenderbotSmallForConditionalGeneration),
        (LayoutLMConfig, LayoutLMForMaskedLM),
        (T5Config, T5ForConditionalGeneration),
        (DistilBertConfig, DistilBertForMaskedLM),
        (AlbertConfig, AlbertForMaskedLM),
        (CamembertConfig, CamembertForMaskedLM),
        (XLMRobertaConfig, XLMRobertaForMaskedLM),
        (MarianConfig, MarianMTModel),
        (FSMTConfig, FSMTForConditionalGeneration),
        (BartConfig, BartForConditionalGeneration),
        (LongformerConfig, LongformerForMaskedLM),
        (RobertaConfig, RobertaForMaskedLM),
        (SqueezeBertConfig, SqueezeBertForMaskedLM),
        (BertConfig, BertForMaskedLM),
        (OpenAIGPTConfig, OpenAIGPTLMHeadModel),
        (GPT2Config, GPT2LMHeadModel),
        (MegatronBertConfig, MegatronBertForMaskedLM),
        (MobileBertConfig, MobileBertForMaskedLM),
        (TransfoXLConfig, TransfoXLLMHeadModel),
        (XLNetConfig, XLNetLMHeadModel),
        (FlaubertConfig, FlaubertWithLMHeadModel),
        (XLMConfig, XLMWithLMHeadModel),
        (CTRLConfig, CTRLLMHeadModel),
        (ElectraConfig, ElectraForMaskedLM),
        (EncoderDecoderConfig, EncoderDecoderModel),
        (ReformerConfig, ReformerModelWithLMHead),
        (FunnelConfig, FunnelForMaskedLM),
        (MPNetConfig, MPNetForMaskedLM),
        (TapasConfig, TapasForMaskedLM),
        (DebertaConfig, DebertaForMaskedLM),
        (DebertaV2Config, DebertaV2ForMaskedLM),
        (IBertConfig, IBertForMaskedLM),
        (MegatronBertConfig, MegatronBertForCausalLM),
    ]
)

MODEL_FOR_CAUSAL_LM_MAPPING = OrderedDict(
    [
        # Model for Causal LM mapping
<<<<<<< HEAD
        (RemBertConfig, RemBertForCausalLM),
=======
        (RoFormerConfig, RoFormerForCausalLM),
        (BigBirdPegasusConfig, BigBirdPegasusForCausalLM),
        (GPTNeoConfig, GPTNeoForCausalLM),
        (BigBirdConfig, BigBirdForCausalLM),
>>>>>>> 0d1f67e6
        (CamembertConfig, CamembertForCausalLM),
        (XLMRobertaConfig, XLMRobertaForCausalLM),
        (RobertaConfig, RobertaForCausalLM),
        (BertConfig, BertLMHeadModel),
        (OpenAIGPTConfig, OpenAIGPTLMHeadModel),
        (GPT2Config, GPT2LMHeadModel),
        (TransfoXLConfig, TransfoXLLMHeadModel),
        (XLNetConfig, XLNetLMHeadModel),
        (
            XLMConfig,
            XLMWithLMHeadModel,
        ),  # XLM can be MLM and CLM => model should be split similar to BERT; leave here for now
        (CTRLConfig, CTRLLMHeadModel),
        (ReformerConfig, ReformerModelWithLMHead),
        (BertGenerationConfig, BertGenerationDecoder),
        (XLMProphetNetConfig, XLMProphetNetForCausalLM),
        (ProphetNetConfig, ProphetNetForCausalLM),
        (BartConfig, BartForCausalLM),
        (MBartConfig, MBartForCausalLM),
        (PegasusConfig, PegasusForCausalLM),
        (MarianConfig, MarianForCausalLM),
        (BlenderbotConfig, BlenderbotForCausalLM),
        (BlenderbotSmallConfig, BlenderbotSmallForCausalLM),
        (MegatronBertConfig, MegatronBertForCausalLM),
    ]
)

MODEL_FOR_IMAGE_CLASSIFICATION_MAPPING = OrderedDict(
    [
        # Model for Image Classification mapping
        (ViTConfig, ViTForImageClassification),
        (DeiTConfig, (DeiTForImageClassification, DeiTForImageClassificationWithTeacher)),
    ]
)

MODEL_FOR_MASKED_LM_MAPPING = OrderedDict(
    [
        # Model for Masked LM mapping
<<<<<<< HEAD
        (RemBertConfig, RemBertForMaskedLM),
=======
        (RoFormerConfig, RoFormerForMaskedLM),
        (BigBirdConfig, BigBirdForMaskedLM),
>>>>>>> 0d1f67e6
        (Wav2Vec2Config, Wav2Vec2ForMaskedLM),
        (ConvBertConfig, ConvBertForMaskedLM),
        (LayoutLMConfig, LayoutLMForMaskedLM),
        (DistilBertConfig, DistilBertForMaskedLM),
        (AlbertConfig, AlbertForMaskedLM),
        (BartConfig, BartForConditionalGeneration),
        (MBartConfig, MBartForConditionalGeneration),
        (CamembertConfig, CamembertForMaskedLM),
        (XLMRobertaConfig, XLMRobertaForMaskedLM),
        (LongformerConfig, LongformerForMaskedLM),
        (RobertaConfig, RobertaForMaskedLM),
        (SqueezeBertConfig, SqueezeBertForMaskedLM),
        (BertConfig, BertForMaskedLM),
        (MegatronBertConfig, MegatronBertForMaskedLM),
        (MobileBertConfig, MobileBertForMaskedLM),
        (FlaubertConfig, FlaubertWithLMHeadModel),
        (XLMConfig, XLMWithLMHeadModel),
        (ElectraConfig, ElectraForMaskedLM),
        (ReformerConfig, ReformerForMaskedLM),
        (FunnelConfig, FunnelForMaskedLM),
        (MPNetConfig, MPNetForMaskedLM),
        (TapasConfig, TapasForMaskedLM),
        (DebertaConfig, DebertaForMaskedLM),
        (DebertaV2Config, DebertaV2ForMaskedLM),
        (IBertConfig, IBertForMaskedLM),
    ]
)

MODEL_FOR_OBJECT_DETECTION_MAPPING = OrderedDict(
    [
        # Model for Object Detection mapping
        (DetrConfig, DetrForObjectDetection),
    ]
)

MODEL_FOR_SEQ_TO_SEQ_CAUSAL_LM_MAPPING = OrderedDict(
    [
        # Model for Seq2Seq Causal LM mapping
        (BigBirdPegasusConfig, BigBirdPegasusForConditionalGeneration),
        (M2M100Config, M2M100ForConditionalGeneration),
        (LEDConfig, LEDForConditionalGeneration),
        (BlenderbotSmallConfig, BlenderbotSmallForConditionalGeneration),
        (MT5Config, MT5ForConditionalGeneration),
        (T5Config, T5ForConditionalGeneration),
        (PegasusConfig, PegasusForConditionalGeneration),
        (MarianConfig, MarianMTModel),
        (MBartConfig, MBartForConditionalGeneration),
        (BlenderbotConfig, BlenderbotForConditionalGeneration),
        (BartConfig, BartForConditionalGeneration),
        (FSMTConfig, FSMTForConditionalGeneration),
        (EncoderDecoderConfig, EncoderDecoderModel),
        (XLMProphetNetConfig, XLMProphetNetForConditionalGeneration),
        (ProphetNetConfig, ProphetNetForConditionalGeneration),
    ]
)

MODEL_FOR_SEQUENCE_CLASSIFICATION_MAPPING = OrderedDict(
    [
        # Model for Sequence Classification mapping
<<<<<<< HEAD
        (RemBertConfig, RemBertForSequenceClassification),
=======
        (CanineConfig, CanineForSequenceClassification),
        (RoFormerConfig, RoFormerForSequenceClassification),
        (BigBirdPegasusConfig, BigBirdPegasusForSequenceClassification),
        (BigBirdConfig, BigBirdForSequenceClassification),
>>>>>>> 0d1f67e6
        (ConvBertConfig, ConvBertForSequenceClassification),
        (LEDConfig, LEDForSequenceClassification),
        (DistilBertConfig, DistilBertForSequenceClassification),
        (AlbertConfig, AlbertForSequenceClassification),
        (CamembertConfig, CamembertForSequenceClassification),
        (XLMRobertaConfig, XLMRobertaForSequenceClassification),
        (MBartConfig, MBartForSequenceClassification),
        (BartConfig, BartForSequenceClassification),
        (LongformerConfig, LongformerForSequenceClassification),
        (RobertaConfig, RobertaForSequenceClassification),
        (SqueezeBertConfig, SqueezeBertForSequenceClassification),
        (LayoutLMConfig, LayoutLMForSequenceClassification),
        (BertConfig, BertForSequenceClassification),
        (XLNetConfig, XLNetForSequenceClassification),
        (MegatronBertConfig, MegatronBertForSequenceClassification),
        (MobileBertConfig, MobileBertForSequenceClassification),
        (FlaubertConfig, FlaubertForSequenceClassification),
        (XLMConfig, XLMForSequenceClassification),
        (ElectraConfig, ElectraForSequenceClassification),
        (FunnelConfig, FunnelForSequenceClassification),
        (DebertaConfig, DebertaForSequenceClassification),
        (DebertaV2Config, DebertaV2ForSequenceClassification),
        (GPT2Config, GPT2ForSequenceClassification),
        (GPTNeoConfig, GPTNeoForSequenceClassification),
        (OpenAIGPTConfig, OpenAIGPTForSequenceClassification),
        (ReformerConfig, ReformerForSequenceClassification),
        (CTRLConfig, CTRLForSequenceClassification),
        (TransfoXLConfig, TransfoXLForSequenceClassification),
        (MPNetConfig, MPNetForSequenceClassification),
        (TapasConfig, TapasForSequenceClassification),
        (IBertConfig, IBertForSequenceClassification),
    ]
)

MODEL_FOR_QUESTION_ANSWERING_MAPPING = OrderedDict(
    [
        # Model for Question Answering mapping
<<<<<<< HEAD
        (RemBertConfig, RemBertForQuestionAnswering),
=======
        (CanineConfig, CanineForQuestionAnswering),
        (RoFormerConfig, RoFormerForQuestionAnswering),
        (BigBirdPegasusConfig, BigBirdPegasusForQuestionAnswering),
        (BigBirdConfig, BigBirdForQuestionAnswering),
>>>>>>> 0d1f67e6
        (ConvBertConfig, ConvBertForQuestionAnswering),
        (LEDConfig, LEDForQuestionAnswering),
        (DistilBertConfig, DistilBertForQuestionAnswering),
        (AlbertConfig, AlbertForQuestionAnswering),
        (CamembertConfig, CamembertForQuestionAnswering),
        (BartConfig, BartForQuestionAnswering),
        (MBartConfig, MBartForQuestionAnswering),
        (LongformerConfig, LongformerForQuestionAnswering),
        (XLMRobertaConfig, XLMRobertaForQuestionAnswering),
        (RobertaConfig, RobertaForQuestionAnswering),
        (SqueezeBertConfig, SqueezeBertForQuestionAnswering),
        (BertConfig, BertForQuestionAnswering),
        (XLNetConfig, XLNetForQuestionAnsweringSimple),
        (FlaubertConfig, FlaubertForQuestionAnsweringSimple),
        (MegatronBertConfig, MegatronBertForQuestionAnswering),
        (MobileBertConfig, MobileBertForQuestionAnswering),
        (XLMConfig, XLMForQuestionAnsweringSimple),
        (ElectraConfig, ElectraForQuestionAnswering),
        (ReformerConfig, ReformerForQuestionAnswering),
        (FunnelConfig, FunnelForQuestionAnswering),
        (LxmertConfig, LxmertForQuestionAnswering),
        (MPNetConfig, MPNetForQuestionAnswering),
        (DebertaConfig, DebertaForQuestionAnswering),
        (DebertaV2Config, DebertaV2ForQuestionAnswering),
        (IBertConfig, IBertForQuestionAnswering),
    ]
)

MODEL_FOR_TABLE_QUESTION_ANSWERING_MAPPING = OrderedDict(
    [
        # Model for Table Question Answering mapping
        (TapasConfig, TapasForQuestionAnswering),
    ]
)

MODEL_FOR_TOKEN_CLASSIFICATION_MAPPING = OrderedDict(
    [
        # Model for Token Classification mapping
<<<<<<< HEAD
        (RemBertConfig, RemBertForTokenClassification),
=======
        (CanineConfig, CanineForTokenClassification),
        (RoFormerConfig, RoFormerForTokenClassification),
        (BigBirdConfig, BigBirdForTokenClassification),
>>>>>>> 0d1f67e6
        (ConvBertConfig, ConvBertForTokenClassification),
        (LayoutLMConfig, LayoutLMForTokenClassification),
        (DistilBertConfig, DistilBertForTokenClassification),
        (CamembertConfig, CamembertForTokenClassification),
        (FlaubertConfig, FlaubertForTokenClassification),
        (XLMConfig, XLMForTokenClassification),
        (XLMRobertaConfig, XLMRobertaForTokenClassification),
        (LongformerConfig, LongformerForTokenClassification),
        (RobertaConfig, RobertaForTokenClassification),
        (SqueezeBertConfig, SqueezeBertForTokenClassification),
        (BertConfig, BertForTokenClassification),
        (MegatronBertConfig, MegatronBertForTokenClassification),
        (MobileBertConfig, MobileBertForTokenClassification),
        (XLNetConfig, XLNetForTokenClassification),
        (AlbertConfig, AlbertForTokenClassification),
        (ElectraConfig, ElectraForTokenClassification),
        (FlaubertConfig, FlaubertForTokenClassification),
        (FunnelConfig, FunnelForTokenClassification),
        (MPNetConfig, MPNetForTokenClassification),
        (DebertaConfig, DebertaForTokenClassification),
        (DebertaV2Config, DebertaV2ForTokenClassification),
        (IBertConfig, IBertForTokenClassification),
    ]
)

MODEL_FOR_MULTIPLE_CHOICE_MAPPING = OrderedDict(
    [
        # Model for Multiple Choice mapping
<<<<<<< HEAD
        (RemBertConfig, RemBertForMultipleChoice),
=======
        (CanineConfig, CanineForMultipleChoice),
        (RoFormerConfig, RoFormerForMultipleChoice),
        (BigBirdConfig, BigBirdForMultipleChoice),
>>>>>>> 0d1f67e6
        (ConvBertConfig, ConvBertForMultipleChoice),
        (CamembertConfig, CamembertForMultipleChoice),
        (ElectraConfig, ElectraForMultipleChoice),
        (XLMRobertaConfig, XLMRobertaForMultipleChoice),
        (LongformerConfig, LongformerForMultipleChoice),
        (RobertaConfig, RobertaForMultipleChoice),
        (SqueezeBertConfig, SqueezeBertForMultipleChoice),
        (BertConfig, BertForMultipleChoice),
        (DistilBertConfig, DistilBertForMultipleChoice),
        (MegatronBertConfig, MegatronBertForMultipleChoice),
        (MobileBertConfig, MobileBertForMultipleChoice),
        (XLNetConfig, XLNetForMultipleChoice),
        (AlbertConfig, AlbertForMultipleChoice),
        (XLMConfig, XLMForMultipleChoice),
        (FlaubertConfig, FlaubertForMultipleChoice),
        (FunnelConfig, FunnelForMultipleChoice),
        (MPNetConfig, MPNetForMultipleChoice),
        (IBertConfig, IBertForMultipleChoice),
    ]
)

MODEL_FOR_NEXT_SENTENCE_PREDICTION_MAPPING = OrderedDict(
    [
        (BertConfig, BertForNextSentencePrediction),
        (MegatronBertConfig, MegatronBertForNextSentencePrediction),
        (MobileBertConfig, MobileBertForNextSentencePrediction),
    ]
)


AutoModel = auto_class_factory("AutoModel", MODEL_MAPPING)

AutoModelForPreTraining = auto_class_factory(
    "AutoModelForPreTraining", MODEL_FOR_PRETRAINING_MAPPING, head_doc="pretraining"
)

# Private on purpose, the public class will add the deprecation warnings.
_AutoModelWithLMHead = auto_class_factory(
    "AutoModelWithLMHead", MODEL_WITH_LM_HEAD_MAPPING, head_doc="language modeling"
)

AutoModelForCausalLM = auto_class_factory(
    "AutoModelForCausalLM", MODEL_FOR_CAUSAL_LM_MAPPING, head_doc="causal language modeling"
)

AutoModelForMaskedLM = auto_class_factory(
    "AutoModelForMaskedLM", MODEL_FOR_MASKED_LM_MAPPING, head_doc="masked language modeling"
)

AutoModelForSeq2SeqLM = auto_class_factory(
    "AutoModelForSeq2SeqLM",
    MODEL_FOR_SEQ_TO_SEQ_CAUSAL_LM_MAPPING,
    head_doc="sequence-to-sequence language modeling",
    checkpoint_for_example="t5-base",
)

AutoModelForSequenceClassification = auto_class_factory(
    "AutoModelForSequenceClassification", MODEL_FOR_SEQUENCE_CLASSIFICATION_MAPPING, head_doc="sequence classification"
)

AutoModelForQuestionAnswering = auto_class_factory(
    "AutoModelForQuestionAnswering", MODEL_FOR_QUESTION_ANSWERING_MAPPING, head_doc="question answering"
)

AutoModelForTableQuestionAnswering = auto_class_factory(
    "AutoModelForTableQuestionAnswering",
    MODEL_FOR_TABLE_QUESTION_ANSWERING_MAPPING,
    head_doc="table question answering",
    checkpoint_for_example="google/tapas-base-finetuned-wtq",
)

AutoModelForTokenClassification = auto_class_factory(
    "AutoModelForTokenClassification", MODEL_FOR_TOKEN_CLASSIFICATION_MAPPING, head_doc="token classification"
)

AutoModelForMultipleChoice = auto_class_factory(
    "AutoModelForMultipleChoice", MODEL_FOR_MULTIPLE_CHOICE_MAPPING, head_doc="multiple choice"
)

AutoModelForNextSentencePrediction = auto_class_factory(
    "AutoModelForNextSentencePrediction",
    MODEL_FOR_NEXT_SENTENCE_PREDICTION_MAPPING,
    head_doc="next sentence prediction",
)

AutoModelForImageClassification = auto_class_factory(
    "AutoModelForImageClassification", MODEL_FOR_IMAGE_CLASSIFICATION_MAPPING, head_doc="image classification"
)


class AutoModelWithLMHead(_AutoModelWithLMHead):
    @classmethod
    def from_config(cls, config):
        warnings.warn(
            "The class `AutoModelWithLMHead` is deprecated and will be removed in a future version. Please use "
            "`AutoModelForCausalLM` for causal language models, `AutoModelForMaskedLM` for masked language models and "
            "`AutoModelForSeq2SeqLM` for encoder-decoder models.",
            FutureWarning,
        )
        return super().from_config(config)

    @classmethod
    def from_pretrained(cls, pretrained_model_name_or_path, *model_args, **kwargs):
        warnings.warn(
            "The class `AutoModelWithLMHead` is deprecated and will be removed in a future version. Please use "
            "`AutoModelForCausalLM` for causal language models, `AutoModelForMaskedLM` for masked language models and "
            "`AutoModelForSeq2SeqLM` for encoder-decoder models.",
            FutureWarning,
        )
        return super().from_pretrained(pretrained_model_name_or_path, *model_args, **kwargs)<|MERGE_RESOLUTION|>--- conflicted
+++ resolved
@@ -79,8 +79,6 @@
     CamembertForTokenClassification,
     CamembertModel,
 )
-<<<<<<< HEAD
-=======
 from ..canine.modeling_canine import (
     CanineForMultipleChoice,
     CanineForQuestionAnswering,
@@ -89,7 +87,6 @@
     CanineModel,
 )
 from ..clip.modeling_clip import CLIPModel
->>>>>>> 0d1f67e6
 from ..convbert.modeling_convbert import (
     ConvBertForMaskedLM,
     ConvBertForMultipleChoice,
@@ -392,9 +389,7 @@
 MODEL_MAPPING = OrderedDict(
     [
         # Base model mapping
-<<<<<<< HEAD
         (RemBertConfig, RemBertModel),
-=======
         (VisualBertConfig, VisualBertModel),
         (CanineConfig, CanineModel),
         (RoFormerConfig, RoFormerModel),
@@ -407,7 +402,6 @@
         (BigBirdConfig, BigBirdModel),
         (Speech2TextConfig, Speech2TextModel),
         (ViTConfig, ViTModel),
->>>>>>> 0d1f67e6
         (Wav2Vec2Config, Wav2Vec2Model),
         (HubertConfig, HubertModel),
         (M2M100Config, M2M100Model),
@@ -500,15 +494,12 @@
 MODEL_WITH_LM_HEAD_MAPPING = OrderedDict(
     [
         # Model with LM heads mapping
-<<<<<<< HEAD
         (RemBertConfig, RemBertForMaskedLM),
-=======
         (RoFormerConfig, RoFormerForMaskedLM),
         (BigBirdPegasusConfig, BigBirdPegasusForConditionalGeneration),
         (GPTNeoConfig, GPTNeoForCausalLM),
         (BigBirdConfig, BigBirdForMaskedLM),
         (Speech2TextConfig, Speech2TextForConditionalGeneration),
->>>>>>> 0d1f67e6
         (Wav2Vec2Config, Wav2Vec2ForMaskedLM),
         (M2M100Config, M2M100ForConditionalGeneration),
         (ConvBertConfig, ConvBertForMaskedLM),
@@ -552,14 +543,11 @@
 MODEL_FOR_CAUSAL_LM_MAPPING = OrderedDict(
     [
         # Model for Causal LM mapping
-<<<<<<< HEAD
         (RemBertConfig, RemBertForCausalLM),
-=======
         (RoFormerConfig, RoFormerForCausalLM),
         (BigBirdPegasusConfig, BigBirdPegasusForCausalLM),
         (GPTNeoConfig, GPTNeoForCausalLM),
         (BigBirdConfig, BigBirdForCausalLM),
->>>>>>> 0d1f67e6
         (CamembertConfig, CamembertForCausalLM),
         (XLMRobertaConfig, XLMRobertaForCausalLM),
         (RobertaConfig, RobertaForCausalLM),
@@ -598,12 +586,9 @@
 MODEL_FOR_MASKED_LM_MAPPING = OrderedDict(
     [
         # Model for Masked LM mapping
-<<<<<<< HEAD
         (RemBertConfig, RemBertForMaskedLM),
-=======
         (RoFormerConfig, RoFormerForMaskedLM),
         (BigBirdConfig, BigBirdForMaskedLM),
->>>>>>> 0d1f67e6
         (Wav2Vec2Config, Wav2Vec2ForMaskedLM),
         (ConvBertConfig, ConvBertForMaskedLM),
         (LayoutLMConfig, LayoutLMForMaskedLM),
@@ -663,14 +648,11 @@
 MODEL_FOR_SEQUENCE_CLASSIFICATION_MAPPING = OrderedDict(
     [
         # Model for Sequence Classification mapping
-<<<<<<< HEAD
         (RemBertConfig, RemBertForSequenceClassification),
-=======
         (CanineConfig, CanineForSequenceClassification),
         (RoFormerConfig, RoFormerForSequenceClassification),
         (BigBirdPegasusConfig, BigBirdPegasusForSequenceClassification),
         (BigBirdConfig, BigBirdForSequenceClassification),
->>>>>>> 0d1f67e6
         (ConvBertConfig, ConvBertForSequenceClassification),
         (LEDConfig, LEDForSequenceClassification),
         (DistilBertConfig, DistilBertForSequenceClassification),
@@ -708,14 +690,11 @@
 MODEL_FOR_QUESTION_ANSWERING_MAPPING = OrderedDict(
     [
         # Model for Question Answering mapping
-<<<<<<< HEAD
         (RemBertConfig, RemBertForQuestionAnswering),
-=======
         (CanineConfig, CanineForQuestionAnswering),
         (RoFormerConfig, RoFormerForQuestionAnswering),
         (BigBirdPegasusConfig, BigBirdPegasusForQuestionAnswering),
         (BigBirdConfig, BigBirdForQuestionAnswering),
->>>>>>> 0d1f67e6
         (ConvBertConfig, ConvBertForQuestionAnswering),
         (LEDConfig, LEDForQuestionAnswering),
         (DistilBertConfig, DistilBertForQuestionAnswering),
@@ -754,13 +733,10 @@
 MODEL_FOR_TOKEN_CLASSIFICATION_MAPPING = OrderedDict(
     [
         # Model for Token Classification mapping
-<<<<<<< HEAD
         (RemBertConfig, RemBertForTokenClassification),
-=======
         (CanineConfig, CanineForTokenClassification),
         (RoFormerConfig, RoFormerForTokenClassification),
         (BigBirdConfig, BigBirdForTokenClassification),
->>>>>>> 0d1f67e6
         (ConvBertConfig, ConvBertForTokenClassification),
         (LayoutLMConfig, LayoutLMForTokenClassification),
         (DistilBertConfig, DistilBertForTokenClassification),
@@ -789,13 +765,10 @@
 MODEL_FOR_MULTIPLE_CHOICE_MAPPING = OrderedDict(
     [
         # Model for Multiple Choice mapping
-<<<<<<< HEAD
         (RemBertConfig, RemBertForMultipleChoice),
-=======
         (CanineConfig, CanineForMultipleChoice),
         (RoFormerConfig, RoFormerForMultipleChoice),
         (BigBirdConfig, BigBirdForMultipleChoice),
->>>>>>> 0d1f67e6
         (ConvBertConfig, ConvBertForMultipleChoice),
         (CamembertConfig, CamembertForMultipleChoice),
         (ElectraConfig, ElectraForMultipleChoice),
