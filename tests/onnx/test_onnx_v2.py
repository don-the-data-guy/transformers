from pathlib import Path
from tempfile import NamedTemporaryFile
from unittest import TestCase
from unittest.mock import patch

import pytest

from parameterized import parameterized
from transformers import AutoConfig, PreTrainedTokenizerBase, is_tf_available, is_torch_available
from transformers.onnx import (
    EXTERNAL_DATA_FORMAT_SIZE_LIMIT,
    OnnxConfig,
    OnnxConfigWithPast,
    ParameterFormat,
    export,
    validate_model_outputs,
)
from transformers.onnx.utils import (
    compute_effective_axis_dimension,
    compute_serialized_parameters_size,
    get_preprocessor,
)
from transformers.testing_utils import require_onnx, require_rjieba, require_tf, require_torch, require_vision, slow


if is_torch_available() or is_tf_available():
    from transformers.onnx.features import FeaturesManager


@require_onnx
class OnnxUtilsTestCaseV2(TestCase):
    """
    Cover all the utilities involved to export ONNX models
    """

    @require_torch
    @patch("transformers.onnx.convert.is_torch_onnx_dict_inputs_support_available", return_value=False)
    def test_ensure_pytorch_version_ge_1_8_0(self, mock_is_torch_onnx_dict_inputs_support_available):
        """
        Ensure we raise an Exception if the pytorch version is unsupported (< 1.8.0)
        """
        self.assertRaises(AssertionError, export, None, None, None, None, None)
        mock_is_torch_onnx_dict_inputs_support_available.assert_called()

    def test_compute_effective_axis_dimension(self):
        """
        When exporting ONNX model with dynamic axis (batch or sequence) we set batch_size and/or sequence_length = -1.
        We cannot generate an effective tensor with axis dim == -1, so we trick by using some "fixed" values
        (> 1 to avoid ONNX squeezing the axis).

        This test ensure we are correctly replacing generated batch / sequence tensor with axis > 1
        """

        # Dynamic axis (batch, no token added by the tokenizer)
        self.assertEqual(compute_effective_axis_dimension(-1, fixed_dimension=2, num_token_to_add=0), 2)

        # Static axis (batch, no token added by the tokenizer)
        self.assertEqual(compute_effective_axis_dimension(0, fixed_dimension=2, num_token_to_add=0), 2)

        # Dynamic axis (sequence, token added by the tokenizer 2 (no pair))
        self.assertEqual(compute_effective_axis_dimension(0, fixed_dimension=8, num_token_to_add=2), 6)
        self.assertEqual(compute_effective_axis_dimension(0, fixed_dimension=8, num_token_to_add=2), 6)

        # Dynamic axis (sequence, token added by the tokenizer 3 (pair))
        self.assertEqual(compute_effective_axis_dimension(0, fixed_dimension=8, num_token_to_add=3), 5)
        self.assertEqual(compute_effective_axis_dimension(0, fixed_dimension=8, num_token_to_add=3), 5)

    def test_compute_parameters_serialized_size(self):
        """
        This test ensures we compute a "correct" approximation of the underlying storage requirement (size) for all the
        parameters for the specified parameter's dtype.
        """
        self.assertEqual(compute_serialized_parameters_size(2, ParameterFormat.Float), 2 * ParameterFormat.Float.size)

    def test_flatten_output_collection_property(self):
        """
        This test ensures we correctly flatten nested collection such as the one we use when returning past_keys.
        past_keys = Tuple[Tuple]

        ONNX exporter will export nested collections as ${collection_name}.${level_idx_0}.${level_idx_1}...${idx_n}
        """
        self.assertEqual(
            OnnxConfig.flatten_output_collection_property("past_key", [[0], [1], [2]]),
            {
                "past_key.0": 0,
                "past_key.1": 1,
                "past_key.2": 2,
            },
        )


class OnnxConfigTestCaseV2(TestCase):
    """
    Cover the test for models default.

    Default means no specific features is being enabled on the model.
    """

    @patch.multiple(OnnxConfig, __abstractmethods__=set())
    def test_use_external_data_format(self):
        """
        External data format is required only if the serialized size of the parameters if bigger than 2Gb
        """
        TWO_GB_LIMIT = EXTERNAL_DATA_FORMAT_SIZE_LIMIT

        # No parameters
        self.assertFalse(OnnxConfig.use_external_data_format(0))

        # Some parameters
        self.assertFalse(OnnxConfig.use_external_data_format(1))

        # Almost 2Gb parameters
        self.assertFalse(OnnxConfig.use_external_data_format((TWO_GB_LIMIT - 1) // ParameterFormat.Float.size))

        # Exactly 2Gb parameters
        self.assertTrue(OnnxConfig.use_external_data_format(TWO_GB_LIMIT))

        # More than 2Gb parameters
        self.assertTrue(OnnxConfig.use_external_data_format((TWO_GB_LIMIT + 1) // ParameterFormat.Float.size))


class OnnxConfigWithPastTestCaseV2(TestCase):
    """
    Cover the tests for model which have use_cache feature (i.e. "with_past" for ONNX)
    """

    SUPPORTED_WITH_PAST_CONFIGS = {}
    # SUPPORTED_WITH_PAST_CONFIGS = {
    #     ("BART", BartConfig),
    #     ("GPT2", GPT2Config),
    #     # ("T5", T5Config)
    # }

    @patch.multiple(OnnxConfigWithPast, __abstractmethods__=set())
    def test_use_past(self):
        """
        Ensure the use_past variable is correctly being set
        """
        for name, config in OnnxConfigWithPastTestCaseV2.SUPPORTED_WITH_PAST_CONFIGS:
            with self.subTest(name):
                self.assertFalse(
                    OnnxConfigWithPast.from_model_config(config()).use_past,
                    "OnnxConfigWithPast.from_model_config() should not use_past",
                )

                self.assertTrue(
                    OnnxConfigWithPast.with_past(config()).use_past,
                    "OnnxConfigWithPast.from_model_config() should use_past",
                )

    @patch.multiple(OnnxConfigWithPast, __abstractmethods__=set())
    def test_values_override(self):
        """
        Ensure the use_past variable correctly set the `use_cache` value in model's configuration
        """
        for name, config in OnnxConfigWithPastTestCaseV2.SUPPORTED_WITH_PAST_CONFIGS:
            with self.subTest(name):

                # without past
                onnx_config_default = OnnxConfigWithPast.from_model_config(config())
                self.assertIsNotNone(onnx_config_default.values_override, "values_override should not be None")
                self.assertIn("use_cache", onnx_config_default.values_override, "use_cache should be present")
                self.assertFalse(
                    onnx_config_default.values_override["use_cache"], "use_cache should be False if not using past"
                )

                # with past
                onnx_config_default = OnnxConfigWithPast.with_past(config())
                self.assertIsNotNone(onnx_config_default.values_override, "values_override should not be None")
                self.assertIn("use_cache", onnx_config_default.values_override, "use_cache should be present")
                self.assertTrue(
                    onnx_config_default.values_override["use_cache"], "use_cache should be False if not using past"
                )


PYTORCH_EXPORT_MODELS = {
    ("albert", "hf-internal-testing/tiny-albert"),
    ("bert", "bert-base-cased"),
    ("big-bird", "google/bigbird-roberta-base"),
    ("ibert", "kssteven/ibert-roberta-base"),
    ("camembert", "camembert-base"),
    ("convbert", "YituTech/conv-bert-base"),
<<<<<<< HEAD
    ("deberta-v2", "microsoft/deberta-v2-xlarge"),
=======
    ("convnext", "facebook/convnext-tiny-224"),
>>>>>>> 9fc34235
    ("distilbert", "distilbert-base-cased"),
    ("electra", "google/electra-base-generator"),
    ("resnet", "microsoft/resnet-50"),
    ("roberta", "roberta-base"),
    ("roformer", "junnyu/roformer_chinese_base"),
    ("squeezebert", "squeezebert/squeezebert-uncased"),
    ("mobilebert", "google/mobilebert-uncased"),
    ("xlm", "xlm-clm-ende-1024"),
    ("xlm-roberta", "xlm-roberta-base"),
    ("layoutlm", "microsoft/layoutlm-base-uncased"),
    ("vit", "google/vit-base-patch16-224"),
    ("deit", "facebook/deit-small-patch16-224"),
    ("beit", "microsoft/beit-base-patch16-224"),
    ("data2vec-text", "facebook/data2vec-text-base"),
    ("perceiver", "deepmind/language-perceiver", ("masked-lm", "sequence-classification")),
    ("perceiver", "deepmind/vision-perceiver-conv", ("image-classification",)),
}

PYTORCH_EXPORT_WITH_PAST_MODELS = {
    ("gpt2", "gpt2"),
    ("gpt-neo", "EleutherAI/gpt-neo-125M"),
}

PYTORCH_EXPORT_SEQ2SEQ_WITH_PAST_MODELS = {
    ("bart", "facebook/bart-base"),
    ("mbart", "sshleifer/tiny-mbart"),
    ("t5", "t5-small"),
    ("marian", "Helsinki-NLP/opus-mt-en-de"),
    ("m2m-100", "facebook/m2m100_418M"),
    ("blenderbot-small", "facebook/blenderbot_small-90M"),
    ("blenderbot", "facebook/blenderbot-400M-distill"),
    ("bigbird-pegasus", "google/bigbird-pegasus-large-arxiv"),
}

# TODO(lewtun): Include the same model types in `PYTORCH_EXPORT_MODELS` once TensorFlow has parity with the PyTorch model implementations.
TENSORFLOW_EXPORT_DEFAULT_MODELS = {
    ("albert", "hf-internal-testing/tiny-albert"),
    ("bert", "bert-base-cased"),
    ("camembert", "camembert-base"),
    ("distilbert", "distilbert-base-cased"),
    ("roberta", "roberta-base"),
}

# TODO(lewtun): Include the same model types in `PYTORCH_EXPORT_WITH_PAST_MODELS` once TensorFlow has parity with the PyTorch model implementations.
TENSORFLOW_EXPORT_WITH_PAST_MODELS = {}

# TODO(lewtun): Include the same model types in `PYTORCH_EXPORT_SEQ2SEQ_WITH_PAST_MODELS` once TensorFlow has parity with the PyTorch model implementations.
TENSORFLOW_EXPORT_SEQ2SEQ_WITH_PAST_MODELS = {}


def _get_models_to_test(export_models_list):
    models_to_test = []
    if is_torch_available() or is_tf_available():
        for name, model, *features in export_models_list:
            if features:
                feature_config_mapping = {
                    feature: FeaturesManager.get_config(name, feature) for _ in features for feature in _
                }
            else:
                feature_config_mapping = FeaturesManager.get_supported_features_for_model_type(name)

            for feature, onnx_config_class_constructor in feature_config_mapping.items():
                models_to_test.append((f"{name}_{feature}", name, model, feature, onnx_config_class_constructor))
        return sorted(models_to_test)
    else:
        # Returning some dummy test that should not be ever called because of the @require_torch / @require_tf
        # decorators.
        # The reason for not returning an empty list is because parameterized.expand complains when it's empty.
        return [("dummy", "dummy", "dummy", "dummy", OnnxConfig.from_model_config)]


class OnnxExportTestCaseV2(TestCase):
    """
    Integration tests ensuring supported models are correctly exported
    """

    def _onnx_export(self, test_name, name, model_name, feature, onnx_config_class_constructor, device="cpu"):
        from transformers.onnx import export

        model_class = FeaturesManager.get_model_class_for_feature(feature)
        config = AutoConfig.from_pretrained(model_name)
        model = model_class.from_config(config)
        onnx_config = onnx_config_class_constructor(model.config)

        if is_torch_available():
            from transformers.utils import torch_version

            if torch_version < onnx_config.torch_onnx_minimum_version:
                pytest.skip(
                    "Skipping due to incompatible PyTorch version. Minimum required is"
                    f" {onnx_config.torch_onnx_minimum_version}, got: {torch_version}"
                )

        preprocessor = get_preprocessor(model_name)

        # Useful for causal lm models that do not use pad tokens.
        if isinstance(preprocessor, PreTrainedTokenizerBase) and not getattr(config, "pad_token_id", None):
            config.pad_token_id = preprocessor.eos_token_id

        with NamedTemporaryFile("w") as output:
            try:
                onnx_inputs, onnx_outputs = export(
                    preprocessor, model, onnx_config, onnx_config.default_onnx_opset, Path(output.name), device=device
                )
                validate_model_outputs(
                    onnx_config,
                    preprocessor,
                    model,
                    Path(output.name),
                    onnx_outputs,
                    onnx_config.atol_for_validation,
                )
            except (RuntimeError, ValueError) as e:
                self.fail(f"{name}, {feature} -> {e}")

    @parameterized.expand(_get_models_to_test(PYTORCH_EXPORT_MODELS))
    @slow
    @require_torch
    @require_vision
    @require_rjieba
    def test_pytorch_export(self, test_name, name, model_name, feature, onnx_config_class_constructor):
        self._onnx_export(test_name, name, model_name, feature, onnx_config_class_constructor)

    @parameterized.expand(_get_models_to_test(PYTORCH_EXPORT_MODELS))
    @slow
    @require_torch
    @require_vision
    @require_rjieba
    def test_pytorch_export_on_cuda(self, test_name, name, model_name, feature, onnx_config_class_constructor):
        self._onnx_export(test_name, name, model_name, feature, onnx_config_class_constructor, device="cuda")

    @parameterized.expand(_get_models_to_test(PYTORCH_EXPORT_WITH_PAST_MODELS))
    @slow
    @require_torch
    def test_pytorch_export_with_past(self, test_name, name, model_name, feature, onnx_config_class_constructor):
        self._onnx_export(test_name, name, model_name, feature, onnx_config_class_constructor)

    @parameterized.expand(_get_models_to_test(PYTORCH_EXPORT_SEQ2SEQ_WITH_PAST_MODELS))
    @slow
    @require_torch
    def test_pytorch_export_seq2seq_with_past(
        self, test_name, name, model_name, feature, onnx_config_class_constructor
    ):
        self._onnx_export(test_name, name, model_name, feature, onnx_config_class_constructor)

    @parameterized.expand(_get_models_to_test(TENSORFLOW_EXPORT_DEFAULT_MODELS))
    @slow
    @require_tf
    @require_vision
    def test_tensorflow_export(self, test_name, name, model_name, feature, onnx_config_class_constructor):
        self._onnx_export(test_name, name, model_name, feature, onnx_config_class_constructor)

    @parameterized.expand(_get_models_to_test(TENSORFLOW_EXPORT_WITH_PAST_MODELS), skip_on_empty=True)
    @slow
    @require_tf
    def test_tensorflow_export_with_past(self, test_name, name, model_name, feature, onnx_config_class_constructor):
        self._onnx_export(test_name, name, model_name, feature, onnx_config_class_constructor)

    @parameterized.expand(_get_models_to_test(TENSORFLOW_EXPORT_SEQ2SEQ_WITH_PAST_MODELS), skip_on_empty=True)
    @slow
    @require_tf
    def test_tensorflow_export_seq2seq_with_past(
        self, test_name, name, model_name, feature, onnx_config_class_constructor
    ):
        self._onnx_export(test_name, name, model_name, feature, onnx_config_class_constructor)<|MERGE_RESOLUTION|>--- conflicted
+++ resolved
@@ -180,11 +180,8 @@
     ("ibert", "kssteven/ibert-roberta-base"),
     ("camembert", "camembert-base"),
     ("convbert", "YituTech/conv-bert-base"),
-<<<<<<< HEAD
     ("deberta-v2", "microsoft/deberta-v2-xlarge"),
-=======
     ("convnext", "facebook/convnext-tiny-224"),
->>>>>>> 9fc34235
     ("distilbert", "distilbert-base-cased"),
     ("electra", "google/electra-base-generator"),
     ("resnet", "microsoft/resnet-50"),
