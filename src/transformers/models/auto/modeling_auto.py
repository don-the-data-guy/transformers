# coding=utf-8
# Copyright 2018 The HuggingFace Inc. team.
#
# Licensed under the Apache License, Version 2.0 (the "License");
# you may not use this file except in compliance with the License.
# You may obtain a copy of the License at
#
#     http://www.apache.org/licenses/LICENSE-2.0
#
# Unless required by applicable law or agreed to in writing, software
# distributed under the License is distributed on an "AS IS" BASIS,
# WITHOUT WARRANTIES OR CONDITIONS OF ANY KIND, either express or implied.
# See the License for the specific language governing permissions and
# limitations under the License.
""" Auto Model class."""

import warnings
from collections import OrderedDict

from ...utils import logging
from .auto_factory import _BaseAutoModelClass, _LazyAutoMapping, auto_class_update
from .configuration_auto import CONFIG_MAPPING_NAMES


logger = logging.get_logger(__name__)


MODEL_MAPPING_NAMES = OrderedDict(
    [
        # Base model mapping
<<<<<<< HEAD
        ("maskformer", "MaskFormerModel"),
=======
        ("convnext", "ConvNextModel"),
>>>>>>> 45c7b5b1
        ("yoso", "YosoModel"),
        ("swin", "SwinModel"),
        ("vilt", "ViltModel"),
        ("vit_mae", "ViTMAEModel"),
        ("nystromformer", "NystromformerModel"),
        ("xglm", "XGLMModel"),
        ("imagegpt", "ImageGPTModel"),
        ("qdqbert", "QDQBertModel"),
        ("fnet", "FNetModel"),
        ("segformer", "SegformerModel"),
        ("vision-text-dual-encoder", "VisionTextDualEncoderModel"),
        ("perceiver", "PerceiverModel"),
        ("gptj", "GPTJModel"),
        ("layoutlmv2", "LayoutLMv2Model"),
        ("beit", "BeitModel"),
        ("rembert", "RemBertModel"),
        ("visual_bert", "VisualBertModel"),
        ("canine", "CanineModel"),
        ("roformer", "RoFormerModel"),
        ("clip", "CLIPModel"),
        ("bigbird_pegasus", "BigBirdPegasusModel"),
        ("deit", "DeiTModel"),
        ("luke", "LukeModel"),
        ("detr", "DetrModel"),
        ("gpt_neo", "GPTNeoModel"),
        ("big_bird", "BigBirdModel"),
        ("speech_to_text", "Speech2TextModel"),
        ("vit", "ViTModel"),
        ("wav2vec2", "Wav2Vec2Model"),
        ("unispeech-sat", "UniSpeechSatModel"),
        ("wavlm", "WavLMModel"),
        ("unispeech", "UniSpeechModel"),
        ("hubert", "HubertModel"),
        ("m2m_100", "M2M100Model"),
        ("convbert", "ConvBertModel"),
        ("led", "LEDModel"),
        ("blenderbot-small", "BlenderbotSmallModel"),
        ("retribert", "RetriBertModel"),
        ("mt5", "MT5Model"),
        ("t5", "T5Model"),
        ("pegasus", "PegasusModel"),
        ("marian", "MarianModel"),
        ("mbart", "MBartModel"),
        ("blenderbot", "BlenderbotModel"),
        ("distilbert", "DistilBertModel"),
        ("albert", "AlbertModel"),
        ("camembert", "CamembertModel"),
        ("xlm-roberta-xl", "XLMRobertaXLModel"),
        ("xlm-roberta", "XLMRobertaModel"),
        ("bart", "BartModel"),
        ("longformer", "LongformerModel"),
        ("roberta", "RobertaModel"),
        ("layoutlm", "LayoutLMModel"),
        ("squeezebert", "SqueezeBertModel"),
        ("bert", "BertModel"),
        ("openai-gpt", "OpenAIGPTModel"),
        ("gpt2", "GPT2Model"),
        ("megatron-bert", "MegatronBertModel"),
        ("mobilebert", "MobileBertModel"),
        ("transfo-xl", "TransfoXLModel"),
        ("xlnet", "XLNetModel"),
        ("flaubert", "FlaubertModel"),
        ("fsmt", "FSMTModel"),
        ("xlm", "XLMModel"),
        ("ctrl", "CTRLModel"),
        ("electra", "ElectraModel"),
        ("reformer", "ReformerModel"),
        ("funnel", ("FunnelModel", "FunnelBaseModel")),
        ("lxmert", "LxmertModel"),
        ("bert-generation", "BertGenerationEncoder"),
        ("deberta", "DebertaModel"),
        ("deberta-v2", "DebertaV2Model"),
        ("dpr", "DPRQuestionEncoder"),
        ("xlm-prophetnet", "XLMProphetNetModel"),
        ("prophetnet", "ProphetNetModel"),
        ("mpnet", "MPNetModel"),
        ("tapas", "TapasModel"),
        ("ibert", "IBertModel"),
        ("splinter", "SplinterModel"),
        ("sew", "SEWModel"),
        ("sew-d", "SEWDModel"),
    ]
)

MODEL_FOR_PRETRAINING_MAPPING_NAMES = OrderedDict(
    [
        # Model for pre-training mapping
        ("vit_mae", "ViTMAEForPreTraining"),
        ("fnet", "FNetForPreTraining"),
        ("visual_bert", "VisualBertForPreTraining"),
        ("layoutlm", "LayoutLMForMaskedLM"),
        ("retribert", "RetriBertModel"),
        ("t5", "T5ForConditionalGeneration"),
        ("distilbert", "DistilBertForMaskedLM"),
        ("albert", "AlbertForPreTraining"),
        ("camembert", "CamembertForMaskedLM"),
        ("xlm-roberta-xl", "XLMRobertaXLForMaskedLM"),
        ("xlm-roberta", "XLMRobertaForMaskedLM"),
        ("bart", "BartForConditionalGeneration"),
        ("fsmt", "FSMTForConditionalGeneration"),
        ("longformer", "LongformerForMaskedLM"),
        ("roberta", "RobertaForMaskedLM"),
        ("squeezebert", "SqueezeBertForMaskedLM"),
        ("bert", "BertForPreTraining"),
        ("big_bird", "BigBirdForPreTraining"),
        ("openai-gpt", "OpenAIGPTLMHeadModel"),
        ("gpt2", "GPT2LMHeadModel"),
        ("megatron-bert", "MegatronBertForPreTraining"),
        ("mobilebert", "MobileBertForPreTraining"),
        ("transfo-xl", "TransfoXLLMHeadModel"),
        ("xlnet", "XLNetLMHeadModel"),
        ("flaubert", "FlaubertWithLMHeadModel"),
        ("xlm", "XLMWithLMHeadModel"),
        ("ctrl", "CTRLLMHeadModel"),
        ("electra", "ElectraForPreTraining"),
        ("lxmert", "LxmertForPreTraining"),
        ("funnel", "FunnelForPreTraining"),
        ("mpnet", "MPNetForMaskedLM"),
        ("tapas", "TapasForMaskedLM"),
        ("ibert", "IBertForMaskedLM"),
        ("deberta", "DebertaForMaskedLM"),
        ("deberta-v2", "DebertaV2ForMaskedLM"),
        ("wav2vec2", "Wav2Vec2ForPreTraining"),
        ("unispeech-sat", "UniSpeechSatForPreTraining"),
        ("unispeech", "UniSpeechForPreTraining"),
    ]
)

MODEL_WITH_LM_HEAD_MAPPING_NAMES = OrderedDict(
    [
        # Model with LM heads mapping
        ("yoso", "YosoForMaskedLM"),
        ("nystromformer", "NystromformerForMaskedLM"),
        ("qdqbert", "QDQBertForMaskedLM"),
        ("fnet", "FNetForMaskedLM"),
        ("gptj", "GPTJForCausalLM"),
        ("rembert", "RemBertForMaskedLM"),
        ("roformer", "RoFormerForMaskedLM"),
        ("bigbird_pegasus", "BigBirdPegasusForConditionalGeneration"),
        ("gpt_neo", "GPTNeoForCausalLM"),
        ("big_bird", "BigBirdForMaskedLM"),
        ("speech_to_text", "Speech2TextForConditionalGeneration"),
        ("wav2vec2", "Wav2Vec2ForMaskedLM"),
        ("m2m_100", "M2M100ForConditionalGeneration"),
        ("convbert", "ConvBertForMaskedLM"),
        ("led", "LEDForConditionalGeneration"),
        ("blenderbot-small", "BlenderbotSmallForConditionalGeneration"),
        ("layoutlm", "LayoutLMForMaskedLM"),
        ("t5", "T5ForConditionalGeneration"),
        ("distilbert", "DistilBertForMaskedLM"),
        ("albert", "AlbertForMaskedLM"),
        ("camembert", "CamembertForMaskedLM"),
        ("xlm-roberta-xl", "XLMRobertaXLForMaskedLM"),
        ("xlm-roberta", "XLMRobertaForMaskedLM"),
        ("marian", "MarianMTModel"),
        ("fsmt", "FSMTForConditionalGeneration"),
        ("bart", "BartForConditionalGeneration"),
        ("longformer", "LongformerForMaskedLM"),
        ("roberta", "RobertaForMaskedLM"),
        ("squeezebert", "SqueezeBertForMaskedLM"),
        ("bert", "BertForMaskedLM"),
        ("openai-gpt", "OpenAIGPTLMHeadModel"),
        ("gpt2", "GPT2LMHeadModel"),
        ("megatron-bert", "MegatronBertForCausalLM"),
        ("mobilebert", "MobileBertForMaskedLM"),
        ("transfo-xl", "TransfoXLLMHeadModel"),
        ("xlnet", "XLNetLMHeadModel"),
        ("flaubert", "FlaubertWithLMHeadModel"),
        ("xlm", "XLMWithLMHeadModel"),
        ("ctrl", "CTRLLMHeadModel"),
        ("electra", "ElectraForMaskedLM"),
        ("encoder-decoder", "EncoderDecoderModel"),
        ("reformer", "ReformerModelWithLMHead"),
        ("funnel", "FunnelForMaskedLM"),
        ("mpnet", "MPNetForMaskedLM"),
        ("tapas", "TapasForMaskedLM"),
        ("deberta", "DebertaForMaskedLM"),
        ("deberta-v2", "DebertaV2ForMaskedLM"),
        ("ibert", "IBertForMaskedLM"),
    ]
)

MODEL_FOR_CAUSAL_LM_MAPPING_NAMES = OrderedDict(
    [
        # Model for Causal LM mapping
        ("xglm", "XGLMForCausalLM"),
        ("qdqbert", "QDQBertLMHeadModel"),
        ("trocr", "TrOCRForCausalLM"),
        ("gptj", "GPTJForCausalLM"),
        ("rembert", "RemBertForCausalLM"),
        ("roformer", "RoFormerForCausalLM"),
        ("bigbird_pegasus", "BigBirdPegasusForCausalLM"),
        ("gpt_neo", "GPTNeoForCausalLM"),
        ("big_bird", "BigBirdForCausalLM"),
        ("camembert", "CamembertForCausalLM"),
        ("xlm-roberta-xl", "XLMRobertaXLForCausalLM"),
        ("xlm-roberta", "XLMRobertaForCausalLM"),
        ("roberta", "RobertaForCausalLM"),
        ("bert", "BertLMHeadModel"),
        ("openai-gpt", "OpenAIGPTLMHeadModel"),
        ("gpt2", "GPT2LMHeadModel"),
        ("transfo-xl", "TransfoXLLMHeadModel"),
        ("xlnet", "XLNetLMHeadModel"),
        ("xlm", "XLMWithLMHeadModel"),
        ("electra", "ElectraForCausalLM"),
        ("ctrl", "CTRLLMHeadModel"),
        ("reformer", "ReformerModelWithLMHead"),
        ("bert-generation", "BertGenerationDecoder"),
        ("xlm-prophetnet", "XLMProphetNetForCausalLM"),
        ("prophetnet", "ProphetNetForCausalLM"),
        ("bart", "BartForCausalLM"),
        ("mbart", "MBartForCausalLM"),
        ("pegasus", "PegasusForCausalLM"),
        ("marian", "MarianForCausalLM"),
        ("blenderbot", "BlenderbotForCausalLM"),
        ("blenderbot-small", "BlenderbotSmallForCausalLM"),
        ("megatron-bert", "MegatronBertForCausalLM"),
        ("speech_to_text_2", "Speech2Text2ForCausalLM"),
    ]
)

MODEL_FOR_CAUSAL_IMAGE_MODELING_MAPPING_NAMES = OrderedDict(
    # Model for Causal Image Modeling mapping
    [
        ("imagegpt", "ImageGPTForCausalImageModeling"),
    ]
)

MODEL_FOR_IMAGE_CLASSIFICATION_MAPPING_NAMES = OrderedDict(
    [
        # Model for Image Classification mapping
        ("vit", "ViTForImageClassification"),
        ("deit", ("DeiTForImageClassification", "DeiTForImageClassificationWithTeacher")),
        ("beit", "BeitForImageClassification"),
        ("segformer", "SegformerForImageClassification"),
        ("imagegpt", "ImageGPTForImageClassification"),
        (
            "perceiver",
            (
                "PerceiverForImageClassificationLearned",
                "PerceiverForImageClassificationFourier",
                "PerceiverForImageClassificationConvProcessing",
            ),
        ),
        ("swin", "SwinForImageClassification"),
        ("convnext", "ConvNextForImageClassification"),
    ]
)

MODEL_FOR_IMAGE_SEGMENTATION_MAPPING_NAMES = OrderedDict(
    [
        # Do not add new models here, this class will be deprecated in the future.
        # Model for Image Segmentation mapping
        ("detr", "DetrForSegmentation"),
        ("maskformer", ("MaskFormerForSemanticSegmentation", "MaskFormerForPanopticSegmentation")),
    ]
)

MODEL_FOR_SEMANTIC_SEGMENTATION_MAPPING_NAMES = OrderedDict(
    [
        # Model for Semantic Segmentation mapping
        ("beit", "BeitForSemanticSegmentation"),
        ("segformer", "SegformerForSemanticSegmentation"),
    ]
)

MODEL_FOR_VISION_2_SEQ_MAPPING_NAMES = OrderedDict(
    [
        ("vision-encoder-decoder", "VisionEncoderDecoderModel"),
    ]
)

MODEL_FOR_MASKED_LM_MAPPING_NAMES = OrderedDict(
    [
        # Model for Masked LM mapping
        ("yoso", "YosoForMaskedLM"),
        ("nystromformer", "NystromformerForMaskedLM"),
        ("perceiver", "PerceiverForMaskedLM"),
        ("qdqbert", "QDQBertForMaskedLM"),
        ("fnet", "FNetForMaskedLM"),
        ("rembert", "RemBertForMaskedLM"),
        ("roformer", "RoFormerForMaskedLM"),
        ("big_bird", "BigBirdForMaskedLM"),
        ("wav2vec2", "Wav2Vec2ForMaskedLM"),
        ("convbert", "ConvBertForMaskedLM"),
        ("layoutlm", "LayoutLMForMaskedLM"),
        ("distilbert", "DistilBertForMaskedLM"),
        ("albert", "AlbertForMaskedLM"),
        ("bart", "BartForConditionalGeneration"),
        ("mbart", "MBartForConditionalGeneration"),
        ("camembert", "CamembertForMaskedLM"),
        ("xlm-roberta-xl", "XLMRobertaXLForMaskedLM"),
        ("xlm-roberta", "XLMRobertaForMaskedLM"),
        ("longformer", "LongformerForMaskedLM"),
        ("roberta", "RobertaForMaskedLM"),
        ("squeezebert", "SqueezeBertForMaskedLM"),
        ("bert", "BertForMaskedLM"),
        ("megatron-bert", "MegatronBertForMaskedLM"),
        ("mobilebert", "MobileBertForMaskedLM"),
        ("flaubert", "FlaubertWithLMHeadModel"),
        ("xlm", "XLMWithLMHeadModel"),
        ("electra", "ElectraForMaskedLM"),
        ("reformer", "ReformerForMaskedLM"),
        ("funnel", "FunnelForMaskedLM"),
        ("mpnet", "MPNetForMaskedLM"),
        ("tapas", "TapasForMaskedLM"),
        ("deberta", "DebertaForMaskedLM"),
        ("deberta-v2", "DebertaV2ForMaskedLM"),
        ("ibert", "IBertForMaskedLM"),
    ]
)

MODEL_FOR_OBJECT_DETECTION_MAPPING_NAMES = OrderedDict(
    [
        # Model for Object Detection mapping
        ("detr", "DetrForObjectDetection"),
    ]
)

MODEL_FOR_SEQ_TO_SEQ_CAUSAL_LM_MAPPING_NAMES = OrderedDict(
    [
        # Model for Seq2Seq Causal LM mapping
        ("bigbird_pegasus", "BigBirdPegasusForConditionalGeneration"),
        ("m2m_100", "M2M100ForConditionalGeneration"),
        ("led", "LEDForConditionalGeneration"),
        ("blenderbot-small", "BlenderbotSmallForConditionalGeneration"),
        ("mt5", "MT5ForConditionalGeneration"),
        ("t5", "T5ForConditionalGeneration"),
        ("pegasus", "PegasusForConditionalGeneration"),
        ("marian", "MarianMTModel"),
        ("mbart", "MBartForConditionalGeneration"),
        ("blenderbot", "BlenderbotForConditionalGeneration"),
        ("bart", "BartForConditionalGeneration"),
        ("fsmt", "FSMTForConditionalGeneration"),
        ("encoder-decoder", "EncoderDecoderModel"),
        ("xlm-prophetnet", "XLMProphetNetForConditionalGeneration"),
        ("prophetnet", "ProphetNetForConditionalGeneration"),
    ]
)

MODEL_FOR_SPEECH_SEQ_2_SEQ_MAPPING_NAMES = OrderedDict(
    [
        ("speech-encoder-decoder", "SpeechEncoderDecoderModel"),
        ("speech_to_text", "Speech2TextForConditionalGeneration"),
    ]
)

MODEL_FOR_SEQUENCE_CLASSIFICATION_MAPPING_NAMES = OrderedDict(
    [
        # Model for Sequence Classification mapping
        ("yoso", "YosoForSequenceClassification"),
        ("nystromformer", "NystromformerForSequenceClassification"),
        ("perceiver", "PerceiverForSequenceClassification"),
        ("qdqbert", "QDQBertForSequenceClassification"),
        ("fnet", "FNetForSequenceClassification"),
        ("gptj", "GPTJForSequenceClassification"),
        ("layoutlmv2", "LayoutLMv2ForSequenceClassification"),
        ("rembert", "RemBertForSequenceClassification"),
        ("canine", "CanineForSequenceClassification"),
        ("roformer", "RoFormerForSequenceClassification"),
        ("bigbird_pegasus", "BigBirdPegasusForSequenceClassification"),
        ("big_bird", "BigBirdForSequenceClassification"),
        ("convbert", "ConvBertForSequenceClassification"),
        ("led", "LEDForSequenceClassification"),
        ("distilbert", "DistilBertForSequenceClassification"),
        ("albert", "AlbertForSequenceClassification"),
        ("camembert", "CamembertForSequenceClassification"),
        ("xlm-roberta-xl", "XLMRobertaXLForSequenceClassification"),
        ("xlm-roberta", "XLMRobertaForSequenceClassification"),
        ("mbart", "MBartForSequenceClassification"),
        ("bart", "BartForSequenceClassification"),
        ("longformer", "LongformerForSequenceClassification"),
        ("roberta", "RobertaForSequenceClassification"),
        ("squeezebert", "SqueezeBertForSequenceClassification"),
        ("layoutlm", "LayoutLMForSequenceClassification"),
        ("bert", "BertForSequenceClassification"),
        ("xlnet", "XLNetForSequenceClassification"),
        ("megatron-bert", "MegatronBertForSequenceClassification"),
        ("mobilebert", "MobileBertForSequenceClassification"),
        ("flaubert", "FlaubertForSequenceClassification"),
        ("xlm", "XLMForSequenceClassification"),
        ("electra", "ElectraForSequenceClassification"),
        ("funnel", "FunnelForSequenceClassification"),
        ("deberta", "DebertaForSequenceClassification"),
        ("deberta-v2", "DebertaV2ForSequenceClassification"),
        ("gpt2", "GPT2ForSequenceClassification"),
        ("gpt_neo", "GPTNeoForSequenceClassification"),
        ("openai-gpt", "OpenAIGPTForSequenceClassification"),
        ("reformer", "ReformerForSequenceClassification"),
        ("ctrl", "CTRLForSequenceClassification"),
        ("transfo-xl", "TransfoXLForSequenceClassification"),
        ("mpnet", "MPNetForSequenceClassification"),
        ("tapas", "TapasForSequenceClassification"),
        ("ibert", "IBertForSequenceClassification"),
    ]
)

MODEL_FOR_QUESTION_ANSWERING_MAPPING_NAMES = OrderedDict(
    [
        # Model for Question Answering mapping
        ("yoso", "YosoForQuestionAnswering"),
        ("nystromformer", "NystromformerForQuestionAnswering"),
        ("qdqbert", "QDQBertForQuestionAnswering"),
        ("fnet", "FNetForQuestionAnswering"),
        ("gptj", "GPTJForQuestionAnswering"),
        ("layoutlmv2", "LayoutLMv2ForQuestionAnswering"),
        ("rembert", "RemBertForQuestionAnswering"),
        ("canine", "CanineForQuestionAnswering"),
        ("roformer", "RoFormerForQuestionAnswering"),
        ("bigbird_pegasus", "BigBirdPegasusForQuestionAnswering"),
        ("big_bird", "BigBirdForQuestionAnswering"),
        ("convbert", "ConvBertForQuestionAnswering"),
        ("led", "LEDForQuestionAnswering"),
        ("distilbert", "DistilBertForQuestionAnswering"),
        ("albert", "AlbertForQuestionAnswering"),
        ("camembert", "CamembertForQuestionAnswering"),
        ("bart", "BartForQuestionAnswering"),
        ("mbart", "MBartForQuestionAnswering"),
        ("longformer", "LongformerForQuestionAnswering"),
        ("xlm-roberta-xl", "XLMRobertaXLForQuestionAnswering"),
        ("xlm-roberta", "XLMRobertaForQuestionAnswering"),
        ("roberta", "RobertaForQuestionAnswering"),
        ("squeezebert", "SqueezeBertForQuestionAnswering"),
        ("bert", "BertForQuestionAnswering"),
        ("xlnet", "XLNetForQuestionAnsweringSimple"),
        ("flaubert", "FlaubertForQuestionAnsweringSimple"),
        ("megatron-bert", "MegatronBertForQuestionAnswering"),
        ("mobilebert", "MobileBertForQuestionAnswering"),
        ("xlm", "XLMForQuestionAnsweringSimple"),
        ("electra", "ElectraForQuestionAnswering"),
        ("reformer", "ReformerForQuestionAnswering"),
        ("funnel", "FunnelForQuestionAnswering"),
        ("lxmert", "LxmertForQuestionAnswering"),
        ("mpnet", "MPNetForQuestionAnswering"),
        ("deberta", "DebertaForQuestionAnswering"),
        ("deberta-v2", "DebertaV2ForQuestionAnswering"),
        ("ibert", "IBertForQuestionAnswering"),
        ("splinter", "SplinterForQuestionAnswering"),
    ]
)

MODEL_FOR_TABLE_QUESTION_ANSWERING_MAPPING_NAMES = OrderedDict(
    [
        # Model for Table Question Answering mapping
        ("tapas", "TapasForQuestionAnswering"),
    ]
)

MODEL_FOR_TOKEN_CLASSIFICATION_MAPPING_NAMES = OrderedDict(
    [
        # Model for Token Classification mapping
        ("yoso", "YosoForTokenClassification"),
        ("nystromformer", "NystromformerForTokenClassification"),
        ("qdqbert", "QDQBertForTokenClassification"),
        ("fnet", "FNetForTokenClassification"),
        ("layoutlmv2", "LayoutLMv2ForTokenClassification"),
        ("rembert", "RemBertForTokenClassification"),
        ("canine", "CanineForTokenClassification"),
        ("roformer", "RoFormerForTokenClassification"),
        ("big_bird", "BigBirdForTokenClassification"),
        ("convbert", "ConvBertForTokenClassification"),
        ("layoutlm", "LayoutLMForTokenClassification"),
        ("distilbert", "DistilBertForTokenClassification"),
        ("camembert", "CamembertForTokenClassification"),
        ("flaubert", "FlaubertForTokenClassification"),
        ("xlm", "XLMForTokenClassification"),
        ("xlm-roberta-xl", "XLMRobertaXLForTokenClassification"),
        ("xlm-roberta", "XLMRobertaForTokenClassification"),
        ("longformer", "LongformerForTokenClassification"),
        ("roberta", "RobertaForTokenClassification"),
        ("squeezebert", "SqueezeBertForTokenClassification"),
        ("bert", "BertForTokenClassification"),
        ("megatron-bert", "MegatronBertForTokenClassification"),
        ("mobilebert", "MobileBertForTokenClassification"),
        ("xlnet", "XLNetForTokenClassification"),
        ("albert", "AlbertForTokenClassification"),
        ("electra", "ElectraForTokenClassification"),
        ("funnel", "FunnelForTokenClassification"),
        ("mpnet", "MPNetForTokenClassification"),
        ("deberta", "DebertaForTokenClassification"),
        ("deberta-v2", "DebertaV2ForTokenClassification"),
        ("gpt2", "GPT2ForTokenClassification"),
        ("ibert", "IBertForTokenClassification"),
    ]
)

MODEL_FOR_MULTIPLE_CHOICE_MAPPING_NAMES = OrderedDict(
    [
        # Model for Multiple Choice mapping
        ("yoso", "YosoForMultipleChoice"),
        ("nystromformer", "NystromformerForMultipleChoice"),
        ("qdqbert", "QDQBertForMultipleChoice"),
        ("fnet", "FNetForMultipleChoice"),
        ("rembert", "RemBertForMultipleChoice"),
        ("canine", "CanineForMultipleChoice"),
        ("roformer", "RoFormerForMultipleChoice"),
        ("big_bird", "BigBirdForMultipleChoice"),
        ("convbert", "ConvBertForMultipleChoice"),
        ("camembert", "CamembertForMultipleChoice"),
        ("electra", "ElectraForMultipleChoice"),
        ("xlm-roberta-xl", "XLMRobertaXLForMultipleChoice"),
        ("xlm-roberta", "XLMRobertaForMultipleChoice"),
        ("longformer", "LongformerForMultipleChoice"),
        ("roberta", "RobertaForMultipleChoice"),
        ("squeezebert", "SqueezeBertForMultipleChoice"),
        ("bert", "BertForMultipleChoice"),
        ("distilbert", "DistilBertForMultipleChoice"),
        ("megatron-bert", "MegatronBertForMultipleChoice"),
        ("mobilebert", "MobileBertForMultipleChoice"),
        ("xlnet", "XLNetForMultipleChoice"),
        ("albert", "AlbertForMultipleChoice"),
        ("xlm", "XLMForMultipleChoice"),
        ("flaubert", "FlaubertForMultipleChoice"),
        ("funnel", "FunnelForMultipleChoice"),
        ("mpnet", "MPNetForMultipleChoice"),
        ("ibert", "IBertForMultipleChoice"),
    ]
)

MODEL_FOR_NEXT_SENTENCE_PREDICTION_MAPPING_NAMES = OrderedDict(
    [
        ("qdqbert", "QDQBertForNextSentencePrediction"),
        ("bert", "BertForNextSentencePrediction"),
        ("fnet", "FNetForNextSentencePrediction"),
        ("megatron-bert", "MegatronBertForNextSentencePrediction"),
        ("mobilebert", "MobileBertForNextSentencePrediction"),
    ]
)

MODEL_FOR_AUDIO_CLASSIFICATION_MAPPING_NAMES = OrderedDict(
    [
        # Model for Audio Classification mapping
        ("wav2vec2", "Wav2Vec2ForSequenceClassification"),
        ("unispeech-sat", "UniSpeechSatForSequenceClassification"),
        ("unispeech", "UniSpeechForSequenceClassification"),
        ("hubert", "HubertForSequenceClassification"),
        ("sew", "SEWForSequenceClassification"),
        ("sew-d", "SEWDForSequenceClassification"),
        ("wavlm", "WavLMForSequenceClassification"),
    ]
)

MODEL_FOR_CTC_MAPPING_NAMES = OrderedDict(
    [
        # Model for Connectionist temporal classification (CTC) mapping
        ("wav2vec2", "Wav2Vec2ForCTC"),
        ("unispeech-sat", "UniSpeechSatForCTC"),
        ("unispeech", "UniSpeechForCTC"),
        ("hubert", "HubertForCTC"),
        ("sew", "SEWForCTC"),
        ("sew-d", "SEWDForCTC"),
        ("wavlm", "WavLMForCTC"),
    ]
)

MODEL_FOR_AUDIO_FRAME_CLASSIFICATION_MAPPING_NAMES = OrderedDict(
    [
        # Model for Audio Classification mapping
        ("wav2vec2", "Wav2Vec2ForAudioFrameClassification"),
        ("unispeech-sat", "UniSpeechSatForAudioFrameClassification"),
        ("wavlm", "WavLMForAudioFrameClassification"),
    ]
)

MODEL_FOR_AUDIO_XVECTOR_MAPPING_NAMES = OrderedDict(
    [
        # Model for Audio Classification mapping
        ("wav2vec2", "Wav2Vec2ForXVector"),
        ("unispeech-sat", "UniSpeechSatForXVector"),
        ("wavlm", "WavLMForXVector"),
    ]
)

MODEL_MAPPING = _LazyAutoMapping(CONFIG_MAPPING_NAMES, MODEL_MAPPING_NAMES)
MODEL_FOR_PRETRAINING_MAPPING = _LazyAutoMapping(CONFIG_MAPPING_NAMES, MODEL_FOR_PRETRAINING_MAPPING_NAMES)
MODEL_WITH_LM_HEAD_MAPPING = _LazyAutoMapping(CONFIG_MAPPING_NAMES, MODEL_WITH_LM_HEAD_MAPPING_NAMES)
MODEL_FOR_CAUSAL_LM_MAPPING = _LazyAutoMapping(CONFIG_MAPPING_NAMES, MODEL_FOR_CAUSAL_LM_MAPPING_NAMES)
MODEL_FOR_CAUSAL_IMAGE_MODELING_MAPPING = _LazyAutoMapping(
    CONFIG_MAPPING_NAMES, MODEL_FOR_CAUSAL_IMAGE_MODELING_MAPPING_NAMES
)
MODEL_FOR_IMAGE_CLASSIFICATION_MAPPING = _LazyAutoMapping(
    CONFIG_MAPPING_NAMES, MODEL_FOR_IMAGE_CLASSIFICATION_MAPPING_NAMES
)
MODEL_FOR_IMAGE_SEGMENTATION_MAPPING = _LazyAutoMapping(
    CONFIG_MAPPING_NAMES, MODEL_FOR_IMAGE_SEGMENTATION_MAPPING_NAMES
)
MODEL_FOR_SEMANTIC_SEGMENTATION_MAPPING = _LazyAutoMapping(
    CONFIG_MAPPING_NAMES, MODEL_FOR_SEMANTIC_SEGMENTATION_MAPPING_NAMES
)
MODEL_FOR_VISION_2_SEQ_MAPPING = _LazyAutoMapping(CONFIG_MAPPING_NAMES, MODEL_FOR_VISION_2_SEQ_MAPPING_NAMES)
MODEL_FOR_MASKED_LM_MAPPING = _LazyAutoMapping(CONFIG_MAPPING_NAMES, MODEL_FOR_MASKED_LM_MAPPING_NAMES)
MODEL_FOR_OBJECT_DETECTION_MAPPING = _LazyAutoMapping(CONFIG_MAPPING_NAMES, MODEL_FOR_OBJECT_DETECTION_MAPPING_NAMES)
MODEL_FOR_SEQ_TO_SEQ_CAUSAL_LM_MAPPING = _LazyAutoMapping(
    CONFIG_MAPPING_NAMES, MODEL_FOR_SEQ_TO_SEQ_CAUSAL_LM_MAPPING_NAMES
)
MODEL_FOR_SEQUENCE_CLASSIFICATION_MAPPING = _LazyAutoMapping(
    CONFIG_MAPPING_NAMES, MODEL_FOR_SEQUENCE_CLASSIFICATION_MAPPING_NAMES
)
MODEL_FOR_QUESTION_ANSWERING_MAPPING = _LazyAutoMapping(
    CONFIG_MAPPING_NAMES, MODEL_FOR_QUESTION_ANSWERING_MAPPING_NAMES
)
MODEL_FOR_TABLE_QUESTION_ANSWERING_MAPPING = _LazyAutoMapping(
    CONFIG_MAPPING_NAMES, MODEL_FOR_TABLE_QUESTION_ANSWERING_MAPPING_NAMES
)
MODEL_FOR_TOKEN_CLASSIFICATION_MAPPING = _LazyAutoMapping(
    CONFIG_MAPPING_NAMES, MODEL_FOR_TOKEN_CLASSIFICATION_MAPPING_NAMES
)
MODEL_FOR_MULTIPLE_CHOICE_MAPPING = _LazyAutoMapping(CONFIG_MAPPING_NAMES, MODEL_FOR_MULTIPLE_CHOICE_MAPPING_NAMES)
MODEL_FOR_NEXT_SENTENCE_PREDICTION_MAPPING = _LazyAutoMapping(
    CONFIG_MAPPING_NAMES, MODEL_FOR_NEXT_SENTENCE_PREDICTION_MAPPING_NAMES
)
MODEL_FOR_AUDIO_CLASSIFICATION_MAPPING = _LazyAutoMapping(
    CONFIG_MAPPING_NAMES, MODEL_FOR_AUDIO_CLASSIFICATION_MAPPING_NAMES
)
MODEL_FOR_CTC_MAPPING = _LazyAutoMapping(CONFIG_MAPPING_NAMES, MODEL_FOR_CTC_MAPPING_NAMES)
MODEL_FOR_SPEECH_SEQ_2_SEQ_MAPPING = _LazyAutoMapping(CONFIG_MAPPING_NAMES, MODEL_FOR_SPEECH_SEQ_2_SEQ_MAPPING_NAMES)
MODEL_FOR_AUDIO_FRAME_CLASSIFICATION_MAPPING = _LazyAutoMapping(
    CONFIG_MAPPING_NAMES, MODEL_FOR_AUDIO_FRAME_CLASSIFICATION_MAPPING_NAMES
)
MODEL_FOR_AUDIO_XVECTOR_MAPPING = _LazyAutoMapping(CONFIG_MAPPING_NAMES, MODEL_FOR_AUDIO_XVECTOR_MAPPING_NAMES)


class AutoModel(_BaseAutoModelClass):
    _model_mapping = MODEL_MAPPING


AutoModel = auto_class_update(AutoModel)


class AutoModelForPreTraining(_BaseAutoModelClass):
    _model_mapping = MODEL_FOR_PRETRAINING_MAPPING


AutoModelForPreTraining = auto_class_update(AutoModelForPreTraining, head_doc="pretraining")


# Private on purpose, the public class will add the deprecation warnings.
class _AutoModelWithLMHead(_BaseAutoModelClass):
    _model_mapping = MODEL_WITH_LM_HEAD_MAPPING


_AutoModelWithLMHead = auto_class_update(_AutoModelWithLMHead, head_doc="language modeling")


class AutoModelForCausalLM(_BaseAutoModelClass):
    _model_mapping = MODEL_FOR_CAUSAL_LM_MAPPING


AutoModelForCausalLM = auto_class_update(AutoModelForCausalLM, head_doc="causal language modeling")


class AutoModelForMaskedLM(_BaseAutoModelClass):
    _model_mapping = MODEL_FOR_MASKED_LM_MAPPING


AutoModelForMaskedLM = auto_class_update(AutoModelForMaskedLM, head_doc="masked language modeling")


class AutoModelForSeq2SeqLM(_BaseAutoModelClass):
    _model_mapping = MODEL_FOR_SEQ_TO_SEQ_CAUSAL_LM_MAPPING


AutoModelForSeq2SeqLM = auto_class_update(
    AutoModelForSeq2SeqLM, head_doc="sequence-to-sequence language modeling", checkpoint_for_example="t5-base"
)


class AutoModelForSequenceClassification(_BaseAutoModelClass):
    _model_mapping = MODEL_FOR_SEQUENCE_CLASSIFICATION_MAPPING


AutoModelForSequenceClassification = auto_class_update(
    AutoModelForSequenceClassification, head_doc="sequence classification"
)


class AutoModelForQuestionAnswering(_BaseAutoModelClass):
    _model_mapping = MODEL_FOR_QUESTION_ANSWERING_MAPPING


AutoModelForQuestionAnswering = auto_class_update(AutoModelForQuestionAnswering, head_doc="question answering")


class AutoModelForTableQuestionAnswering(_BaseAutoModelClass):
    _model_mapping = MODEL_FOR_TABLE_QUESTION_ANSWERING_MAPPING


AutoModelForTableQuestionAnswering = auto_class_update(
    AutoModelForTableQuestionAnswering,
    head_doc="table question answering",
    checkpoint_for_example="google/tapas-base-finetuned-wtq",
)


class AutoModelForTokenClassification(_BaseAutoModelClass):
    _model_mapping = MODEL_FOR_TOKEN_CLASSIFICATION_MAPPING


AutoModelForTokenClassification = auto_class_update(AutoModelForTokenClassification, head_doc="token classification")


class AutoModelForMultipleChoice(_BaseAutoModelClass):
    _model_mapping = MODEL_FOR_MULTIPLE_CHOICE_MAPPING


AutoModelForMultipleChoice = auto_class_update(AutoModelForMultipleChoice, head_doc="multiple choice")


class AutoModelForNextSentencePrediction(_BaseAutoModelClass):
    _model_mapping = MODEL_FOR_NEXT_SENTENCE_PREDICTION_MAPPING


AutoModelForNextSentencePrediction = auto_class_update(
    AutoModelForNextSentencePrediction, head_doc="next sentence prediction"
)


class AutoModelForImageClassification(_BaseAutoModelClass):
    _model_mapping = MODEL_FOR_IMAGE_CLASSIFICATION_MAPPING


AutoModelForImageClassification = auto_class_update(AutoModelForImageClassification, head_doc="image classification")


class AutoModelForImageSegmentation(_BaseAutoModelClass):
    _model_mapping = MODEL_FOR_IMAGE_SEGMENTATION_MAPPING


AutoModelForImageSegmentation = auto_class_update(AutoModelForImageSegmentation, head_doc="image segmentation")


class AutoModelForSemanticSegmentation(_BaseAutoModelClass):
    _model_mapping = MODEL_FOR_SEMANTIC_SEGMENTATION_MAPPING


AutoModelForSemanticSegmentation = auto_class_update(
    AutoModelForSemanticSegmentation, head_doc="semantic segmentation"
)


class AutoModelForObjectDetection(_BaseAutoModelClass):
    _model_mapping = MODEL_FOR_OBJECT_DETECTION_MAPPING


AutoModelForObjectDetection = auto_class_update(AutoModelForObjectDetection, head_doc="object detection")


class AutoModelForVision2Seq(_BaseAutoModelClass):
    _model_mapping = MODEL_FOR_VISION_2_SEQ_MAPPING


AutoModelForVision2Seq = auto_class_update(AutoModelForVision2Seq, head_doc="vision-to-text modeling")


class AutoModelForAudioClassification(_BaseAutoModelClass):
    _model_mapping = MODEL_FOR_AUDIO_CLASSIFICATION_MAPPING


AutoModelForAudioClassification = auto_class_update(AutoModelForAudioClassification, head_doc="audio classification")


class AutoModelForCTC(_BaseAutoModelClass):
    _model_mapping = MODEL_FOR_CTC_MAPPING


AutoModelForCTC = auto_class_update(AutoModelForCTC, head_doc="connectionist temporal classification")


class AutoModelForSpeechSeq2Seq(_BaseAutoModelClass):
    _model_mapping = MODEL_FOR_SPEECH_SEQ_2_SEQ_MAPPING


AutoModelForSpeechSeq2Seq = auto_class_update(
    AutoModelForSpeechSeq2Seq, head_doc="sequence-to-sequence speech-to-text modeling"
)


class AutoModelForAudioFrameClassification(_BaseAutoModelClass):
    _model_mapping = MODEL_FOR_AUDIO_FRAME_CLASSIFICATION_MAPPING


AutoModelForAudioFrameClassification = auto_class_update(
    AutoModelForAudioFrameClassification, head_doc="audio frame (token) classification"
)


class AutoModelForAudioXVector(_BaseAutoModelClass):
    _model_mapping = MODEL_FOR_AUDIO_XVECTOR_MAPPING


AutoModelForAudioXVector = auto_class_update(AutoModelForAudioXVector, head_doc="audio retrieval via x-vector")


class AutoModelWithLMHead(_AutoModelWithLMHead):
    @classmethod
    def from_config(cls, config):
        warnings.warn(
            "The class `AutoModelWithLMHead` is deprecated and will be removed in a future version. Please use "
            "`AutoModelForCausalLM` for causal language models, `AutoModelForMaskedLM` for masked language models and "
            "`AutoModelForSeq2SeqLM` for encoder-decoder models.",
            FutureWarning,
        )
        return super().from_config(config)

    @classmethod
    def from_pretrained(cls, pretrained_model_name_or_path, *model_args, **kwargs):
        warnings.warn(
            "The class `AutoModelWithLMHead` is deprecated and will be removed in a future version. Please use "
            "`AutoModelForCausalLM` for causal language models, `AutoModelForMaskedLM` for masked language models and "
            "`AutoModelForSeq2SeqLM` for encoder-decoder models.",
            FutureWarning,
        )
        return super().from_pretrained(pretrained_model_name_or_path, *model_args, **kwargs)<|MERGE_RESOLUTION|>--- conflicted
+++ resolved
@@ -28,11 +28,8 @@
 MODEL_MAPPING_NAMES = OrderedDict(
     [
         # Base model mapping
-<<<<<<< HEAD
         ("maskformer", "MaskFormerModel"),
-=======
         ("convnext", "ConvNextModel"),
->>>>>>> 45c7b5b1
         ("yoso", "YosoModel"),
         ("swin", "SwinModel"),
         ("vilt", "ViltModel"),
