--- conflicted
+++ resolved
@@ -493,12 +493,7 @@
             tokens = output_tokens
         point_embeddings = tokens.to(self.iou_token.weight.dtype)
 
-<<<<<<< HEAD
         # Expand per-image data in batch direction to be per-point
-=======
-        # Expand per-image data in batch direction to be per-mask
-
->>>>>>> 5810f28a
         image_embeddings = image_embeddings + dense_prompt_embeddings
         image_embeddings = image_embeddings.repeat(point_batch_size, 1, 1, 1)
         image_positional_embeddings = image_positional_embeddings.repeat(point_batch_size, 1, 1, 1)
