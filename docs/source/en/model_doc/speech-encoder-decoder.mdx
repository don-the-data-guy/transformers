--- conflicted
+++ resolved
@@ -85,11 +85,7 @@
 speech inputs) and `labels` (which are the `input_ids` of the encoded target sequence).
 
 ```python
-<<<<<<< HEAD
->>> from transformers import BertTokenizer, Wav2Vec2Processor, SpeechEncoderDecoderModel
-=======
 >>> from transformers import AutoTokenizer, AutoFeatureExtractor, SpeechEncoderDecoderModel
->>>>>>> a64bcb56
 >>> from datasets import load_dataset
 
 >>> encoder_id = "facebook/wav2vec2-base-960h"  # acoustic model encoder
@@ -105,14 +101,10 @@
 
 >>> # load an audio input and pre-process (normalise mean/std to 0/1)
 >>> ds = load_dataset("hf-internal-testing/librispeech_asr_dummy", "clean", split="validation")
-<<<<<<< HEAD
->>> input_features = processor(ds[0]["audio"]["array"], text=ds[0]["text"], return_tensors="pt")
-=======
 >>> input_values = feature_extractor(ds[0]["audio"]["array"], return_tensors="pt").input_values
 
 >>> # load its corresponding transcription and tokenize to generate labels
 >>> labels = tokenizer(ds[0]["text"], return_tensors="pt").input_ids
->>>>>>> a64bcb56
 
 >>> # the forward function automatically creates the correct decoder_input_ids
 >>> loss = model(**input_features).loss
