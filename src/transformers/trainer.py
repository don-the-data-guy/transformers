--- conflicted
+++ resolved
@@ -1293,20 +1293,10 @@
             logger.info(
                 f"Loading best model from {self.state.best_model_checkpoint} (score: {self.state.best_metric})."
             )
-<<<<<<< HEAD
             # We load the model state dict on the CPU to avoid an OOM error.
             state_dict = torch.load(os.path.join(self.state.best_model_checkpoint, WEIGHTS_NAME), map_location="cpu")
             # If the model is on the GPU, it still works!
             self.model.load_state_dict(state_dict)
-=======
-            if isinstance(self.model, PreTrainedModel):
-                self.model = self.model.from_pretrained(self.state.best_model_checkpoint)
-                if self.place_model_on_device:
-                    self.model = self.model.to(args.device)
-            else:
-                state_dict = torch.load(os.path.join(self.state.best_model_checkpoint, WEIGHTS_NAME))
-                self.model.load_state_dict(state_dict)
->>>>>>> 95ffbe16
 
             if self.deepspeed:
                 self.deepspeed.load_checkpoint(
