--- conflicted
+++ resolved
@@ -97,10 +97,6 @@
     is_torchdynamo_compiling,
 )
 from .utils.quantization_config import BitsAndBytesConfig, QuantizationMethod
-<<<<<<< HEAD
-=======
-from .utils.quantizers import QuantizationConfigParser
->>>>>>> 242682c0
 
 
 XLA_USE_BF16 = os.environ.get("XLA_USE_BF16", "0").upper()
@@ -696,11 +692,7 @@
     state_dict_folder=None,
     state_dict_index=None,
     dtype=None,
-<<<<<<< HEAD
     hf_quantizer=None,
-=======
-    quantizer=None,
->>>>>>> 242682c0
     is_safetensors=False,
     keep_in_fp32_modules=None,
     unexpected_keys=None,  # passing `unexpected` for cleanup from quantization items
@@ -805,24 +797,14 @@
         elif param_device == "cpu" and state_dict_index is not None:
             state_dict_index = offload_weight(param, param_name, model, state_dict_folder, state_dict_index)
         elif (
-<<<<<<< HEAD
             hf_quantizer is None
             or (not hf_quantizer.requires_parameters_quantization)
             or (not hf_quantizer.check_quantized_param(model, param, param_name, state_dict))
-=======
-            quantizer is None
-            or (not quantizer.requires_parameters_quantization)
-            or (not quantizer.check_quantized_param(model, param, param_name, state_dict))
->>>>>>> 242682c0
         ):
             # For backward compatibility with older versions of `accelerate` and for non-quantized params
             set_module_tensor_to_device(model, param_name, param_device, **set_module_kwargs)
         else:
-<<<<<<< HEAD
             hf_quantizer.create_quantized_param(model, param, param_name, param_device, state_dict, unexpected_keys)
-=======
-            quantizer.create_quantized_param(model, param, param_name, param_device, state_dict, unexpected_keys)
->>>>>>> 242682c0
             # TODO: consider removing used param_parts from state_dict before return
 
     return error_msgs, offload_index, state_dict_index
@@ -2271,7 +2253,6 @@
 
         _hf_peft_config_loaded = getattr(self, "_hf_peft_config_loaded", False)
 
-<<<<<<< HEAD
         hf_quantizer = getattr(self, "hf_quantizer", None)
         quantization_serializable = (
             hf_quantizer is not None and isinstance(hf_quantizer, HfQuantizer) and hf_quantizer.is_serializable
@@ -2282,12 +2263,6 @@
                 f"The model is quantized with {hf_quantizer.quantization_config.quant_method} and is not serializable - check out the warnings from"
                 " the logger on the traceback to understand the reason why the quantized model is not serializable."
             )
-=======
-        # initializing quantizer to validate saving
-        quantizer = QuantizationConfigParser.get_quantizer(self.config, None)
-        if quantizer is not None:
-            quantizer.validate_saving(model=self)
->>>>>>> 242682c0
 
         if "save_config" in kwargs:
             warnings.warn(
@@ -2989,12 +2964,7 @@
             )
             logger.warning(
                 "The `load_in_4bit` and `load_in_8bit` arguments are deprecated and will be removed in the future versions. "
-<<<<<<< HEAD
                 "Please, pass a `BitsAndBytesConfig` object in `quantization_config` argument instead."
-=======
-                "Please, use `quantization_config` argument instead.",
-                FutureWarning,
->>>>>>> 242682c0
             )
 
         from_pt = not (from_tf | from_flax)
@@ -3040,7 +3010,6 @@
                 config._attn_implementation = kwarg_attn_imp
             model_kwargs = kwargs
 
-<<<<<<< HEAD
         pre_quantized = getattr(config, "quantization_config", None) is not None
         if pre_quantized or quantization_config is not None:
             if pre_quantized:
@@ -3059,28 +3028,11 @@
             )
             torch_dtype = hf_quantizer.update_torch_dtype(torch_dtype)
             device_map = hf_quantizer.update_device_map(device_map)
-=======
-        # parse model config and init quantizer
-        quantizer = QuantizationConfigParser.get_quantizer(
-            config=config,
-            quantization_config_from_args=quantization_config,
-        )
-
-        if quantizer is not None:
-            quantizer.validate_environment(torch_dtype=torch_dtype, from_tf=from_tf, from_flax=from_flax)
->>>>>>> 242682c0
 
             # Force-set to `True` for more mem efficiency
             if low_cpu_mem_usage is None:
                 low_cpu_mem_usage = True
                 logger.warning("`low_cpu_mem_usage` was None, now set to True since model is quantized.")
-<<<<<<< HEAD
-=======
-
-            torch_dtype = quantizer.set_torch_dtype(torch_dtype)
-
-            device_map = quantizer.update_device_map(device_map)
->>>>>>> 242682c0
 
         # This variable will flag if we're loading a sharded checkpoint. In this case the archive file is just the
         # index of the files.
@@ -3389,11 +3341,7 @@
 
             # Check if `_keep_in_fp32_modules` is not None
             use_keep_in_fp32_modules = (cls._keep_in_fp32_modules is not None) and (
-<<<<<<< HEAD
                 (torch_dtype == torch.float16) or hasattr(hf_quantizer, "use_keep_in_fp32_modules")
-=======
-                (torch_dtype == torch.float16) or hasattr(quantizer, "use_keep_in_fp32_modules")
->>>>>>> 242682c0
             )
 
             if is_sharded:
@@ -3439,13 +3387,8 @@
         else:
             keep_in_fp32_modules = []
 
-<<<<<<< HEAD
         if hf_quantizer is not None:
             hf_quantizer.preprocess_model(
-=======
-        if quantizer is not None:
-            quantizer.process_model_before_weight_loading(
->>>>>>> 242682c0
                 model=model, device_map=device_map, keep_in_fp32_modules=keep_in_fp32_modules
             )
 
@@ -3458,13 +3401,8 @@
         if isinstance(device_map, str):
             special_dtypes = {}
 
-<<<<<<< HEAD
             if hf_quantizer is not None:
                 special_dtypes.update(hf_quantizer.get_special_dtypes_update(model, torch_dtype))
-=======
-            if quantizer is not None:
-                special_dtypes.update(quantizer.get_special_dtypes_update(model, torch_dtype))
->>>>>>> 242682c0
 
             special_dtypes.update(
                 {
@@ -3475,14 +3413,10 @@
             )
 
             target_dtype = torch_dtype
-<<<<<<< HEAD
+
             if hf_quantizer is not None:
                 target_dtype = hf_quantizer.adjust_target_dtype(target_dtype)
-=======
-            if quantizer is not None:
-                target_dtype = quantizer.adjust_target_dtype(target_dtype)
->>>>>>> 242682c0
-
+                
             no_split_modules = model._get_no_split_modules(device_map)
             if device_map not in ["auto", "balanced", "balanced_low_0", "sequential"]:
                 raise ValueError(
@@ -3508,26 +3442,16 @@
                 )
             else:
                 max_memory = get_max_memory(max_memory)
-<<<<<<< HEAD
             if hf_quantizer is not None:
                 max_memory = hf_quantizer.adjust_max_memory(max_memory)
-=======
-            if quantizer is not None:
-                max_memory = quantizer.adjust_max_memory(max_memory)
->>>>>>> 242682c0
             device_map_kwargs["max_memory"] = max_memory
 
             # Make sure tied weights are tied before creating the device map.
             model.tie_weights()
             device_map = infer_auto_device_map(model, dtype=target_dtype, **device_map_kwargs)
 
-<<<<<<< HEAD
             if hf_quantizer is not None:
                 hf_quantizer.validate_environment(device_map=device_map)
-=======
-            if quantizer is not None:
-                quantizer.validate_device_map(device_map)
->>>>>>> 242682c0
 
         elif device_map is not None:
             model.tie_weights()
@@ -3591,11 +3515,7 @@
                 offload_folder=offload_folder,
                 offload_state_dict=offload_state_dict,
                 dtype=torch_dtype,
-<<<<<<< HEAD
                 hf_quantizer=hf_quantizer,
-=======
-                quantizer=quantizer,
->>>>>>> 242682c0
                 keep_in_fp32_modules=keep_in_fp32_modules,
             )
 
@@ -3639,14 +3559,9 @@
                 device_map_kwargs["skip_keys"] = model._skip_keys_device_placement
             dispatch_model(model, **device_map_kwargs)
 
-<<<<<<< HEAD
         if hf_quantizer is not None:
             hf_quantizer.postprocess_model(model)
             model.hf_quantizer = hf_quantizer
-=======
-        if quantizer is not None:
-            quantizer.process_model_after_weight_loading(model)
->>>>>>> 242682c0
 
         if _adapter_model_path is not None:
             model.load_adapter(
@@ -3684,11 +3599,7 @@
         offload_folder=None,
         offload_state_dict=None,
         dtype=None,
-<<<<<<< HEAD
         hf_quantizer=None,
-=======
-        quantizer=None,
->>>>>>> 242682c0
         keep_in_fp32_modules=None,
     ):
         is_safetensors = False
@@ -3817,7 +3728,6 @@
                 if param.device == torch.device("meta"):
                     value = torch.empty(*param.size(), dtype=target_dtype)
                     if getattr(
-<<<<<<< HEAD
                         hf_quantizer, "requires_parameters_quantization", False
                     ) or not hf_quantizer.check_quantized_param(
                         model, param_value=value, param_name=key, state_dict={}
@@ -3825,13 +3735,6 @@
                         set_module_tensor_to_device(model, key, "cpu", value)
                     else:
                         hf_quantizer.create_quantized_param(model, value, key, "cpu", state_dict)
-=======
-                        quantizer, "requires_parameters_quantization", False
-                    ) or not quantizer.check_quantized_param(model, param_value=value, param_name=key, state_dict={}):
-                        set_module_tensor_to_device(model, key, "cpu", value)
-                    else:
-                        quantizer.create_quantized_param(model, value, key, "cpu", state_dict)
->>>>>>> 242682c0
 
         # retrieve unintialized modules and initialize before maybe overriding that with the pretrained weights.
         if _fast_init:
@@ -4006,20 +3909,12 @@
                     if is_fsdp_enabled() and not is_local_dist_rank_0():
                         for key, param in model_to_load.state_dict().items():
                             if param.device == torch.device("meta"):
-<<<<<<< HEAD
                                 if hf_quantizer is None:
-=======
-                                if quantizer is None:
->>>>>>> 242682c0
                                     set_module_tensor_to_device(
                                         model_to_load, key, "cpu", torch.empty(*param.size(), dtype=dtype)
                                     )
                                 else:
-<<<<<<< HEAD
                                     hf_quantizer.create_quantized_param(model, param, key, "cpu", state_dict)
-=======
-                                    quantizer.create_quantized_param(model, param, key, "cpu", state_dict)
->>>>>>> 242682c0
                     else:
                         new_error_msgs, offload_index, state_dict_index = _load_state_dict_into_meta_model(
                             model_to_load,
@@ -4033,11 +3928,7 @@
                             state_dict_folder=state_dict_folder,
                             state_dict_index=state_dict_index,
                             dtype=dtype,
-<<<<<<< HEAD
                             hf_quantizer=hf_quantizer,
-=======
-                            quantizer=quantizer,
->>>>>>> 242682c0
                             is_safetensors=is_safetensors,
                             keep_in_fp32_modules=keep_in_fp32_modules,
                             unexpected_keys=unexpected_keys,
@@ -4146,11 +4037,7 @@
 
     @staticmethod
     def _load_pretrained_model_low_mem(
-<<<<<<< HEAD
         model, loaded_state_dict_keys, resolved_archive_file, start_prefix="", hf_quantizer=None
-=======
-        model, loaded_state_dict_keys, resolved_archive_file, start_prefix="", quantizer=None
->>>>>>> 242682c0
     ):
         """
         This is an experimental function that loads the model using ~1.x model size CPU memory
@@ -4167,27 +4054,19 @@
         5. replace the params/buffers from the state_dict
 
         Currently, it doesn't handle missing_keys, unexpected_keys, mismatched_keys. It can't handle deepspeed. To
-<<<<<<< HEAD
         handle bitsandbytes, needs non-empty hf_quantizer argument.
-=======
-        handle bitsandbytes, needs non-empty quantizer argument.
->>>>>>> 242682c0
         """
 
         _move_model_to_meta(model, loaded_state_dict_keys, start_prefix)
         state_dict = load_state_dict(resolved_archive_file)
         expected_keys = loaded_state_dict_keys  # plug for missing expected_keys. TODO: replace with proper keys
         error_msgs = _load_state_dict_into_meta_model(
-<<<<<<< HEAD
             model,
             state_dict,
             loaded_state_dict_keys,
             start_prefix,
             expected_keys=expected_keys,
             hf_quantizer=hf_quantizer,
-=======
-            model, state_dict, loaded_state_dict_keys, start_prefix, expected_keys=expected_keys, quantizer=quantizer
->>>>>>> 242682c0
         )
         return error_msgs
 
