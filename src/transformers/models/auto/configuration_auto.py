--- conflicted
+++ resolved
@@ -29,11 +29,8 @@
 CONFIG_MAPPING_NAMES = OrderedDict(
     [
         # Add configs here
-<<<<<<< HEAD
         ("fastspeech2", "FastSpeech2Config"),
-=======
         ("dpt", "DPTConfig"),
->>>>>>> 104c0652
         ("decision_transformer", "DecisionTransformerConfig"),
         ("glpn", "GLPNConfig"),
         ("maskformer", "MaskFormerConfig"),
@@ -139,11 +136,8 @@
 CONFIG_ARCHIVE_MAP_MAPPING_NAMES = OrderedDict(
     [
         # Add archive maps here
-<<<<<<< HEAD
         ("fastspeech2", "FASTSPEECH2_PRETRAINED_CONFIG_ARCHIVE_MAP"),
-=======
         ("dpt", "DPT_PRETRAINED_CONFIG_ARCHIVE_MAP"),
->>>>>>> 104c0652
         ("glpn", "GLPN_PRETRAINED_CONFIG_ARCHIVE_MAP"),
         ("maskformer", "MASKFORMER_PRETRAINED_CONFIG_ARCHIVE_MAP"),
         ("poolformer", "POOLFORMER_PRETRAINED_CONFIG_ARCHIVE_MAP"),
@@ -234,11 +228,8 @@
 MODEL_NAMES_MAPPING = OrderedDict(
     [
         # Add full (and cased) model names here
-<<<<<<< HEAD
         ("fastspeech2", "FastSpeech2"),
-=======
         ("dpt", "DPT"),
->>>>>>> 104c0652
         ("decision_transformer", "Decision Transformer"),
         ("glpn", "GLPN"),
         ("maskformer", "MaskFormer"),
