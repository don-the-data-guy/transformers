# coding=utf-8
# Copyright 2023 Mistral AI and the HuggingFace Inc. team. All rights reserved.
#
# This code is based on EleutherAI's GPT-NeoX library and the GPT-NeoX
# and OPT implementations in this library. It has been modified from its
# original forms to accommodate minor architectural differences compared
# to GPT-NeoX and OPT used by the Meta AI team that trained the model.
#
# Licensed under the Apache License, Version 2.0 (the "License");
# you may not use this file except in compliance with the License.
# You may obtain a copy of the License at
#
#     http://www.apache.org/licenses/LICENSE-2.0
#
# Unless required by applicable law or agreed to in writing, software
# distributed under the License is distributed on an "AS IS" BASIS,
# WITHOUT WARRANTIES OR CONDITIONS OF ANY KIND, either express or implied.
# See the License for the specific language governing permissions and
# limitations under the License.
""" PyTorch Mixtral model."""
import inspect
import math
import warnings
import numpy as np
from typing import List, Optional, Tuple, Union

import torch
import torch.nn.functional as F
import torch.utils.checkpoint
from torch import nn
from torch.nn import BCEWithLogitsLoss, CrossEntropyLoss, MSELoss

from ...activations import ACT2FN
from ...modeling_attn_mask_utils import _prepare_4d_causal_attention_mask
from ...modeling_outputs import BaseModelOutputWithPast, CausalLMOutputWithPast, SequenceClassifierOutputWithPast
from ...modeling_utils import PreTrainedModel
from ...utils import (
    add_start_docstrings,
    add_start_docstrings_to_model_forward,
    is_flash_attn_2_available,
    logging,
    replace_return_docstrings,
)
from .configuration_mixtral import MixtralConfig


if is_flash_attn_2_available():
    from flash_attn import flash_attn_func, flash_attn_varlen_func
    from flash_attn.bert_padding import index_first_axis, pad_input, unpad_input  # noqa

    _flash_supports_window_size = "window_size" in list(inspect.signature(flash_attn_func).parameters)

logger = logging.get_logger(__name__)

_CONFIG_FOR_DOC = "MixtralConfig"


# Copied from transformers.models.llama.modeling_llama._get_unpad_data
def _get_unpad_data(attention_mask):
    seqlens_in_batch = attention_mask.sum(dim=-1, dtype=torch.int32)
    indices = torch.nonzero(attention_mask.flatten(), as_tuple=False).flatten()
    max_seqlen_in_batch = seqlens_in_batch.max().item()
    cu_seqlens = F.pad(torch.cumsum(seqlens_in_batch, dim=0, dtype=torch.torch.int32), (1, 0))
    return (
        indices,
        cu_seqlens,
        max_seqlen_in_batch,
    )


# Copied from transformers.models.llama.modeling_llama.LlamaRMSNorm with Llama->Mixtral
class MixtralRMSNorm(nn.Module):
    def __init__(self, hidden_size, eps=1e-6):
        """
        MixtralRMSNorm is equivalent to T5LayerNorm
        """
        super().__init__()
        self.weight = nn.Parameter(torch.ones(hidden_size))
        self.variance_epsilon = eps

    def forward(self, hidden_states):
        input_dtype = hidden_states.dtype
        hidden_states = hidden_states.to(torch.float32)
        variance = hidden_states.pow(2).mean(-1, keepdim=True)
        hidden_states = hidden_states * torch.rsqrt(variance + self.variance_epsilon)
        return self.weight * hidden_states.to(input_dtype)


# Copied from transformers.models.llama.modeling_llama.LlamaRotaryEmbedding with Llama->Mixtral
class MixtralRotaryEmbedding(nn.Module):
    def __init__(self, dim, max_position_embeddings=2048, base=10000, device=None):
        super().__init__()

        self.dim = dim
        self.max_position_embeddings = max_position_embeddings
        self.base = base
        inv_freq = 1.0 / (self.base ** (torch.arange(0, self.dim, 2).float().to(device) / self.dim))
        self.register_buffer("inv_freq", inv_freq, persistent=False)

        # Build here to make `torch.jit.trace` work.
        self._set_cos_sin_cache(
            seq_len=max_position_embeddings, device=self.inv_freq.device, dtype=torch.get_default_dtype()
        )

    def _set_cos_sin_cache(self, seq_len, device, dtype):
        self.max_seq_len_cached = seq_len
        t = torch.arange(self.max_seq_len_cached, device=device, dtype=self.inv_freq.dtype)

        freqs = torch.outer(t, self.inv_freq)
        # Different from paper, but it uses a different permutation in order to obtain the same calculation
        emb = torch.cat((freqs, freqs), dim=-1)
        self.register_buffer("cos_cached", emb.cos().to(dtype), persistent=False)
        self.register_buffer("sin_cached", emb.sin().to(dtype), persistent=False)

    def forward(self, x, seq_len=None):
        # x: [bs, num_attention_heads, seq_len, head_size]
        if seq_len > self.max_seq_len_cached:
            self._set_cos_sin_cache(seq_len=seq_len, device=x.device, dtype=x.dtype)

        return (
            self.cos_cached[:seq_len].to(dtype=x.dtype),
            self.sin_cached[:seq_len].to(dtype=x.dtype),
        )


# Copied from transformers.models.llama.modeling_llama.rotate_half
def rotate_half(x):
    """Rotates half the hidden dims of the input."""
    x1 = x[..., : x.shape[-1] // 2]
    x2 = x[..., x.shape[-1] // 2 :]
    return torch.cat((-x2, x1), dim=-1)


# Copied from transformers.models.llama.modeling_llama.apply_rotary_pos_emb
def apply_rotary_pos_emb(q, k, cos, sin, position_ids, unsqueeze_dim=1):
    """Applies Rotary Position Embedding to the query and key tensors.

    Args:
        q (`torch.Tensor`): The query tensor.
        k (`torch.Tensor`): The key tensor.
        cos (`torch.Tensor`): The cosine part of the rotary embedding.
        sin (`torch.Tensor`): The sine part of the rotary embedding.
        position_ids (`torch.Tensor`):
            The position indices of the tokens corresponding to the query and key tensors. For example, this can be
            used to pass offsetted position ids when working with a KV-cache.
        unsqueeze_dim (`int`, *optional*, defaults to 1):
            The 'unsqueeze_dim' argument specifies the dimension along which to unsqueeze cos[position_ids] and
            sin[position_ids] so that they can be properly broadcasted to the dimensions of q and k. For example, note
            that cos[position_ids] and sin[position_ids] have the shape [batch_size, seq_len, head_dim]. Then, if q and
            k have the shape [batch_size, heads, seq_len, head_dim], then setting unsqueeze_dim=1 makes
            cos[position_ids] and sin[position_ids] broadcastable to the shapes of q and k. Similarly, if q and k have
            the shape [batch_size, seq_len, heads, head_dim], then set unsqueeze_dim=2.
    Returns:
        `tuple(torch.Tensor)` comprising of the query and key tensors rotated using the Rotary Position Embedding.
    """
    cos = cos[position_ids].unsqueeze(unsqueeze_dim)
    sin = sin[position_ids].unsqueeze(unsqueeze_dim)
    q_embed = (q * cos) + (rotate_half(q) * sin)
    k_embed = (k * cos) + (rotate_half(k) * sin)
    return q_embed, k_embed


# Copied from transformers.models.llama.modeling_llama.repeat_kv
def repeat_kv(hidden_states: torch.Tensor, n_rep: int) -> torch.Tensor:
    """
    This is the equivalent of torch.repeat_interleave(x, dim=1, repeats=n_rep). The hidden states go from (batch,
    num_key_value_heads, seqlen, head_dim) to (batch, num_attention_heads, seqlen, head_dim)
    """
    batch, num_key_value_heads, slen, head_dim = hidden_states.shape
    if n_rep == 1:
        return hidden_states
    hidden_states = hidden_states[:, :, None, :, :].expand(batch, num_key_value_heads, n_rep, slen, head_dim)
    return hidden_states.reshape(batch, num_key_value_heads * n_rep, slen, head_dim)


# Copied from transformers.models.mistral.modeling_mistral.MistralAttention with Mistral->Mixtral
class MixtralAttention(nn.Module):
    """
    Multi-headed attention from 'Attention Is All You Need' paper. Modified to use sliding window attention: Longformer
    and "Generating Long Sequences with Sparse Transformers".
    """

    def __init__(self, config: MixtralConfig):
        super().__init__()
        self.config = config
        self.hidden_size = config.hidden_size
        self.num_heads = config.num_attention_heads
        self.head_dim = self.hidden_size // self.num_heads
        self.num_key_value_heads = config.num_key_value_heads
        self.num_key_value_groups = self.num_heads // self.num_key_value_heads
        self.max_position_embeddings = config.max_position_embeddings
        self.rope_theta = config.rope_theta
        self.is_causal = True
        self.attention_dropout = config.attention_dropout

        if (self.head_dim * self.num_heads) != self.hidden_size:
            raise ValueError(
                f"hidden_size must be divisible by num_heads (got `hidden_size`: {self.hidden_size}"
                f" and `num_heads`: {self.num_heads})."
            )
        self.q_proj = nn.Linear(self.hidden_size, self.num_heads * self.head_dim, bias=False)
        self.k_proj = nn.Linear(self.hidden_size, self.num_key_value_heads * self.head_dim, bias=False)
        self.v_proj = nn.Linear(self.hidden_size, self.num_key_value_heads * self.head_dim, bias=False)
        self.o_proj = nn.Linear(self.num_heads * self.head_dim, self.hidden_size, bias=False)

        self.rotary_emb = MixtralRotaryEmbedding(
            self.head_dim,
            max_position_embeddings=self.max_position_embeddings,
            base=self.rope_theta,
        )

    def _shape(self, tensor: torch.Tensor, seq_len: int, bsz: int):
        return tensor.view(bsz, seq_len, self.num_heads, self.head_dim).transpose(1, 2).contiguous()

    def forward(
        self,
        hidden_states: torch.Tensor,
        attention_mask: Optional[torch.Tensor] = None,
        position_ids: Optional[torch.LongTensor] = None,
        past_key_value: Optional[Tuple[torch.Tensor]] = None,
        output_attentions: bool = False,
        use_cache: bool = False,
        **kwargs,
    ) -> Tuple[torch.Tensor, Optional[torch.Tensor], Optional[Tuple[torch.Tensor]]]:
        if "padding_mask" in kwargs:
            warnings.warn(
                "Passing `padding_mask` is deprecated and will be removed in v4.37. Please make sure use `attention_mask` instead.`"
            )
        bsz, q_len, _ = hidden_states.size()

        query_states = self.q_proj(hidden_states)
        key_states = self.k_proj(hidden_states)
        value_states = self.v_proj(hidden_states)

        query_states = query_states.view(bsz, q_len, self.num_heads, self.head_dim).transpose(1, 2)
        key_states = key_states.view(bsz, q_len, self.num_key_value_heads, self.head_dim).transpose(1, 2)
        value_states = value_states.view(bsz, q_len, self.num_key_value_heads, self.head_dim).transpose(1, 2)

        kv_seq_len = key_states.shape[-2]
        if past_key_value is not None:
            kv_seq_len += past_key_value[0].shape[-2]
        cos, sin = self.rotary_emb(value_states, seq_len=kv_seq_len)
        query_states, key_states = apply_rotary_pos_emb(query_states, key_states, cos, sin, position_ids)

        if past_key_value is not None:
            # reuse k, v, self_attention
            key_states = torch.cat([past_key_value[0], key_states], dim=2)
            value_states = torch.cat([past_key_value[1], value_states], dim=2)

        past_key_value = (key_states, value_states) if use_cache else None

        # repeat k/v heads if n_kv_heads < n_heads
        key_states = repeat_kv(key_states, self.num_key_value_groups)
        value_states = repeat_kv(value_states, self.num_key_value_groups)

        attn_weights = torch.matmul(query_states, key_states.transpose(2, 3)) / math.sqrt(self.head_dim)

        if attn_weights.size() != (bsz, self.num_heads, q_len, kv_seq_len):
            raise ValueError(
                f"Attention weights should be of size {(bsz, self.num_heads, q_len, kv_seq_len)}, but is"
                f" {attn_weights.size()}"
            )

        if attention_mask is not None:
            if attention_mask.size() != (bsz, 1, q_len, kv_seq_len):
                raise ValueError(
                    f"Attention mask should be of size {(bsz, 1, q_len, kv_seq_len)}, but is {attention_mask.size()}"
                )

            attn_weights = attn_weights + attention_mask

        # upcast attention to fp32
        attn_weights = nn.functional.softmax(attn_weights, dim=-1, dtype=torch.float32).to(query_states.dtype)
        attn_weights = nn.functional.dropout(attn_weights, p=self.attention_dropout, training=self.training)
        attn_output = torch.matmul(attn_weights, value_states)

        if attn_output.size() != (bsz, self.num_heads, q_len, self.head_dim):
            raise ValueError(
                f"`attn_output` should be of size {(bsz, self.num_heads, q_len, self.head_dim)}, but is"
                f" {attn_output.size()}"
            )

        attn_output = attn_output.transpose(1, 2).contiguous()
        attn_output = attn_output.reshape(bsz, q_len, self.hidden_size)

        attn_output = self.o_proj(attn_output)

        if not output_attentions:
            attn_weights = None

        return attn_output, attn_weights, past_key_value


# Copied from transformers.models.mistral.modeling_mistral.MistralFlashAttention2 with Mistral->Mixtral
class MixtralFlashAttention2(MixtralAttention):
    """
    Mixtral flash attention module. This module inherits from `MixtralAttention` as the weights of the module stays
    untouched. The only required change would be on the forward pass where it needs to correctly call the public API of
    flash attention and deal with padding tokens in case the input contains any of them.
    """

    def forward(
        self,
        hidden_states: torch.Tensor,
        attention_mask: Optional[torch.Tensor] = None,
        position_ids: Optional[torch.LongTensor] = None,
        past_key_value: Optional[Tuple[torch.Tensor]] = None,
        output_attentions: bool = False,
        use_cache: bool = False,
        **kwargs,
    ):
        if "padding_mask" in kwargs:
            warnings.warn(
                "Passing `padding_mask` is deprecated and will be removed in v4.37. Please make sure use `attention_mask` instead.`"
            )

            # overwrite attention_mask with padding_mask
            attention_mask = kwargs.pop("padding_mask")
        bsz, q_len, _ = hidden_states.size()

        query_states = self.q_proj(hidden_states)
        key_states = self.k_proj(hidden_states)
        value_states = self.v_proj(hidden_states)

        query_states = query_states.view(bsz, q_len, self.num_heads, self.head_dim).transpose(1, 2)
        key_states = key_states.view(bsz, q_len, self.num_key_value_heads, self.head_dim).transpose(1, 2)
        value_states = value_states.view(bsz, q_len, self.num_key_value_heads, self.head_dim).transpose(1, 2)

        kv_seq_len = key_states.shape[-2]
        if past_key_value is not None:
            kv_seq_len += past_key_value[0].shape[-2]

        # Because the input can be padded, the absolute sequence length depends on the max position id.
        rotary_seq_len = max(kv_seq_len, position_ids[:, -1].max().item()) + 1
        cos, sin = self.rotary_emb(value_states, seq_len=rotary_seq_len)

        query_states, key_states = apply_rotary_pos_emb(query_states, key_states, cos, sin, position_ids)

        use_sliding_windows = (
            _flash_supports_window_size
            and getattr(self.config, "sliding_window", None) is not None
            and kv_seq_len > self.config.sliding_window
        )

        if not _flash_supports_window_size:
            logger.warning_once(
                "The current flash attention version does not support sliding window attention, for a more memory efficient implementation"
                " make sure to upgrade flash-attn library."
            )

        if past_key_value is not None:
            # Activate slicing cache only if the config has a value `sliding_windows` attribute
            if getattr(self.config, "sliding_window", None) is not None and kv_seq_len > self.config.sliding_window:
                slicing_tokens = 1 - self.config.sliding_window

                past_key = past_key_value[0]
                past_value = past_key_value[1]

                past_key = past_key[:, :, slicing_tokens:, :].contiguous()
                past_value = past_value[:, :, slicing_tokens:, :].contiguous()

                if past_key.shape[-2] != self.config.sliding_window - 1:
                    raise ValueError(
                        f"past key must have a shape of (`batch_size, num_heads, self.config.sliding_window-1, head_dim`), got"
                        f" {past_key.shape}"
                    )

                past_key_value = (past_key, past_value)

                if attention_mask is not None:
                    attention_mask = attention_mask[:, slicing_tokens:]
                    attention_mask = torch.cat([attention_mask, torch.ones_like(attention_mask[:, -1:])], dim=-1)

            key_states = torch.cat([past_key_value[0], key_states], dim=2)
            value_states = torch.cat([past_key_value[1], value_states], dim=2)

        past_key_value = (key_states, value_states) if use_cache else None

        # repeat k/v heads if n_kv_heads < n_heads
        key_states = repeat_kv(key_states, self.num_key_value_groups)
        value_states = repeat_kv(value_states, self.num_key_value_groups)
        dropout_rate = 0.0 if not self.training else self.attention_dropout

        # In PEFT, usually we cast the layer norms in float32 for training stability reasons
        # therefore the input hidden states gets silently casted in float32. Hence, we need
        # cast them back in float16 just to be sure everything works as expected.
        input_dtype = query_states.dtype
        if input_dtype == torch.float32:
            # Handle the case where the model is quantized
            if hasattr(self.config, "_pre_quantization_dtype"):
                target_dtype = self.config._pre_quantization_dtype
            else:
                target_dtype = self.q_proj.weight.dtype

            logger.warning_once(
                f"The input hidden states seems to be silently casted in float32, this might be related to"
                f" the fact you have upcasted embedding or layer norm layers in float32. We will cast back the input in"
                f" {target_dtype}."
            )

            query_states = query_states.to(target_dtype)
            key_states = key_states.to(target_dtype)
            value_states = value_states.to(target_dtype)

        # Reashape to the expected shape for Flash Attention
        query_states = query_states.transpose(1, 2)
        key_states = key_states.transpose(1, 2)
        value_states = value_states.transpose(1, 2)

        attn_output = self._flash_attention_forward(
            query_states,
            key_states,
            value_states,
            attention_mask,
            q_len,
            dropout=dropout_rate,
            use_sliding_windows=use_sliding_windows,
        )

        attn_output = attn_output.reshape(bsz, q_len, self.hidden_size).contiguous()
        attn_output = self.o_proj(attn_output)

        if not output_attentions:
            attn_weights = None

        return attn_output, attn_weights, past_key_value

    def _flash_attention_forward(
        self,
        query_states,
        key_states,
        value_states,
        attention_mask,
        query_length,
        dropout=0.0,
        softmax_scale=None,
        use_sliding_windows=False,
    ):
        """
        Calls the forward method of Flash Attention - if the input hidden states contain at least one padding token
        first unpad the input, then computes the attention scores and pad the final attention scores.

        Args:
            query_states (`torch.Tensor`):
                Input query states to be passed to Flash Attention API
            key_states (`torch.Tensor`):
                Input key states to be passed to Flash Attention API
            value_states (`torch.Tensor`):
                Input value states to be passed to Flash Attention API
            attention_mask (`torch.Tensor`):
                The padding mask - corresponds to a tensor of size `(batch_size, seq_len)` where 0 stands for the
                position of padding tokens and 1 for the position of non-padding tokens.
            dropout (`int`, *optional*):
                Attention dropout
            softmax_scale (`float`, *optional*):
                The scaling of QK^T before applying softmax. Default to 1 / sqrt(head_dim)
            use_sliding_windows (`bool`, *optional*):
                Whether to activate sliding window attention.
        """
        # Contains at least one padding token in the sequence
        if attention_mask is not None:
            batch_size = query_states.shape[0]
            query_states, key_states, value_states, indices_q, cu_seq_lens, max_seq_lens = self._upad_input(
                query_states, key_states, value_states, attention_mask, query_length
            )

            cu_seqlens_q, cu_seqlens_k = cu_seq_lens
            max_seqlen_in_batch_q, max_seqlen_in_batch_k = max_seq_lens

            if not use_sliding_windows:
                attn_output_unpad = flash_attn_varlen_func(
                    query_states,
                    key_states,
                    value_states,
                    cu_seqlens_q=cu_seqlens_q,
                    cu_seqlens_k=cu_seqlens_k,
                    max_seqlen_q=max_seqlen_in_batch_q,
                    max_seqlen_k=max_seqlen_in_batch_k,
                    dropout_p=dropout,
                    softmax_scale=softmax_scale,
                    causal=self.is_causal,
                )
            else:
                attn_output_unpad = flash_attn_varlen_func(
                    query_states,
                    key_states,
                    value_states,
                    cu_seqlens_q=cu_seqlens_q,
                    cu_seqlens_k=cu_seqlens_k,
                    max_seqlen_q=max_seqlen_in_batch_q,
                    max_seqlen_k=max_seqlen_in_batch_k,
                    dropout_p=dropout,
                    softmax_scale=softmax_scale,
                    causal=self.is_causal,
                    window_size=(self.config.sliding_window, self.config.sliding_window),
                )

            attn_output = pad_input(attn_output_unpad, indices_q, batch_size, query_length)
        else:
            if not use_sliding_windows:
                attn_output = flash_attn_func(
                    query_states,
                    key_states,
                    value_states,
                    dropout,
                    softmax_scale=softmax_scale,
                    causal=self.is_causal,
                )
            else:
                attn_output = flash_attn_func(
                    query_states,
                    key_states,
                    value_states,
                    dropout,
                    softmax_scale=softmax_scale,
                    causal=self.is_causal,
                    window_size=(self.config.sliding_window, self.config.sliding_window),
                )

        return attn_output

    def _upad_input(self, query_layer, key_layer, value_layer, attention_mask, query_length):
        batch_size, kv_seq_len, num_heads, head_dim = key_layer.shape

        # On the first iteration we need to properly re-create the padding mask
        # by slicing it on the proper place
        if kv_seq_len != attention_mask.shape[-1]:
            attention_mask_num_tokens = attention_mask.shape[-1]
            attention_mask = attention_mask[:, attention_mask_num_tokens - kv_seq_len :]

        indices_k, cu_seqlens_k, max_seqlen_in_batch_k = _get_unpad_data(attention_mask)

        key_layer = index_first_axis(key_layer.reshape(batch_size * kv_seq_len, num_heads, head_dim), indices_k)
        value_layer = index_first_axis(value_layer.reshape(batch_size * kv_seq_len, num_heads, head_dim), indices_k)

        if query_length == kv_seq_len:
            query_layer = index_first_axis(
                query_layer.reshape(batch_size * kv_seq_len, num_heads, head_dim), indices_k
            )
            cu_seqlens_q = cu_seqlens_k
            max_seqlen_in_batch_q = max_seqlen_in_batch_k
            indices_q = indices_k
        elif query_length == 1:
            max_seqlen_in_batch_q = 1
            cu_seqlens_q = torch.arange(
                batch_size + 1, dtype=torch.int32, device=query_layer.device
            )  # There is a memcpy here, that is very bad.
            indices_q = cu_seqlens_q[:-1]
            query_layer = query_layer.squeeze(1)
        else:
            # The -q_len: slice assumes left padding.
            attention_mask = attention_mask[:, -query_length:]
            query_layer, indices_q, cu_seqlens_q, max_seqlen_in_batch_q = unpad_input(query_layer, attention_mask)

        return (
            query_layer,
            key_layer,
            value_layer,
            indices_q,
            (cu_seqlens_q, cu_seqlens_k),
            (max_seqlen_in_batch_q, max_seqlen_in_batch_k),
        )


class MixtralBLockSparseTop2MLP(nn.Module):
    def __init__(self, config: MixtralConfig):
        super().__init__()
        self.ffn_dim = config.intermediate_size
        self.hidden_dim = config.hidden_size

        self.w1 = nn.Linear(self.hidden_dim, self.ffn_dim, bias=False)
        self.w2 = nn.Linear(self.ffn_dim, self.hidden_dim, bias=False)
        self.w3 = nn.Linear(self.hidden_dim, self.ffn_dim, bias=False)

        self.act_fn = ACT2FN[config.hidden_act]

    def forward(self, hidden_states, routing_weights):
        current_hidden_states = self.act_fn(self.w1(hidden_states)) * self.w3(hidden_states)
        current_hidden_states = self.w2(current_hidden_states)      
        return routing_weights * current_hidden_states


class MixtralBlockSparseMoE(nn.Module):
    """
    Built on the paper and library Megablocks as described in
    https://arxiv.org/abs/2211.15841. This implementation is
    strictly equivalent to standard MoE with full capacity (no
    dropped tokens). It's faster since it formulates MoE operations
    in terms of block-sparse operations to accomodate imbalanced
    assignments of tokens to experts, whereas standard MoE either
    (1) drop tokens at the cost of reduced performance or (2) set
    capacity factor to number of experts and thus waste computation
    and memory on padding.
    """

    def __init__(self, config):
        super().__init__()
        self.hidden_dim = config.hidden_size
        self.ffn_dim = config.intermediate_size
        self.num_experts = config.num_local_experts
        self.top_k = config.num_experts_per_tok

        # gating
        self.gate = nn.Linear(self.hidden_dim, self.num_experts, bias=False)

        self.experts = nn.ModuleList([
            MixtralBLockSparseTop2MLP(config) for _ in range(self.num_experts)
        ])


    def forward(self, hidden_states: torch.Tensor) -> torch.Tensor:
        """
        x: (sequence_length, model_dim)
        gate_logits: (sequence_length, n_experts)
        """
        batch_size, sequence_length, hidden_dim = hidden_states.shape
        hidden_states = hidden_states.view(-1, hidden_dim)
        # gate_logits: (batch * sequence_length, n_experts)
        gate_logits = self.gate(hidden_states)
<<<<<<< HEAD
        # all_probs: (batch * sequence_length, n_experts) and upcast for softmax
        all_probs = F.softmax(gate_logits, dim=1, dtype=torch.float)
        # weights, selected_experts: (batch * sequence_length, top-k)
        routing_weights, selected_experts = torch.topk(all_probs, self.top_k, dim=-1)

        # Native torch vs optimized with MegaBlocks
        if USE_MEGABLOCKS:
            routing_weights /= routing_weights.sum(dim=-1, keepdim=True)
            routing_weights = routing_weights.flatten().to(hidden_states.dtype)
            selected_experts = selected_experts.flatten()

            return self.forward_megablocks(
                hidden_states,
                routing_weights,
                selected_experts,
                (batch_size, sequence_length, hidden_dim)
            )
        else:
            final_hidden_states = torch.zeros((batch_size * sequence_length, hidden_dim), device = hidden_states.device)
            expert_mask = torch.nn.functional.one_hot(selected_experts, num_classes=self.num_experts).permute(2,1,0)
            expert_mask[0][:, 0] = torch.tensor([1,1], dtype=torch.long)
            for expert_idx in range(self.num_experts):
                expert_layer = self.experts[expert_idx]
                idx, top_x = torch.where(expert_mask[expert_idx])
                if top_x.shape[0] == 0:
                    continue
                
                # Index the correct hidden states
                current_state = hidden_states[None, top_x.tolist()].reshape(-1, hidden_dim)
                current_hidden_states = expert_layer(current_state, routing_weights[top_x.tolist(), idx.tolist(), None])
                final_hidden_states.scatter_add_(0, top_x.unsqueeze(1).expand(len(top_x), hidden_dim), current_hidden_states)

            final_hidden_states = final_hidden_states.reshape(batch_size , sequence_length, hidden_dim)
            return final_hidden_states
=======
        
        routing_weights, selected_experts = torch.topk(gate_logits, self.top_k, dim=-1)
        routing_weights = routing_weights.softmax(dim=-1)

        final_hidden_states = torch.zeros((batch_size * sequence_length, hidden_dim)).to(hidden_states.device)
        expert_mask = torch.nn.functional.one_hot(selected_experts, num_classes=self.num_experts).permute(2,1,0)

        for expert_idx in range(self.num_experts):
            expert_layer = self.experts[expert_idx]

            idx, top_x = torch.where(expert_mask[expert_idx])
            if top_x.shape[0] == 0:
                continue
            # list indexing is a lot faster in torch
            top_x = top_x.tolist()
            idx = idx.tolist()

            # Index the correct hidden states
            current_state = hidden_states[None, top_x].reshape(-1, hidden_dim)

            current_hidden_states = expert_layer(current_state, routing_weights[top_x, idx, None])

            final_hidden_states[top_x] += current_hidden_states

        final_hidden_states = final_hidden_states.reshape(batch_size , sequence_length, hidden_dim)
        return final_hidden_states
>>>>>>> 82037ca8

    
class MixtralDecoderLayer(nn.Module):
    def __init__(self, config: MixtralConfig):
        super().__init__()
        self.hidden_size = config.hidden_size
        self.self_attn = (
            MixtralAttention(config=config)
            if not getattr(config, "_flash_attn_2_enabled", False)
            else MixtralFlashAttention2(config)
        )
        self.input_layernorm = MixtralRMSNorm(config.hidden_size, eps=config.rms_norm_eps)
        self.block_sparse_moe = MixtralBlockSparseMoE(config)
        self.post_attention_layernorm = MixtralRMSNorm(config.hidden_size, eps=config.rms_norm_eps)

    def forward(
        self,
        hidden_states: torch.Tensor,
        attention_mask: Optional[torch.Tensor] = None,
        position_ids: Optional[torch.LongTensor] = None,
        past_key_value: Optional[Tuple[torch.Tensor]] = None,
        output_attentions: Optional[bool] = False,
        use_cache: Optional[bool] = False,
        **kwargs,
    ) -> Tuple[torch.FloatTensor, Optional[Tuple[torch.FloatTensor, torch.FloatTensor]]]:
        if "padding_mask" in kwargs:
            warnings.warn(
                "Passing `padding_mask` is deprecated and will be removed in v4.37. Please make sure use `attention_mask` instead.`"
            )
        """
        Args:
            hidden_states (`torch.FloatTensor`): input to the layer of shape `(batch, seq_len, embed_dim)`
            attention_mask (`torch.FloatTensor`, *optional*): attention mask of size
                `(batch, sequence_length)` where padding elements are indicated by 0.
            output_attentions (`bool`, *optional*):
                Whether or not to return the attentions tensors of all attention layers. See `attentions` under
                returned tensors for more detail.
            use_cache (`bool`, *optional*):
                If set to `True`, `past_key_values` key value states are returned and can be used to speed up decoding
                (see `past_key_values`).
            past_key_value (`Tuple(torch.FloatTensor)`, *optional*): cached past key and value projection states
        """

        residual = hidden_states

        hidden_states = self.input_layernorm(hidden_states)

        # Self Attention
        hidden_states, self_attn_weights, present_key_value = self.self_attn(
            hidden_states=hidden_states,
            attention_mask=attention_mask,
            position_ids=position_ids,
            past_key_value=past_key_value,
            output_attentions=output_attentions,
            use_cache=use_cache,
        )
        hidden_states = residual + hidden_states

        # Fully Connected
        residual = hidden_states
        hidden_states = self.post_attention_layernorm(hidden_states)
        hidden_states = self.block_sparse_moe(hidden_states)
        hidden_states = residual + hidden_states

        outputs = (hidden_states,)

        if output_attentions:
            outputs += (self_attn_weights,)

        if use_cache:
            outputs += (present_key_value,)

        return outputs


MIXTRAL_START_DOCSTRING = r"""
    This model inherits from [`PreTrainedModel`]. Check the superclass documentation for the generic methods the
    library implements for all its model (such as downloading or saving, resizing the input embeddings, pruning heads
    etc.)

    This model is also a PyTorch [torch.nn.Module](https://pytorch.org/docs/stable/nn.html#torch.nn.Module) subclass.
    Use it as a regular PyTorch Module and refer to the PyTorch documentation for all matter related to general usage
    and behavior.

    Parameters:
        config ([`MixtralConfig`]):
            Model configuration class with all the parameters of the model. Initializing with a config file does not
            load the weights associated with the model, only the configuration. Check out the
            [`~PreTrainedModel.from_pretrained`] method to load the model weights.
"""


@add_start_docstrings(
    "The bare Mixtral Model outputting raw hidden-states without any specific head on top.",
    MIXTRAL_START_DOCSTRING,
)
# Copied from transformers.models.mistral.modeling_mistral.MistralPreTrainedModel with Mistral->Mixtral
class MixtralPreTrainedModel(PreTrainedModel):
    config_class = MixtralConfig
    base_model_prefix = "model"
    supports_gradient_checkpointing = True
    _no_split_modules = ["MixtralDecoderLayer"]
    _skip_keys_device_placement = "past_key_values"
    _supports_flash_attn_2 = True

    def _init_weights(self, module):
        pass
        # std = self.config.initializer_range
        # if isinstance(module, nn.Linear):
        #     module.weight.data.normal_(mean=0.0, std=std)
        #     if module.bias is not None:
        #         module.bias.data.zero_()
        # elif isinstance(module, nn.Embedding):
        #     module.weight.data.normal_(mean=0.0, std=std)
        #     if module.padding_idx is not None:
        #         module.weight.data[module.padding_idx].zero_()


MIXTRAL_INPUTS_DOCSTRING = r"""
    Args:
        input_ids (`torch.LongTensor` of shape `(batch_size, sequence_length)`):
            Indices of input sequence tokens in the vocabulary. Padding will be ignored by default should you provide
            it.

            Indices can be obtained using [`AutoTokenizer`]. See [`PreTrainedTokenizer.encode`] and
            [`PreTrainedTokenizer.__call__`] for details.

            [What are input IDs?](../glossary#input-ids)
        attention_mask (`torch.Tensor` of shape `(batch_size, sequence_length)`, *optional*):
            Mask to avoid performing attention on padding token indices. Mask values selected in `[0, 1]`:

            - 1 for tokens that are **not masked**,
            - 0 for tokens that are **masked**.

            [What are attention masks?](../glossary#attention-mask)

            Indices can be obtained using [`AutoTokenizer`]. See [`PreTrainedTokenizer.encode`] and
            [`PreTrainedTokenizer.__call__`] for details.

            If `past_key_values` is used, optionally only the last `decoder_input_ids` have to be input (see
            `past_key_values`).

            If you want to change padding behavior, you should read [`modeling_opt._prepare_decoder_attention_mask`]
            and modify to your needs. See diagram 1 in [the paper](https://arxiv.org/abs/1910.13461) for more
            information on the default strategy.

            - 1 indicates the head is **not masked**,
            - 0 indicates the head is **masked**.
        position_ids (`torch.LongTensor` of shape `(batch_size, sequence_length)`, *optional*):
            Indices of positions of each input sequence tokens in the position embeddings. Selected in the range `[0,
            config.n_positions - 1]`.

            [What are position IDs?](../glossary#position-ids)
        past_key_values (`tuple(tuple(torch.FloatTensor))`, *optional*, returned when `use_cache=True` is passed or when `config.use_cache=True`):
            Tuple of `tuple(torch.FloatTensor)` of length `config.n_layers`, with each tuple having 2 tensors of shape
            `(batch_size, num_heads, sequence_length, embed_size_per_head)`) and 2 additional tensors of shape
            `(batch_size, num_heads, encoder_sequence_length, embed_size_per_head)`.

            Contains pre-computed hidden-states (key and values in the self-attention blocks and in the cross-attention
            blocks) that can be used (see `past_key_values` input) to speed up sequential decoding.

            If `past_key_values` are used, the user can optionally input only the last `decoder_input_ids` (those that
            don't have their past key value states given to this model) of shape `(batch_size, 1)` instead of all
            `decoder_input_ids` of shape `(batch_size, sequence_length)`.
        inputs_embeds (`torch.FloatTensor` of shape `(batch_size, sequence_length, hidden_size)`, *optional*):
            Optionally, instead of passing `input_ids` you can choose to directly pass an embedded representation. This
            is useful if you want more control over how to convert `input_ids` indices into associated vectors than the
            model's internal embedding lookup matrix.
        use_cache (`bool`, *optional*):
            If set to `True`, `past_key_values` key value states are returned and can be used to speed up decoding (see
            `past_key_values`).
        output_attentions (`bool`, *optional*):
            Whether or not to return the attentions tensors of all attention layers. See `attentions` under returned
            tensors for more detail.
        output_hidden_states (`bool`, *optional*):
            Whether or not to return the hidden states of all layers. See `hidden_states` under returned tensors for
            more detail.
        return_dict (`bool`, *optional*):
            Whether or not to return a [`~utils.ModelOutput`] instead of a plain tuple.
"""


@add_start_docstrings(
    "The bare Mixtral Model outputting raw hidden-states without any specific head on top.",
    MIXTRAL_START_DOCSTRING,
)
# Copied from transformers.models.mistral.modeling_mistral.MistralModel with MISTRAL->MIXTRAL,Mistral->Mixtral
class MixtralModel(MixtralPreTrainedModel):
    """
    Transformer decoder consisting of *config.num_hidden_layers* layers. Each layer is a [`MixtralDecoderLayer`]

    Args:
        config: MixtralConfig
    """

    def __init__(self, config: MixtralConfig):
        super().__init__(config)
        self.padding_idx = config.pad_token_id
        self.vocab_size = config.vocab_size

        self.embed_tokens = nn.Embedding(config.vocab_size, config.hidden_size, self.padding_idx)
        self.layers = nn.ModuleList([MixtralDecoderLayer(config) for _ in range(config.num_hidden_layers)])
        self.norm = MixtralRMSNorm(config.hidden_size, eps=config.rms_norm_eps)

        self.gradient_checkpointing = False
        # Initialize weights and apply final processing
        self.post_init()

    def get_input_embeddings(self):
        return self.embed_tokens

    def set_input_embeddings(self, value):
        self.embed_tokens = value

    @add_start_docstrings_to_model_forward(MIXTRAL_INPUTS_DOCSTRING)
    def forward(
        self,
        input_ids: torch.LongTensor = None,
        attention_mask: Optional[torch.Tensor] = None,
        position_ids: Optional[torch.LongTensor] = None,
        past_key_values: Optional[List[torch.FloatTensor]] = None,
        inputs_embeds: Optional[torch.FloatTensor] = None,
        use_cache: Optional[bool] = None,
        output_attentions: Optional[bool] = None,
        output_hidden_states: Optional[bool] = None,
        return_dict: Optional[bool] = None,
    ) -> Union[Tuple, BaseModelOutputWithPast]:
        output_attentions = output_attentions if output_attentions is not None else self.config.output_attentions
        output_hidden_states = (
            output_hidden_states if output_hidden_states is not None else self.config.output_hidden_states
        )
        use_cache = use_cache if use_cache is not None else self.config.use_cache

        return_dict = return_dict if return_dict is not None else self.config.use_return_dict

        # retrieve input_ids and inputs_embeds
        if input_ids is not None and inputs_embeds is not None:
            raise ValueError("You cannot specify both decoder_input_ids and decoder_inputs_embeds at the same time")
        elif input_ids is not None:
            batch_size, seq_length = input_ids.shape
        elif inputs_embeds is not None:
            batch_size, seq_length, _ = inputs_embeds.shape
        else:
            raise ValueError("You have to specify either decoder_input_ids or decoder_inputs_embeds")

        seq_length_with_past = seq_length
        past_key_values_length = 0

        if past_key_values is not None:
            past_key_values_length = past_key_values[0][0].shape[2]
            seq_length_with_past = seq_length_with_past + past_key_values_length

        if position_ids is None:
            device = input_ids.device if input_ids is not None else inputs_embeds.device
            position_ids = torch.arange(
                past_key_values_length, seq_length + past_key_values_length, dtype=torch.long, device=device
            )
            position_ids = position_ids.unsqueeze(0).view(-1, seq_length)
        else:
            position_ids = position_ids.view(-1, seq_length).long()

        if inputs_embeds is None:
            inputs_embeds = self.embed_tokens(input_ids)

        if (
            attention_mask is not None
            and hasattr(self.config, "_flash_attn_2_enabled")
            and self.config._flash_attn_2_enabled
            and use_cache
        ):
            is_padding_right = attention_mask[:, -1].sum().item() != batch_size
            if is_padding_right:
                raise ValueError(
                    "You are attempting to perform batched generation with padding_side='right'"
                    " this may lead to unexpected behaviour for Flash Attention version of Mixtral. Make sure to "
                    " call `tokenizer.padding_side  = 'left'` before tokenizing the input. "
                )

        if getattr(self.config, "_flash_attn_2_enabled", False):
            # 2d mask is passed through the layers
            attention_mask = attention_mask if (attention_mask is not None and 0 in attention_mask) else None
        else:
            # 4d mask is passed through the layers
            attention_mask = _prepare_4d_causal_attention_mask(
                attention_mask,
                (batch_size, seq_length),
                inputs_embeds,
                past_key_values_length,
                sliding_window=self.config.sliding_window,
            )

        hidden_states = inputs_embeds

        if self.gradient_checkpointing and self.training:
            if use_cache:
                logger.warning_once(
                    "`use_cache=True` is incompatible with gradient checkpointing. Setting `use_cache=False`..."
                )
                use_cache = False

        # decoder layers
        all_hidden_states = () if output_hidden_states else None
        all_self_attns = () if output_attentions else None
        next_decoder_cache = () if use_cache else None

        for idx, decoder_layer in enumerate(self.layers):
            if output_hidden_states:
                all_hidden_states += (hidden_states,)

            past_key_value = past_key_values[idx] if past_key_values is not None else None

            if self.gradient_checkpointing and self.training:
                layer_outputs = self._gradient_checkpointing_func(
                    decoder_layer.__call__,
                    hidden_states,
                    attention_mask,
                    position_ids,
                    past_key_value,
                    output_attentions,
                    use_cache,
                )
            else:
                layer_outputs = decoder_layer(
                    hidden_states,
                    attention_mask=attention_mask,
                    position_ids=position_ids,
                    past_key_value=past_key_value,
                    output_attentions=output_attentions,
                    use_cache=use_cache,
                )

            hidden_states = layer_outputs[0]

            if use_cache:
                next_decoder_cache += (layer_outputs[2 if output_attentions else 1],)

            if output_attentions:
                all_self_attns += (layer_outputs[1],)

        hidden_states = self.norm(hidden_states)

        # add hidden states from the last decoder layer
        if output_hidden_states:
            all_hidden_states += (hidden_states,)

        next_cache = next_decoder_cache if use_cache else None
        if not return_dict:
            return tuple(v for v in [hidden_states, next_cache, all_hidden_states, all_self_attns] if v is not None)
        return BaseModelOutputWithPast(
            last_hidden_state=hidden_states,
            past_key_values=next_cache,
            hidden_states=all_hidden_states,
            attentions=all_self_attns,
        )


# Copied from transformers.models.mistral.modeling_mistral.MistralForCausalLM with MISTRAL->MIXTRAL,Mistral->Mixtral
class MixtralForCausalLM(MixtralPreTrainedModel):
    _tied_weights_keys = ["lm_head.weight"]

    def __init__(self, config):
        super().__init__(config)
        self.model = MixtralModel(config)
        self.vocab_size = config.vocab_size
        self.lm_head = nn.Linear(config.hidden_size, config.vocab_size, bias=False)

        # Initialize weights and apply final processing
        self.post_init()

    def get_input_embeddings(self):
        return self.model.embed_tokens

    def set_input_embeddings(self, value):
        self.model.embed_tokens = value

    def get_output_embeddings(self):
        return self.lm_head

    def set_output_embeddings(self, new_embeddings):
        self.lm_head = new_embeddings

    def set_decoder(self, decoder):
        self.model = decoder

    def get_decoder(self):
        return self.model

    @add_start_docstrings_to_model_forward(MIXTRAL_INPUTS_DOCSTRING)
    @replace_return_docstrings(output_type=CausalLMOutputWithPast, config_class=_CONFIG_FOR_DOC)
    def forward(
        self,
        input_ids: torch.LongTensor = None,
        attention_mask: Optional[torch.Tensor] = None,
        position_ids: Optional[torch.LongTensor] = None,
        past_key_values: Optional[List[torch.FloatTensor]] = None,
        inputs_embeds: Optional[torch.FloatTensor] = None,
        labels: Optional[torch.LongTensor] = None,
        use_cache: Optional[bool] = None,
        output_attentions: Optional[bool] = None,
        output_hidden_states: Optional[bool] = None,
        return_dict: Optional[bool] = None,
    ) -> Union[Tuple, CausalLMOutputWithPast]:
        r"""
        Args:
            labels (`torch.LongTensor` of shape `(batch_size, sequence_length)`, *optional*):
                Labels for computing the masked language modeling loss. Indices should either be in `[0, ...,
                config.vocab_size]` or -100 (see `input_ids` docstring). Tokens with indices set to `-100` are ignored
                (masked), the loss is only computed for the tokens with labels in `[0, ..., config.vocab_size]`.

        Returns:

        Example:

        ```python
        >>> from transformers import AutoTokenizer, MixtralForCausalLM

        >>> model = MixtralForCausalLM.from_pretrained(PATH_TO_CONVERTED_WEIGHTS)
        >>> tokenizer = AutoTokenizer.from_pretrained(PATH_TO_CONVERTED_TOKENIZER)

        >>> prompt = "Hey, are you conscious? Can you talk to me?"
        >>> inputs = tokenizer(prompt, return_tensors="pt")

        >>> # Generate
        >>> generate_ids = model.generate(inputs.input_ids, max_length=30)
        >>> tokenizer.batch_decode(generate_ids, skip_special_tokens=True, clean_up_tokenization_spaces=False)[0]
        "Hey, are you conscious? Can you talk to me?\nI'm not conscious, but I can talk to you."
        ```"""

        output_attentions = output_attentions if output_attentions is not None else self.config.output_attentions
        output_hidden_states = (
            output_hidden_states if output_hidden_states is not None else self.config.output_hidden_states
        )
        return_dict = return_dict if return_dict is not None else self.config.use_return_dict

        # decoder outputs consists of (dec_features, layer_state, dec_hidden, dec_attn)
        outputs = self.model(
            input_ids=input_ids,
            attention_mask=attention_mask,
            position_ids=position_ids,
            past_key_values=past_key_values,
            inputs_embeds=inputs_embeds,
            use_cache=use_cache,
            output_attentions=output_attentions,
            output_hidden_states=output_hidden_states,
            return_dict=return_dict,
        )

        hidden_states = outputs[0]
        logits = self.lm_head(hidden_states.to(self.lm_head.weight.dtype))
        logits = logits.float()

        loss = None
        if labels is not None:
            # Shift so that tokens < n predict n
            shift_logits = logits[..., :-1, :].contiguous()
            shift_labels = labels[..., 1:].contiguous()
            # Flatten the tokens
            loss_fct = CrossEntropyLoss()
            shift_logits = shift_logits.view(-1, self.config.vocab_size)
            shift_labels = shift_labels.view(-1)
            # Enable model parallelism
            shift_labels = shift_labels.to(shift_logits.device)
            loss = loss_fct(shift_logits, shift_labels)

        if not return_dict:
            output = (logits,) + outputs[1:]
            return (loss,) + output if loss is not None else output

        return CausalLMOutputWithPast(
            loss=loss,
            logits=logits,
            past_key_values=outputs.past_key_values,
            hidden_states=outputs.hidden_states,
            attentions=outputs.attentions,
        )

    def prepare_inputs_for_generation(
        self, input_ids, past_key_values=None, attention_mask=None, inputs_embeds=None, **kwargs
    ):
        # Omit tokens covered by past_key_values
        if past_key_values:
            past_length = past_key_values[0][0].shape[2]

            # Some generation methods already pass only the last input ID
            if input_ids.shape[1] > past_length:
                remove_prefix_length = past_length
            else:
                # Default to old behavior: keep only final ID
                remove_prefix_length = input_ids.shape[1] - 1

            input_ids = input_ids[:, remove_prefix_length:]

        position_ids = kwargs.get("position_ids", None)
        if attention_mask is not None and position_ids is None:
            # create position_ids on the fly for batch generation
            position_ids = attention_mask.long().cumsum(-1) - 1
            position_ids.masked_fill_(attention_mask == 0, 1)
            if past_key_values:
                position_ids = position_ids[:, -input_ids.shape[1] :]

        # if `inputs_embeds` are passed, we only want to use them in the 1st generation step
        if inputs_embeds is not None and past_key_values is None:
            model_inputs = {"inputs_embeds": inputs_embeds}
        else:
            model_inputs = {"input_ids": input_ids}

        model_inputs.update(
            {
                "position_ids": position_ids,
                "past_key_values": past_key_values,
                "use_cache": kwargs.get("use_cache"),
                "attention_mask": attention_mask,
            }
        )
        return model_inputs

    @staticmethod
    def _reorder_cache(past_key_values, beam_idx):
        reordered_past = ()
        for layer_past in past_key_values:
            reordered_past += (
                tuple(past_state.index_select(0, beam_idx.to(past_state.device)) for past_state in layer_past),
            )
        return reordered_past


@add_start_docstrings(
    """
    The Mixtral Model transformer with a sequence classification head on top (linear layer).

    [`MixtralForSequenceClassification`] uses the last token in order to do the classification, as other causal models
    (e.g. GPT-2) do.

    Since it does classification on the last token, it requires to know the position of the last token. If a
    `pad_token_id` is defined in the configuration, it finds the last token that is not a padding token in each row. If
    no `pad_token_id` is defined, it simply takes the last value in each row of the batch. Since it cannot guess the
    padding tokens when `inputs_embeds` are passed instead of `input_ids`, it does the same (take the last value in
    each row of the batch).
    """,
    MIXTRAL_START_DOCSTRING,
)
# Copied from transformers.models.llama.modeling_llama.LlamaForSequenceClassification with Llama->Mixtral, LLAMA->MIXTRAL
class MixtralForSequenceClassification(MixtralPreTrainedModel):
    def __init__(self, config):
        super().__init__(config)
        self.num_labels = config.num_labels
        self.model = MixtralModel(config)
        self.score = nn.Linear(config.hidden_size, self.num_labels, bias=False)

        # Initialize weights and apply final processing
        self.post_init()

    def get_input_embeddings(self):
        return self.model.embed_tokens

    def set_input_embeddings(self, value):
        self.model.embed_tokens = value

    @add_start_docstrings_to_model_forward(MIXTRAL_INPUTS_DOCSTRING)
    def forward(
        self,
        input_ids: torch.LongTensor = None,
        attention_mask: Optional[torch.Tensor] = None,
        position_ids: Optional[torch.LongTensor] = None,
        past_key_values: Optional[List[torch.FloatTensor]] = None,
        inputs_embeds: Optional[torch.FloatTensor] = None,
        labels: Optional[torch.LongTensor] = None,
        use_cache: Optional[bool] = None,
        output_attentions: Optional[bool] = None,
        output_hidden_states: Optional[bool] = None,
        return_dict: Optional[bool] = None,
    ) -> Union[Tuple, SequenceClassifierOutputWithPast]:
        r"""
        labels (`torch.LongTensor` of shape `(batch_size,)`, *optional*):
            Labels for computing the sequence classification/regression loss. Indices should be in `[0, ...,
            config.num_labels - 1]`. If `config.num_labels == 1` a regression loss is computed (Mean-Square loss), If
            `config.num_labels > 1` a classification loss is computed (Cross-Entropy).
        """
        return_dict = return_dict if return_dict is not None else self.config.use_return_dict

        transformer_outputs = self.model(
            input_ids,
            attention_mask=attention_mask,
            position_ids=position_ids,
            past_key_values=past_key_values,
            inputs_embeds=inputs_embeds,
            use_cache=use_cache,
            output_attentions=output_attentions,
            output_hidden_states=output_hidden_states,
            return_dict=return_dict,
        )
        hidden_states = transformer_outputs[0]
        logits = self.score(hidden_states)

        if input_ids is not None:
            batch_size = input_ids.shape[0]
        else:
            batch_size = inputs_embeds.shape[0]

        if self.config.pad_token_id is None and batch_size != 1:
            raise ValueError("Cannot handle batch sizes > 1 if no padding token is defined.")
        if self.config.pad_token_id is None:
            sequence_lengths = -1
        else:
            if input_ids is not None:
                sequence_lengths = (torch.eq(input_ids, self.config.pad_token_id).int().argmax(-1) - 1).to(
                    logits.device
                )
            else:
                sequence_lengths = -1

        pooled_logits = logits[torch.arange(batch_size, device=logits.device), sequence_lengths]

        loss = None
        if labels is not None:
            labels = labels.to(logits.device)
            if self.config.problem_type is None:
                if self.num_labels == 1:
                    self.config.problem_type = "regression"
                elif self.num_labels > 1 and (labels.dtype == torch.long or labels.dtype == torch.int):
                    self.config.problem_type = "single_label_classification"
                else:
                    self.config.problem_type = "multi_label_classification"

            if self.config.problem_type == "regression":
                loss_fct = MSELoss()
                if self.num_labels == 1:
                    loss = loss_fct(pooled_logits.squeeze(), labels.squeeze())
                else:
                    loss = loss_fct(pooled_logits, labels)
            elif self.config.problem_type == "single_label_classification":
                loss_fct = CrossEntropyLoss()
                loss = loss_fct(pooled_logits.view(-1, self.num_labels), labels.view(-1))
            elif self.config.problem_type == "multi_label_classification":
                loss_fct = BCEWithLogitsLoss()
                loss = loss_fct(pooled_logits, labels)
        if not return_dict:
            output = (pooled_logits,) + transformer_outputs[1:]
            return ((loss,) + output) if loss is not None else output

        return SequenceClassifierOutputWithPast(
            loss=loss,
            logits=pooled_logits,
            past_key_values=transformer_outputs.past_key_values,
            hidden_states=transformer_outputs.hidden_states,
            attentions=transformer_outputs.attentions,
        )<|MERGE_RESOLUTION|>--- conflicted
+++ resolved
@@ -617,69 +617,27 @@
         hidden_states = hidden_states.view(-1, hidden_dim)
         # gate_logits: (batch * sequence_length, n_experts)
         gate_logits = self.gate(hidden_states)
-<<<<<<< HEAD
-        # all_probs: (batch * sequence_length, n_experts) and upcast for softmax
-        all_probs = F.softmax(gate_logits, dim=1, dtype=torch.float)
-        # weights, selected_experts: (batch * sequence_length, top-k)
-        routing_weights, selected_experts = torch.topk(all_probs, self.top_k, dim=-1)
-
-        # Native torch vs optimized with MegaBlocks
-        if USE_MEGABLOCKS:
-            routing_weights /= routing_weights.sum(dim=-1, keepdim=True)
-            routing_weights = routing_weights.flatten().to(hidden_states.dtype)
-            selected_experts = selected_experts.flatten()
-
-            return self.forward_megablocks(
-                hidden_states,
-                routing_weights,
-                selected_experts,
-                (batch_size, sequence_length, hidden_dim)
-            )
-        else:
-            final_hidden_states = torch.zeros((batch_size * sequence_length, hidden_dim), device = hidden_states.device)
-            expert_mask = torch.nn.functional.one_hot(selected_experts, num_classes=self.num_experts).permute(2,1,0)
-            expert_mask[0][:, 0] = torch.tensor([1,1], dtype=torch.long)
-            for expert_idx in range(self.num_experts):
-                expert_layer = self.experts[expert_idx]
-                idx, top_x = torch.where(expert_mask[expert_idx])
-                if top_x.shape[0] == 0:
-                    continue
-                
-                # Index the correct hidden states
-                current_state = hidden_states[None, top_x.tolist()].reshape(-1, hidden_dim)
-                current_hidden_states = expert_layer(current_state, routing_weights[top_x.tolist(), idx.tolist(), None])
-                final_hidden_states.scatter_add_(0, top_x.unsqueeze(1).expand(len(top_x), hidden_dim), current_hidden_states)
-
-            final_hidden_states = final_hidden_states.reshape(batch_size , sequence_length, hidden_dim)
-            return final_hidden_states
-=======
         
         routing_weights, selected_experts = torch.topk(gate_logits, self.top_k, dim=-1)
         routing_weights = routing_weights.softmax(dim=-1)
 
-        final_hidden_states = torch.zeros((batch_size * sequence_length, hidden_dim)).to(hidden_states.device)
+        final_hidden_states = torch.zeros((batch_size * sequence_length, hidden_dim), device = hidden_states.device)
         expert_mask = torch.nn.functional.one_hot(selected_experts, num_classes=self.num_experts).permute(2,1,0)
-
+        expert_mask[0][:, 0] = torch.tensor([1,1], dtype=torch.long)
         for expert_idx in range(self.num_experts):
             expert_layer = self.experts[expert_idx]
-
             idx, top_x = torch.where(expert_mask[expert_idx])
             if top_x.shape[0] == 0:
                 continue
-            # list indexing is a lot faster in torch
-            top_x = top_x.tolist()
-            idx = idx.tolist()
-
+            
             # Index the correct hidden states
-            current_state = hidden_states[None, top_x].reshape(-1, hidden_dim)
-
-            current_hidden_states = expert_layer(current_state, routing_weights[top_x, idx, None])
-
-            final_hidden_states[top_x] += current_hidden_states
+            current_state = hidden_states[None, top_x.tolist()].reshape(-1, hidden_dim)
+            current_hidden_states = expert_layer(current_state, routing_weights[top_x.tolist(), idx.tolist(), None])
+            final_hidden_states.scatter_add_(0, top_x.unsqueeze(1).expand(len(top_x), hidden_dim), current_hidden_states)
+
 
         final_hidden_states = final_hidden_states.reshape(batch_size , sequence_length, hidden_dim)
         return final_hidden_states
->>>>>>> 82037ca8
 
     
 class MixtralDecoderLayer(nn.Module):
