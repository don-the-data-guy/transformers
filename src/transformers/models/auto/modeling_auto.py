# coding=utf-8
# Copyright 2018 The HuggingFace Inc. team.
#
# Licensed under the Apache License, Version 2.0 (the "License");
# you may not use this file except in compliance with the License.
# You may obtain a copy of the License at
#
#     http://www.apache.org/licenses/LICENSE-2.0
#
# Unless required by applicable law or agreed to in writing, software
# distributed under the License is distributed on an "AS IS" BASIS,
# WITHOUT WARRANTIES OR CONDITIONS OF ANY KIND, either express or implied.
# See the License for the specific language governing permissions and
# limitations under the License.
""" Auto Model class."""

import warnings
from collections import OrderedDict

from ...utils import logging
from .auto_factory import _BaseAutoModelClass, _LazyAutoMapping, auto_class_update
from .configuration_auto import CONFIG_MAPPING_NAMES


logger = logging.get_logger(__name__)


MODEL_MAPPING_NAMES = OrderedDict(
    [
        # Base model mapping
        ("poolformer", "PoolFormerModel"),
        ("convnext", "ConvNextModel"),
        ("yoso", "YosoModel"),
        ("swin", "SwinModel"),
        ("vilt", "ViltModel"),
        ("vit_mae", "ViTMAEModel"),
        ("nystromformer", "NystromformerModel"),
        ("xglm", "XGLMModel"),
        ("imagegpt", "ImageGPTModel"),
        ("qdqbert", "QDQBertModel"),
        ("fnet", "FNetModel"),
        ("segformer", "SegformerModel"),
        ("vision-text-dual-encoder", "VisionTextDualEncoderModel"),
        ("perceiver", "PerceiverModel"),
        ("gptj", "GPTJModel"),
        ("layoutlmv2", "LayoutLMv2Model"),
        ("plbart", "PLBartModel"),
        ("beit", "BeitModel"),
        ("rembert", "RemBertModel"),
        ("visual_bert", "VisualBertModel"),
        ("canine", "CanineModel"),
        ("roformer", "RoFormerModel"),
        ("clip", "CLIPModel"),
        ("bigbird_pegasus", "BigBirdPegasusModel"),
        ("deit", "DeiTModel"),
        ("luke", "LukeModel"),
        ("detr", "DetrModel"),
        ("gpt_neo", "GPTNeoModel"),
        ("big_bird", "BigBirdModel"),
        ("speech_to_text", "Speech2TextModel"),
        ("vit", "ViTModel"),
        ("wav2vec2", "Wav2Vec2Model"),
        ("unispeech-sat", "UniSpeechSatModel"),
        ("wavlm", "WavLMModel"),
        ("unispeech", "UniSpeechModel"),
        ("hubert", "HubertModel"),
        ("m2m_100", "M2M100Model"),
        ("convbert", "ConvBertModel"),
        ("led", "LEDModel"),
        ("blenderbot-small", "BlenderbotSmallModel"),
        ("retribert", "RetriBertModel"),
        ("mt5", "MT5Model"),
        ("t5", "T5Model"),
        ("pegasus", "PegasusModel"),
        ("marian", "MarianModel"),
        ("mbart", "MBartModel"),
        ("blenderbot", "BlenderbotModel"),
        ("distilbert", "DistilBertModel"),
        ("albert", "AlbertModel"),
        ("camembert", "CamembertModel"),
        ("xlm-roberta-xl", "XLMRobertaXLModel"),
        ("xlm-roberta", "XLMRobertaModel"),
        ("bart", "BartModel"),
        ("longformer", "LongformerModel"),
        ("roberta", "RobertaModel"),
        ("layoutlm", "LayoutLMModel"),
        ("squeezebert", "SqueezeBertModel"),
        ("bert", "BertModel"),
        ("openai-gpt", "OpenAIGPTModel"),
        ("gpt2", "GPT2Model"),
        ("megatron-bert", "MegatronBertModel"),
        ("mobilebert", "MobileBertModel"),
        ("transfo-xl", "TransfoXLModel"),
        ("xlnet", "XLNetModel"),
        ("flaubert", "FlaubertModel"),
        ("fsmt", "FSMTModel"),
        ("xlm", "XLMModel"),
        ("ctrl", "CTRLModel"),
        ("electra", "ElectraModel"),
        ("reformer", "ReformerModel"),
        ("funnel", ("FunnelModel", "FunnelBaseModel")),
        ("lxmert", "LxmertModel"),
        ("bert-generation", "BertGenerationEncoder"),
        ("deberta", "DebertaModel"),
        ("deberta-v2", "DebertaV2Model"),
        ("dpr", "DPRQuestionEncoder"),
        ("xlm-prophetnet", "XLMProphetNetModel"),
        ("prophetnet", "ProphetNetModel"),
        ("mpnet", "MPNetModel"),
        ("tapas", "TapasModel"),
        ("ibert", "IBertModel"),
        ("splinter", "SplinterModel"),
        ("sew", "SEWModel"),
        ("sew-d", "SEWDModel"),
    ]
)

MODEL_FOR_PRETRAINING_MAPPING_NAMES = OrderedDict(
    [
        # Model for pre-training mapping
        ("vit_mae", "ViTMAEForPreTraining"),
        ("fnet", "FNetForPreTraining"),
        ("visual_bert", "VisualBertForPreTraining"),
        ("layoutlm", "LayoutLMForMaskedLM"),
        ("retribert", "RetriBertModel"),
        ("t5", "T5ForConditionalGeneration"),
        ("distilbert", "DistilBertForMaskedLM"),
        ("albert", "AlbertForPreTraining"),
        ("camembert", "CamembertForMaskedLM"),
        ("xlm-roberta-xl", "XLMRobertaXLForMaskedLM"),
        ("xlm-roberta", "XLMRobertaForMaskedLM"),
        ("bart", "BartForConditionalGeneration"),
        ("fsmt", "FSMTForConditionalGeneration"),
        ("longformer", "LongformerForMaskedLM"),
        ("roberta", "RobertaForMaskedLM"),
        ("squeezebert", "SqueezeBertForMaskedLM"),
        ("bert", "BertForPreTraining"),
        ("big_bird", "BigBirdForPreTraining"),
        ("openai-gpt", "OpenAIGPTLMHeadModel"),
        ("gpt2", "GPT2LMHeadModel"),
        ("megatron-bert", "MegatronBertForPreTraining"),
        ("mobilebert", "MobileBertForPreTraining"),
        ("transfo-xl", "TransfoXLLMHeadModel"),
        ("xlnet", "XLNetLMHeadModel"),
        ("flaubert", "FlaubertWithLMHeadModel"),
        ("xlm", "XLMWithLMHeadModel"),
        ("ctrl", "CTRLLMHeadModel"),
        ("electra", "ElectraForPreTraining"),
        ("lxmert", "LxmertForPreTraining"),
        ("funnel", "FunnelForPreTraining"),
        ("mpnet", "MPNetForMaskedLM"),
        ("tapas", "TapasForMaskedLM"),
        ("ibert", "IBertForMaskedLM"),
        ("deberta", "DebertaForMaskedLM"),
        ("deberta-v2", "DebertaV2ForMaskedLM"),
        ("wav2vec2", "Wav2Vec2ForPreTraining"),
        ("unispeech-sat", "UniSpeechSatForPreTraining"),
        ("unispeech", "UniSpeechForPreTraining"),
    ]
)

MODEL_WITH_LM_HEAD_MAPPING_NAMES = OrderedDict(
    [
        # Model with LM heads mapping
        ("yoso", "YosoForMaskedLM"),
        ("nystromformer", "NystromformerForMaskedLM"),
        ("plbart", "PLBartForConditionalGeneration"),
        ("qdqbert", "QDQBertForMaskedLM"),
        ("fnet", "FNetForMaskedLM"),
        ("gptj", "GPTJForCausalLM"),
        ("rembert", "RemBertForMaskedLM"),
        ("roformer", "RoFormerForMaskedLM"),
        ("bigbird_pegasus", "BigBirdPegasusForConditionalGeneration"),
        ("gpt_neo", "GPTNeoForCausalLM"),
        ("big_bird", "BigBirdForMaskedLM"),
        ("speech_to_text", "Speech2TextForConditionalGeneration"),
        ("wav2vec2", "Wav2Vec2ForMaskedLM"),
        ("m2m_100", "M2M100ForConditionalGeneration"),
        ("convbert", "ConvBertForMaskedLM"),
        ("led", "LEDForConditionalGeneration"),
        ("blenderbot-small", "BlenderbotSmallForConditionalGeneration"),
        ("layoutlm", "LayoutLMForMaskedLM"),
        ("t5", "T5ForConditionalGeneration"),
        ("distilbert", "DistilBertForMaskedLM"),
        ("albert", "AlbertForMaskedLM"),
        ("camembert", "CamembertForMaskedLM"),
        ("xlm-roberta-xl", "XLMRobertaXLForMaskedLM"),
        ("xlm-roberta", "XLMRobertaForMaskedLM"),
        ("marian", "MarianMTModel"),
        ("fsmt", "FSMTForConditionalGeneration"),
        ("bart", "BartForConditionalGeneration"),
        ("longformer", "LongformerForMaskedLM"),
        ("roberta", "RobertaForMaskedLM"),
        ("squeezebert", "SqueezeBertForMaskedLM"),
        ("bert", "BertForMaskedLM"),
        ("openai-gpt", "OpenAIGPTLMHeadModel"),
        ("gpt2", "GPT2LMHeadModel"),
        ("megatron-bert", "MegatronBertForCausalLM"),
        ("mobilebert", "MobileBertForMaskedLM"),
        ("transfo-xl", "TransfoXLLMHeadModel"),
        ("xlnet", "XLNetLMHeadModel"),
        ("flaubert", "FlaubertWithLMHeadModel"),
        ("xlm", "XLMWithLMHeadModel"),
        ("ctrl", "CTRLLMHeadModel"),
        ("electra", "ElectraForMaskedLM"),
        ("encoder-decoder", "EncoderDecoderModel"),
        ("reformer", "ReformerModelWithLMHead"),
        ("funnel", "FunnelForMaskedLM"),
        ("mpnet", "MPNetForMaskedLM"),
        ("tapas", "TapasForMaskedLM"),
        ("deberta", "DebertaForMaskedLM"),
        ("deberta-v2", "DebertaV2ForMaskedLM"),
        ("ibert", "IBertForMaskedLM"),
    ]
)

MODEL_FOR_CAUSAL_LM_MAPPING_NAMES = OrderedDict(
    [
        # Model for Causal LM mapping
        ("xglm", "XGLMForCausalLM"),
        ("plbart", "PLBartForCausalLM"),
        ("qdqbert", "QDQBertLMHeadModel"),
        ("trocr", "TrOCRForCausalLM"),
        ("gptj", "GPTJForCausalLM"),
        ("rembert", "RemBertForCausalLM"),
        ("roformer", "RoFormerForCausalLM"),
        ("bigbird_pegasus", "BigBirdPegasusForCausalLM"),
        ("gpt_neo", "GPTNeoForCausalLM"),
        ("big_bird", "BigBirdForCausalLM"),
        ("camembert", "CamembertForCausalLM"),
<<<<<<< HEAD
        ("distilbert", "DistilBertForCausalLM"),
=======
        ("xlm-roberta-xl", "XLMRobertaXLForCausalLM"),
>>>>>>> 1b239797
        ("xlm-roberta", "XLMRobertaForCausalLM"),
        ("roberta", "RobertaForCausalLM"),
        ("bert", "BertLMHeadModel"),
        ("openai-gpt", "OpenAIGPTLMHeadModel"),
        ("gpt2", "GPT2LMHeadModel"),
        ("transfo-xl", "TransfoXLLMHeadModel"),
        ("xlnet", "XLNetLMHeadModel"),
        ("xlm", "XLMWithLMHeadModel"),
        ("electra", "ElectraForCausalLM"),
        ("ctrl", "CTRLLMHeadModel"),
        ("reformer", "ReformerModelWithLMHead"),
        ("bert-generation", "BertGenerationDecoder"),
        ("xlm-prophetnet", "XLMProphetNetForCausalLM"),
        ("prophetnet", "ProphetNetForCausalLM"),
        ("bart", "BartForCausalLM"),
        ("mbart", "MBartForCausalLM"),
        ("pegasus", "PegasusForCausalLM"),
        ("marian", "MarianForCausalLM"),
        ("blenderbot", "BlenderbotForCausalLM"),
        ("blenderbot-small", "BlenderbotSmallForCausalLM"),
        ("megatron-bert", "MegatronBertForCausalLM"),
        ("speech_to_text_2", "Speech2Text2ForCausalLM"),
    ]
)

MODEL_FOR_MASKED_IMAGE_MODELING_MAPPING_NAMES = OrderedDict(
    [
        ("vit", "ViTForMaskedImageModeling"),
        ("deit", "DeiTForMaskedImageModeling"),
        ("swin", "SwinForMaskedImageModeling"),
    ]
)


MODEL_FOR_CAUSAL_IMAGE_MODELING_MAPPING_NAMES = OrderedDict(
    # Model for Causal Image Modeling mapping
    [
        ("imagegpt", "ImageGPTForCausalImageModeling"),
    ]
)

MODEL_FOR_IMAGE_CLASSIFICATION_MAPPING_NAMES = OrderedDict(
    [
        # Model for Image Classification mapping
        ("vit", "ViTForImageClassification"),
        ("deit", ("DeiTForImageClassification", "DeiTForImageClassificationWithTeacher")),
        ("beit", "BeitForImageClassification"),
        ("segformer", "SegformerForImageClassification"),
        ("imagegpt", "ImageGPTForImageClassification"),
        (
            "perceiver",
            (
                "PerceiverForImageClassificationLearned",
                "PerceiverForImageClassificationFourier",
                "PerceiverForImageClassificationConvProcessing",
            ),
        ),
        ("swin", "SwinForImageClassification"),
        ("convnext", "ConvNextForImageClassification"),
        ("poolformer", "PoolFormerForImageClassification"),
    ]
)

MODEL_FOR_IMAGE_SEGMENTATION_MAPPING_NAMES = OrderedDict(
    [
        # Do not add new models here, this class will be deprecated in the future.
        # Model for Image Segmentation mapping
        ("detr", "DetrForSegmentation"),
    ]
)

MODEL_FOR_SEMANTIC_SEGMENTATION_MAPPING_NAMES = OrderedDict(
    [
        # Model for Semantic Segmentation mapping
        ("beit", "BeitForSemanticSegmentation"),
        ("segformer", "SegformerForSemanticSegmentation"),
    ]
)

MODEL_FOR_VISION_2_SEQ_MAPPING_NAMES = OrderedDict(
    [
        ("vision-encoder-decoder", "VisionEncoderDecoderModel"),
    ]
)

MODEL_FOR_MASKED_LM_MAPPING_NAMES = OrderedDict(
    [
        # Model for Masked LM mapping
        ("yoso", "YosoForMaskedLM"),
        ("nystromformer", "NystromformerForMaskedLM"),
        ("perceiver", "PerceiverForMaskedLM"),
        ("qdqbert", "QDQBertForMaskedLM"),
        ("fnet", "FNetForMaskedLM"),
        ("rembert", "RemBertForMaskedLM"),
        ("roformer", "RoFormerForMaskedLM"),
        ("big_bird", "BigBirdForMaskedLM"),
        ("wav2vec2", "Wav2Vec2ForMaskedLM"),
        ("convbert", "ConvBertForMaskedLM"),
        ("layoutlm", "LayoutLMForMaskedLM"),
        ("distilbert", "DistilBertForMaskedLM"),
        ("albert", "AlbertForMaskedLM"),
        ("bart", "BartForConditionalGeneration"),
        ("mbart", "MBartForConditionalGeneration"),
        ("camembert", "CamembertForMaskedLM"),
        ("xlm-roberta-xl", "XLMRobertaXLForMaskedLM"),
        ("xlm-roberta", "XLMRobertaForMaskedLM"),
        ("longformer", "LongformerForMaskedLM"),
        ("roberta", "RobertaForMaskedLM"),
        ("squeezebert", "SqueezeBertForMaskedLM"),
        ("bert", "BertForMaskedLM"),
        ("megatron-bert", "MegatronBertForMaskedLM"),
        ("mobilebert", "MobileBertForMaskedLM"),
        ("flaubert", "FlaubertWithLMHeadModel"),
        ("xlm", "XLMWithLMHeadModel"),
        ("electra", "ElectraForMaskedLM"),
        ("reformer", "ReformerForMaskedLM"),
        ("funnel", "FunnelForMaskedLM"),
        ("mpnet", "MPNetForMaskedLM"),
        ("tapas", "TapasForMaskedLM"),
        ("deberta", "DebertaForMaskedLM"),
        ("deberta-v2", "DebertaV2ForMaskedLM"),
        ("ibert", "IBertForMaskedLM"),
    ]
)

MODEL_FOR_OBJECT_DETECTION_MAPPING_NAMES = OrderedDict(
    [
        # Model for Object Detection mapping
        ("detr", "DetrForObjectDetection"),
    ]
)

MODEL_FOR_SEQ_TO_SEQ_CAUSAL_LM_MAPPING_NAMES = OrderedDict(
    [
        # Model for Seq2Seq Causal LM mapping
        ("plbart", "PLBartForConditionalGeneration"),
        ("bigbird_pegasus", "BigBirdPegasusForConditionalGeneration"),
        ("m2m_100", "M2M100ForConditionalGeneration"),
        ("led", "LEDForConditionalGeneration"),
        ("blenderbot-small", "BlenderbotSmallForConditionalGeneration"),
        ("mt5", "MT5ForConditionalGeneration"),
        ("t5", "T5ForConditionalGeneration"),
        ("pegasus", "PegasusForConditionalGeneration"),
        ("marian", "MarianMTModel"),
        ("mbart", "MBartForConditionalGeneration"),
        ("blenderbot", "BlenderbotForConditionalGeneration"),
        ("bart", "BartForConditionalGeneration"),
        ("fsmt", "FSMTForConditionalGeneration"),
        ("encoder-decoder", "EncoderDecoderModel"),
        ("xlm-prophetnet", "XLMProphetNetForConditionalGeneration"),
        ("prophetnet", "ProphetNetForConditionalGeneration"),
    ]
)

MODEL_FOR_SPEECH_SEQ_2_SEQ_MAPPING_NAMES = OrderedDict(
    [
        ("speech-encoder-decoder", "SpeechEncoderDecoderModel"),
        ("speech_to_text", "Speech2TextForConditionalGeneration"),
    ]
)

MODEL_FOR_SEQUENCE_CLASSIFICATION_MAPPING_NAMES = OrderedDict(
    [
        # Model for Sequence Classification mapping
        ("yoso", "YosoForSequenceClassification"),
        ("nystromformer", "NystromformerForSequenceClassification"),
        ("plbart", "PLBartForSequenceClassification"),
        ("perceiver", "PerceiverForSequenceClassification"),
        ("qdqbert", "QDQBertForSequenceClassification"),
        ("fnet", "FNetForSequenceClassification"),
        ("gptj", "GPTJForSequenceClassification"),
        ("layoutlmv2", "LayoutLMv2ForSequenceClassification"),
        ("rembert", "RemBertForSequenceClassification"),
        ("canine", "CanineForSequenceClassification"),
        ("roformer", "RoFormerForSequenceClassification"),
        ("bigbird_pegasus", "BigBirdPegasusForSequenceClassification"),
        ("big_bird", "BigBirdForSequenceClassification"),
        ("convbert", "ConvBertForSequenceClassification"),
        ("led", "LEDForSequenceClassification"),
        ("distilbert", "DistilBertForSequenceClassification"),
        ("albert", "AlbertForSequenceClassification"),
        ("camembert", "CamembertForSequenceClassification"),
        ("xlm-roberta-xl", "XLMRobertaXLForSequenceClassification"),
        ("xlm-roberta", "XLMRobertaForSequenceClassification"),
        ("mbart", "MBartForSequenceClassification"),
        ("bart", "BartForSequenceClassification"),
        ("longformer", "LongformerForSequenceClassification"),
        ("roberta", "RobertaForSequenceClassification"),
        ("squeezebert", "SqueezeBertForSequenceClassification"),
        ("layoutlm", "LayoutLMForSequenceClassification"),
        ("bert", "BertForSequenceClassification"),
        ("xlnet", "XLNetForSequenceClassification"),
        ("megatron-bert", "MegatronBertForSequenceClassification"),
        ("mobilebert", "MobileBertForSequenceClassification"),
        ("flaubert", "FlaubertForSequenceClassification"),
        ("xlm", "XLMForSequenceClassification"),
        ("electra", "ElectraForSequenceClassification"),
        ("funnel", "FunnelForSequenceClassification"),
        ("deberta", "DebertaForSequenceClassification"),
        ("deberta-v2", "DebertaV2ForSequenceClassification"),
        ("gpt2", "GPT2ForSequenceClassification"),
        ("gpt_neo", "GPTNeoForSequenceClassification"),
        ("openai-gpt", "OpenAIGPTForSequenceClassification"),
        ("reformer", "ReformerForSequenceClassification"),
        ("ctrl", "CTRLForSequenceClassification"),
        ("transfo-xl", "TransfoXLForSequenceClassification"),
        ("mpnet", "MPNetForSequenceClassification"),
        ("tapas", "TapasForSequenceClassification"),
        ("ibert", "IBertForSequenceClassification"),
    ]
)

MODEL_FOR_QUESTION_ANSWERING_MAPPING_NAMES = OrderedDict(
    [
        # Model for Question Answering mapping
        ("yoso", "YosoForQuestionAnswering"),
        ("nystromformer", "NystromformerForQuestionAnswering"),
        ("qdqbert", "QDQBertForQuestionAnswering"),
        ("fnet", "FNetForQuestionAnswering"),
        ("gptj", "GPTJForQuestionAnswering"),
        ("layoutlmv2", "LayoutLMv2ForQuestionAnswering"),
        ("rembert", "RemBertForQuestionAnswering"),
        ("canine", "CanineForQuestionAnswering"),
        ("roformer", "RoFormerForQuestionAnswering"),
        ("bigbird_pegasus", "BigBirdPegasusForQuestionAnswering"),
        ("big_bird", "BigBirdForQuestionAnswering"),
        ("convbert", "ConvBertForQuestionAnswering"),
        ("led", "LEDForQuestionAnswering"),
        ("distilbert", "DistilBertForQuestionAnswering"),
        ("albert", "AlbertForQuestionAnswering"),
        ("camembert", "CamembertForQuestionAnswering"),
        ("bart", "BartForQuestionAnswering"),
        ("mbart", "MBartForQuestionAnswering"),
        ("longformer", "LongformerForQuestionAnswering"),
        ("xlm-roberta-xl", "XLMRobertaXLForQuestionAnswering"),
        ("xlm-roberta", "XLMRobertaForQuestionAnswering"),
        ("roberta", "RobertaForQuestionAnswering"),
        ("squeezebert", "SqueezeBertForQuestionAnswering"),
        ("bert", "BertForQuestionAnswering"),
        ("xlnet", "XLNetForQuestionAnsweringSimple"),
        ("flaubert", "FlaubertForQuestionAnsweringSimple"),
        ("megatron-bert", "MegatronBertForQuestionAnswering"),
        ("mobilebert", "MobileBertForQuestionAnswering"),
        ("xlm", "XLMForQuestionAnsweringSimple"),
        ("electra", "ElectraForQuestionAnswering"),
        ("reformer", "ReformerForQuestionAnswering"),
        ("funnel", "FunnelForQuestionAnswering"),
        ("lxmert", "LxmertForQuestionAnswering"),
        ("mpnet", "MPNetForQuestionAnswering"),
        ("deberta", "DebertaForQuestionAnswering"),
        ("deberta-v2", "DebertaV2ForQuestionAnswering"),
        ("ibert", "IBertForQuestionAnswering"),
        ("splinter", "SplinterForQuestionAnswering"),
    ]
)

MODEL_FOR_TABLE_QUESTION_ANSWERING_MAPPING_NAMES = OrderedDict(
    [
        # Model for Table Question Answering mapping
        ("tapas", "TapasForQuestionAnswering"),
    ]
)

MODEL_FOR_TOKEN_CLASSIFICATION_MAPPING_NAMES = OrderedDict(
    [
        # Model for Token Classification mapping
        ("yoso", "YosoForTokenClassification"),
        ("nystromformer", "NystromformerForTokenClassification"),
        ("qdqbert", "QDQBertForTokenClassification"),
        ("fnet", "FNetForTokenClassification"),
        ("layoutlmv2", "LayoutLMv2ForTokenClassification"),
        ("rembert", "RemBertForTokenClassification"),
        ("canine", "CanineForTokenClassification"),
        ("roformer", "RoFormerForTokenClassification"),
        ("big_bird", "BigBirdForTokenClassification"),
        ("convbert", "ConvBertForTokenClassification"),
        ("layoutlm", "LayoutLMForTokenClassification"),
        ("distilbert", "DistilBertForTokenClassification"),
        ("camembert", "CamembertForTokenClassification"),
        ("flaubert", "FlaubertForTokenClassification"),
        ("xlm", "XLMForTokenClassification"),
        ("xlm-roberta-xl", "XLMRobertaXLForTokenClassification"),
        ("xlm-roberta", "XLMRobertaForTokenClassification"),
        ("longformer", "LongformerForTokenClassification"),
        ("roberta", "RobertaForTokenClassification"),
        ("squeezebert", "SqueezeBertForTokenClassification"),
        ("bert", "BertForTokenClassification"),
        ("megatron-bert", "MegatronBertForTokenClassification"),
        ("mobilebert", "MobileBertForTokenClassification"),
        ("xlnet", "XLNetForTokenClassification"),
        ("albert", "AlbertForTokenClassification"),
        ("electra", "ElectraForTokenClassification"),
        ("funnel", "FunnelForTokenClassification"),
        ("mpnet", "MPNetForTokenClassification"),
        ("deberta", "DebertaForTokenClassification"),
        ("deberta-v2", "DebertaV2ForTokenClassification"),
        ("gpt2", "GPT2ForTokenClassification"),
        ("ibert", "IBertForTokenClassification"),
    ]
)

MODEL_FOR_MULTIPLE_CHOICE_MAPPING_NAMES = OrderedDict(
    [
        # Model for Multiple Choice mapping
        ("yoso", "YosoForMultipleChoice"),
        ("nystromformer", "NystromformerForMultipleChoice"),
        ("qdqbert", "QDQBertForMultipleChoice"),
        ("fnet", "FNetForMultipleChoice"),
        ("rembert", "RemBertForMultipleChoice"),
        ("canine", "CanineForMultipleChoice"),
        ("roformer", "RoFormerForMultipleChoice"),
        ("big_bird", "BigBirdForMultipleChoice"),
        ("convbert", "ConvBertForMultipleChoice"),
        ("camembert", "CamembertForMultipleChoice"),
        ("electra", "ElectraForMultipleChoice"),
        ("xlm-roberta-xl", "XLMRobertaXLForMultipleChoice"),
        ("xlm-roberta", "XLMRobertaForMultipleChoice"),
        ("longformer", "LongformerForMultipleChoice"),
        ("roberta", "RobertaForMultipleChoice"),
        ("squeezebert", "SqueezeBertForMultipleChoice"),
        ("bert", "BertForMultipleChoice"),
        ("distilbert", "DistilBertForMultipleChoice"),
        ("megatron-bert", "MegatronBertForMultipleChoice"),
        ("mobilebert", "MobileBertForMultipleChoice"),
        ("xlnet", "XLNetForMultipleChoice"),
        ("albert", "AlbertForMultipleChoice"),
        ("xlm", "XLMForMultipleChoice"),
        ("flaubert", "FlaubertForMultipleChoice"),
        ("funnel", "FunnelForMultipleChoice"),
        ("mpnet", "MPNetForMultipleChoice"),
        ("ibert", "IBertForMultipleChoice"),
    ]
)

MODEL_FOR_NEXT_SENTENCE_PREDICTION_MAPPING_NAMES = OrderedDict(
    [
        ("qdqbert", "QDQBertForNextSentencePrediction"),
        ("bert", "BertForNextSentencePrediction"),
        ("fnet", "FNetForNextSentencePrediction"),
        ("megatron-bert", "MegatronBertForNextSentencePrediction"),
        ("mobilebert", "MobileBertForNextSentencePrediction"),
    ]
)

MODEL_FOR_AUDIO_CLASSIFICATION_MAPPING_NAMES = OrderedDict(
    [
        # Model for Audio Classification mapping
        ("wav2vec2", "Wav2Vec2ForSequenceClassification"),
        ("unispeech-sat", "UniSpeechSatForSequenceClassification"),
        ("unispeech", "UniSpeechForSequenceClassification"),
        ("hubert", "HubertForSequenceClassification"),
        ("sew", "SEWForSequenceClassification"),
        ("sew-d", "SEWDForSequenceClassification"),
        ("wavlm", "WavLMForSequenceClassification"),
    ]
)

MODEL_FOR_CTC_MAPPING_NAMES = OrderedDict(
    [
        # Model for Connectionist temporal classification (CTC) mapping
        ("wav2vec2", "Wav2Vec2ForCTC"),
        ("unispeech-sat", "UniSpeechSatForCTC"),
        ("unispeech", "UniSpeechForCTC"),
        ("hubert", "HubertForCTC"),
        ("sew", "SEWForCTC"),
        ("sew-d", "SEWDForCTC"),
        ("wavlm", "WavLMForCTC"),
    ]
)

MODEL_FOR_AUDIO_FRAME_CLASSIFICATION_MAPPING_NAMES = OrderedDict(
    [
        # Model for Audio Classification mapping
        ("wav2vec2", "Wav2Vec2ForAudioFrameClassification"),
        ("unispeech-sat", "UniSpeechSatForAudioFrameClassification"),
        ("wavlm", "WavLMForAudioFrameClassification"),
    ]
)

MODEL_FOR_AUDIO_XVECTOR_MAPPING_NAMES = OrderedDict(
    [
        # Model for Audio Classification mapping
        ("wav2vec2", "Wav2Vec2ForXVector"),
        ("unispeech-sat", "UniSpeechSatForXVector"),
        ("wavlm", "WavLMForXVector"),
    ]
)

MODEL_MAPPING = _LazyAutoMapping(CONFIG_MAPPING_NAMES, MODEL_MAPPING_NAMES)
MODEL_FOR_PRETRAINING_MAPPING = _LazyAutoMapping(CONFIG_MAPPING_NAMES, MODEL_FOR_PRETRAINING_MAPPING_NAMES)
MODEL_WITH_LM_HEAD_MAPPING = _LazyAutoMapping(CONFIG_MAPPING_NAMES, MODEL_WITH_LM_HEAD_MAPPING_NAMES)
MODEL_FOR_CAUSAL_LM_MAPPING = _LazyAutoMapping(CONFIG_MAPPING_NAMES, MODEL_FOR_CAUSAL_LM_MAPPING_NAMES)
MODEL_FOR_CAUSAL_IMAGE_MODELING_MAPPING = _LazyAutoMapping(
    CONFIG_MAPPING_NAMES, MODEL_FOR_CAUSAL_IMAGE_MODELING_MAPPING_NAMES
)
MODEL_FOR_IMAGE_CLASSIFICATION_MAPPING = _LazyAutoMapping(
    CONFIG_MAPPING_NAMES, MODEL_FOR_IMAGE_CLASSIFICATION_MAPPING_NAMES
)
MODEL_FOR_IMAGE_SEGMENTATION_MAPPING = _LazyAutoMapping(
    CONFIG_MAPPING_NAMES, MODEL_FOR_IMAGE_SEGMENTATION_MAPPING_NAMES
)
MODEL_FOR_SEMANTIC_SEGMENTATION_MAPPING = _LazyAutoMapping(
    CONFIG_MAPPING_NAMES, MODEL_FOR_SEMANTIC_SEGMENTATION_MAPPING_NAMES
)
MODEL_FOR_VISION_2_SEQ_MAPPING = _LazyAutoMapping(CONFIG_MAPPING_NAMES, MODEL_FOR_VISION_2_SEQ_MAPPING_NAMES)
MODEL_FOR_MASKED_LM_MAPPING = _LazyAutoMapping(CONFIG_MAPPING_NAMES, MODEL_FOR_MASKED_LM_MAPPING_NAMES)
MODEL_FOR_MASKED_IMAGE_MODELING_MAPPING = _LazyAutoMapping(
    CONFIG_MAPPING_NAMES, MODEL_FOR_MASKED_IMAGE_MODELING_MAPPING_NAMES
)
MODEL_FOR_OBJECT_DETECTION_MAPPING = _LazyAutoMapping(CONFIG_MAPPING_NAMES, MODEL_FOR_OBJECT_DETECTION_MAPPING_NAMES)
MODEL_FOR_SEQ_TO_SEQ_CAUSAL_LM_MAPPING = _LazyAutoMapping(
    CONFIG_MAPPING_NAMES, MODEL_FOR_SEQ_TO_SEQ_CAUSAL_LM_MAPPING_NAMES
)
MODEL_FOR_SEQUENCE_CLASSIFICATION_MAPPING = _LazyAutoMapping(
    CONFIG_MAPPING_NAMES, MODEL_FOR_SEQUENCE_CLASSIFICATION_MAPPING_NAMES
)
MODEL_FOR_QUESTION_ANSWERING_MAPPING = _LazyAutoMapping(
    CONFIG_MAPPING_NAMES, MODEL_FOR_QUESTION_ANSWERING_MAPPING_NAMES
)
MODEL_FOR_TABLE_QUESTION_ANSWERING_MAPPING = _LazyAutoMapping(
    CONFIG_MAPPING_NAMES, MODEL_FOR_TABLE_QUESTION_ANSWERING_MAPPING_NAMES
)
MODEL_FOR_TOKEN_CLASSIFICATION_MAPPING = _LazyAutoMapping(
    CONFIG_MAPPING_NAMES, MODEL_FOR_TOKEN_CLASSIFICATION_MAPPING_NAMES
)
MODEL_FOR_MULTIPLE_CHOICE_MAPPING = _LazyAutoMapping(CONFIG_MAPPING_NAMES, MODEL_FOR_MULTIPLE_CHOICE_MAPPING_NAMES)
MODEL_FOR_NEXT_SENTENCE_PREDICTION_MAPPING = _LazyAutoMapping(
    CONFIG_MAPPING_NAMES, MODEL_FOR_NEXT_SENTENCE_PREDICTION_MAPPING_NAMES
)
MODEL_FOR_AUDIO_CLASSIFICATION_MAPPING = _LazyAutoMapping(
    CONFIG_MAPPING_NAMES, MODEL_FOR_AUDIO_CLASSIFICATION_MAPPING_NAMES
)
MODEL_FOR_CTC_MAPPING = _LazyAutoMapping(CONFIG_MAPPING_NAMES, MODEL_FOR_CTC_MAPPING_NAMES)
MODEL_FOR_SPEECH_SEQ_2_SEQ_MAPPING = _LazyAutoMapping(CONFIG_MAPPING_NAMES, MODEL_FOR_SPEECH_SEQ_2_SEQ_MAPPING_NAMES)
MODEL_FOR_AUDIO_FRAME_CLASSIFICATION_MAPPING = _LazyAutoMapping(
    CONFIG_MAPPING_NAMES, MODEL_FOR_AUDIO_FRAME_CLASSIFICATION_MAPPING_NAMES
)
MODEL_FOR_AUDIO_XVECTOR_MAPPING = _LazyAutoMapping(CONFIG_MAPPING_NAMES, MODEL_FOR_AUDIO_XVECTOR_MAPPING_NAMES)


class AutoModel(_BaseAutoModelClass):
    _model_mapping = MODEL_MAPPING


AutoModel = auto_class_update(AutoModel)


class AutoModelForPreTraining(_BaseAutoModelClass):
    _model_mapping = MODEL_FOR_PRETRAINING_MAPPING


AutoModelForPreTraining = auto_class_update(AutoModelForPreTraining, head_doc="pretraining")


# Private on purpose, the public class will add the deprecation warnings.
class _AutoModelWithLMHead(_BaseAutoModelClass):
    _model_mapping = MODEL_WITH_LM_HEAD_MAPPING


_AutoModelWithLMHead = auto_class_update(_AutoModelWithLMHead, head_doc="language modeling")


class AutoModelForCausalLM(_BaseAutoModelClass):
    _model_mapping = MODEL_FOR_CAUSAL_LM_MAPPING


AutoModelForCausalLM = auto_class_update(AutoModelForCausalLM, head_doc="causal language modeling")


class AutoModelForMaskedLM(_BaseAutoModelClass):
    _model_mapping = MODEL_FOR_MASKED_LM_MAPPING


AutoModelForMaskedLM = auto_class_update(AutoModelForMaskedLM, head_doc="masked language modeling")


class AutoModelForSeq2SeqLM(_BaseAutoModelClass):
    _model_mapping = MODEL_FOR_SEQ_TO_SEQ_CAUSAL_LM_MAPPING


AutoModelForSeq2SeqLM = auto_class_update(
    AutoModelForSeq2SeqLM, head_doc="sequence-to-sequence language modeling", checkpoint_for_example="t5-base"
)


class AutoModelForSequenceClassification(_BaseAutoModelClass):
    _model_mapping = MODEL_FOR_SEQUENCE_CLASSIFICATION_MAPPING


AutoModelForSequenceClassification = auto_class_update(
    AutoModelForSequenceClassification, head_doc="sequence classification"
)


class AutoModelForQuestionAnswering(_BaseAutoModelClass):
    _model_mapping = MODEL_FOR_QUESTION_ANSWERING_MAPPING


AutoModelForQuestionAnswering = auto_class_update(AutoModelForQuestionAnswering, head_doc="question answering")


class AutoModelForTableQuestionAnswering(_BaseAutoModelClass):
    _model_mapping = MODEL_FOR_TABLE_QUESTION_ANSWERING_MAPPING


AutoModelForTableQuestionAnswering = auto_class_update(
    AutoModelForTableQuestionAnswering,
    head_doc="table question answering",
    checkpoint_for_example="google/tapas-base-finetuned-wtq",
)


class AutoModelForTokenClassification(_BaseAutoModelClass):
    _model_mapping = MODEL_FOR_TOKEN_CLASSIFICATION_MAPPING


AutoModelForTokenClassification = auto_class_update(AutoModelForTokenClassification, head_doc="token classification")


class AutoModelForMultipleChoice(_BaseAutoModelClass):
    _model_mapping = MODEL_FOR_MULTIPLE_CHOICE_MAPPING


AutoModelForMultipleChoice = auto_class_update(AutoModelForMultipleChoice, head_doc="multiple choice")


class AutoModelForNextSentencePrediction(_BaseAutoModelClass):
    _model_mapping = MODEL_FOR_NEXT_SENTENCE_PREDICTION_MAPPING


AutoModelForNextSentencePrediction = auto_class_update(
    AutoModelForNextSentencePrediction, head_doc="next sentence prediction"
)


class AutoModelForImageClassification(_BaseAutoModelClass):
    _model_mapping = MODEL_FOR_IMAGE_CLASSIFICATION_MAPPING


AutoModelForImageClassification = auto_class_update(AutoModelForImageClassification, head_doc="image classification")


class AutoModelForImageSegmentation(_BaseAutoModelClass):
    _model_mapping = MODEL_FOR_IMAGE_SEGMENTATION_MAPPING


AutoModelForImageSegmentation = auto_class_update(AutoModelForImageSegmentation, head_doc="image segmentation")


class AutoModelForSemanticSegmentation(_BaseAutoModelClass):
    _model_mapping = MODEL_FOR_SEMANTIC_SEGMENTATION_MAPPING


AutoModelForSemanticSegmentation = auto_class_update(
    AutoModelForSemanticSegmentation, head_doc="semantic segmentation"
)


class AutoModelForObjectDetection(_BaseAutoModelClass):
    _model_mapping = MODEL_FOR_OBJECT_DETECTION_MAPPING


AutoModelForObjectDetection = auto_class_update(AutoModelForObjectDetection, head_doc="object detection")


class AutoModelForVision2Seq(_BaseAutoModelClass):
    _model_mapping = MODEL_FOR_VISION_2_SEQ_MAPPING


AutoModelForVision2Seq = auto_class_update(AutoModelForVision2Seq, head_doc="vision-to-text modeling")


class AutoModelForAudioClassification(_BaseAutoModelClass):
    _model_mapping = MODEL_FOR_AUDIO_CLASSIFICATION_MAPPING


AutoModelForAudioClassification = auto_class_update(AutoModelForAudioClassification, head_doc="audio classification")


class AutoModelForCTC(_BaseAutoModelClass):
    _model_mapping = MODEL_FOR_CTC_MAPPING


AutoModelForCTC = auto_class_update(AutoModelForCTC, head_doc="connectionist temporal classification")


class AutoModelForSpeechSeq2Seq(_BaseAutoModelClass):
    _model_mapping = MODEL_FOR_SPEECH_SEQ_2_SEQ_MAPPING


AutoModelForSpeechSeq2Seq = auto_class_update(
    AutoModelForSpeechSeq2Seq, head_doc="sequence-to-sequence speech-to-text modeling"
)


class AutoModelForAudioFrameClassification(_BaseAutoModelClass):
    _model_mapping = MODEL_FOR_AUDIO_FRAME_CLASSIFICATION_MAPPING


AutoModelForAudioFrameClassification = auto_class_update(
    AutoModelForAudioFrameClassification, head_doc="audio frame (token) classification"
)


class AutoModelForAudioXVector(_BaseAutoModelClass):
    _model_mapping = MODEL_FOR_AUDIO_XVECTOR_MAPPING


AutoModelForAudioXVector = auto_class_update(AutoModelForAudioXVector, head_doc="audio retrieval via x-vector")


class AutoModelForMaskedImageModeling(_BaseAutoModelClass):
    _model_mapping = MODEL_FOR_MASKED_IMAGE_MODELING_MAPPING


AutoModelForMaskedImageModeling = auto_class_update(AutoModelForMaskedImageModeling, head_doc="masked image modeling")


class AutoModelWithLMHead(_AutoModelWithLMHead):
    @classmethod
    def from_config(cls, config):
        warnings.warn(
            "The class `AutoModelWithLMHead` is deprecated and will be removed in a future version. Please use "
            "`AutoModelForCausalLM` for causal language models, `AutoModelForMaskedLM` for masked language models and "
            "`AutoModelForSeq2SeqLM` for encoder-decoder models.",
            FutureWarning,
        )
        return super().from_config(config)

    @classmethod
    def from_pretrained(cls, pretrained_model_name_or_path, *model_args, **kwargs):
        warnings.warn(
            "The class `AutoModelWithLMHead` is deprecated and will be removed in a future version. Please use "
            "`AutoModelForCausalLM` for causal language models, `AutoModelForMaskedLM` for masked language models and "
            "`AutoModelForSeq2SeqLM` for encoder-decoder models.",
            FutureWarning,
        )
        return super().from_pretrained(pretrained_model_name_or_path, *model_args, **kwargs)<|MERGE_RESOLUTION|>--- conflicted
+++ resolved
@@ -228,11 +228,8 @@
         ("gpt_neo", "GPTNeoForCausalLM"),
         ("big_bird", "BigBirdForCausalLM"),
         ("camembert", "CamembertForCausalLM"),
-<<<<<<< HEAD
         ("distilbert", "DistilBertForCausalLM"),
-=======
         ("xlm-roberta-xl", "XLMRobertaXLForCausalLM"),
->>>>>>> 1b239797
         ("xlm-roberta", "XLMRobertaForCausalLM"),
         ("roberta", "RobertaForCausalLM"),
         ("bert", "BertLMHeadModel"),
