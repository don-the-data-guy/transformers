--- conflicted
+++ resolved
@@ -325,10 +325,6 @@
             device = self.value_cache[layer_idx].device
             self.value_cache[layer_idx] = self.value_cache[layer_idx].index_select(0, beam_idx.to(device))
 
-<<<<<<< HEAD
-=======
-
->>>>>>> 2a9b1f80
 class StaticCache(Cache):
     """
     Static Cache class to be used with `torch.compile(model)`.
@@ -351,15 +347,11 @@
         super().__init__()
         self.max_batch_size = max_batch_size
         self.max_cache_len = config.max_position_embeddings if max_cache_len is None else max_cache_len
-<<<<<<< HEAD
-        self.head_dim = config.hidden_size // config.num_attention_heads
-=======
         # Some model define a custom `head_dim` != config.hidden_size // config.num_attention_heads
         self.head_dim = (
             config.head_dim if hasattr(config, "head_dim") else config.hidden_size // config.num_attention_heads
         )
 
->>>>>>> 2a9b1f80
         self.dtype = dtype if dtype is not None else torch.float32
         self.num_key_value_heads = (
             config.num_attention_heads if config.num_key_value_heads is None else config.num_key_value_heads
@@ -368,10 +360,6 @@
         cache_shape = (max_batch_size, self.num_key_value_heads, self.max_cache_len, self.head_dim)
         self.key_cache: torch.Tensor = torch.zeros(cache_shape, dtype=self.dtype, device=device)
         self.value_cache: torch.Tensor = torch.zeros(cache_shape, dtype=self.dtype, device=device)
-<<<<<<< HEAD
-        self.seen_tokens = 0
-=======
->>>>>>> 2a9b1f80
 
     def update(
         self,
@@ -405,20 +393,10 @@
         k_out[:, :, new_cache_positions] = key_states
         v_out[:, :, new_cache_positions] = value_states
 
-<<<<<<< HEAD
-        self.seen_tokens += key_states.shape[2]
-=======
->>>>>>> 2a9b1f80
         return k_out, v_out
 
     def get_seq_length(self, layer_idx: Optional[int] = 0) -> int:
         """Returns the sequence length of the cached states that were seen by the model. `layer_idx` kept for BC"""
-<<<<<<< HEAD
-        return self.seen_tokens
-
-    def get_usable_length(self, new_sequence_length=None, layer_idx: Optional[int] = 0) -> int:
-        return self.seen_tokens
-=======
         # TODO: Fix once the stateful `int` bug in PyTorch is fixed.
         raise ValueError(
             "get_seq_length is not implemented for StaticCache. Please refer to https://github.com/huggingface/transformers/pull/29114."
@@ -429,7 +407,6 @@
         raise ValueError(
             "get_seq_length is not implemented for StaticCache. Please refer to https://github.com/huggingface/transformers/pull/29114."
         )
->>>>>>> 2a9b1f80
 
     def get_max_length(self) -> Optional[int]:
         """Returns the maximum sequence length of the cached states. DynamicCache does not have a maximum length."""
@@ -444,7 +421,6 @@
 
     def to_legacy_cache(self):
         """Dummy function for BC. We have to keep it because otherwise the call in the forward of models will break it"""
-<<<<<<< HEAD
         return None
     
 class PagedAttentionCache(Cache):
@@ -797,6 +773,4 @@
     
     def to_legacy_cache(self):
         """Dummy function for BC. We have to keep it because otherwise the call in the forward of models will break it"""
-=======
->>>>>>> 2a9b1f80
         return None