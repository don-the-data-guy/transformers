--- conflicted
+++ resolved
@@ -25,9 +25,17 @@
     from typing_extensions import Unpack
 
 from ...image_utils import ImageInput
-<<<<<<< HEAD
 from ...processing_utils import ProcessingKwargs, ProcessorMixin
-from ...tokenization_utils_base import BatchEncoding, PreTokenizedInput, TextInput
+from ...tokenization_utils_base import (
+    AddedToken,
+    BatchEncoding,
+    PreTokenizedInput,
+    TextInput,
+)
+from ...utils import logging
+
+
+logger = logging.get_logger(__name__)
 
 
 class Blip2ProcessorKwargs(ProcessingKwargs, total=False):
@@ -45,21 +53,6 @@
         },
         "images_kwargs": {},
     }
-=======
-from ...processing_utils import ProcessorMixin
-from ...tokenization_utils_base import (
-    AddedToken,
-    BatchEncoding,
-    PaddingStrategy,
-    PreTokenizedInput,
-    TextInput,
-    TruncationStrategy,
-)
-from ...utils import TensorType, logging
-
-
-logger = logging.get_logger(__name__)
->>>>>>> 9485289f
 
 
 class Blip2Processor(ProcessorMixin):
@@ -128,46 +121,17 @@
             **kwargs,
         )
         text_encoding = None
-
+        # BC for explicit return_tensors
+        if "return_tensors" in output_kwargs["common_kwargs"]:
+            return_tensors = output_kwargs["common_kwargs"].pop("return_tensors", None)
         if text is not None:
-<<<<<<< HEAD
-            text_encoding = self.tokenizer(text, **output_kwargs["text_kwargs"])
-
-        # add pixel_values encoding. If we also have text_encoding, update image encoding and return it.
-        # else, return the text encoding.
-
-        if images is not None:
-            encoding_image_processor = self.image_processor(images, **output_kwargs["images_kwargs"])
-            if text_encoding is not None:
-                encoding_image_processor.update(text_encoding)
-            return encoding_image_processor
-
-        return text_encoding
-=======
             if isinstance(text, str):
                 text = [text]
             elif not isinstance(text, list) and not isinstance(text[0], str):
                 raise ValueError("Invalid input text. Please provide a string, or a list of strings")
 
             text_encoding = {}
-            _text_encoding = self.tokenizer(
-                text=text,
-                add_special_tokens=add_special_tokens,
-                padding=padding,
-                truncation=truncation,
-                max_length=max_length,
-                stride=stride,
-                pad_to_multiple_of=pad_to_multiple_of,
-                return_attention_mask=return_attention_mask,
-                return_overflowing_tokens=return_overflowing_tokens,
-                return_special_tokens_mask=return_special_tokens_mask,
-                return_offsets_mapping=return_offsets_mapping,
-                return_token_type_ids=return_token_type_ids,
-                return_length=return_length,
-                verbose=verbose,
-                return_tensors=None,  # hardcode "None" here for prepending image tokens
-                **kwargs,
-            )
+            _text_encoding = self.tokenizer(text, **output_kwargs["text_kwargs"])
 
             # if we know how many query tokens, expand text inside processor. We need this hacky manipulation
             # because BLIP expects image tokens to be at the beginning even before BOS token
@@ -192,11 +156,16 @@
         else:
             text_encoding = None
 
-        if text_encoding is not None:
-            encoding_image_processor.update(text_encoding)
+        # add pixel_values encoding. If we also have text_encoding, update image encoding and return it.
+        # else, return the text encoding.
 
-        return encoding_image_processor
->>>>>>> 9485289f
+        if images is not None:
+            encoding_image_processor = self.image_processor(images, **output_kwargs["images_kwargs"])
+            if text_encoding is not None:
+                encoding_image_processor.update(text_encoding)
+            return encoding_image_processor
+
+        return text_encoding
 
     # Copied from transformers.models.blip.processing_blip.BlipProcessor.batch_decode with BertTokenizerFast->PreTrainedTokenizer
     def batch_decode(self, *args, **kwargs):
