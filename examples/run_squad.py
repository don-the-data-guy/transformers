--- conflicted
+++ resolved
@@ -160,22 +160,15 @@
             if args.fp16:
                 with amp.scale_loss(loss, optimizer) as scaled_loss:
                     scaled_loss.backward()
-<<<<<<< HEAD
-                grad_clipper(amp.master_params(optimizer), args.max_grad_norm)
             else:
                 loss.backward()
-                grad_clipper(model.parameters(), args.max_grad_norm)
-=======
-            else:
-                loss.backward()
->>>>>>> 1d4d0702
 
             tr_loss += loss.item()
             if (step + 1) % args.gradient_accumulation_steps == 0:
                 if args.fp16:
-                    torch.nn.utils.clip_grad_norm_(amp.master_params(optimizer), args.max_grad_norm)
+                    grad_clipper(amp.master_params(optimizer), args.max_grad_norm)
                 else:
-                    torch.nn.utils.clip_grad_norm_(model.parameters(), args.max_grad_norm)
+                    grad_clipper(model.parameters(), args.max_grad_norm)
 
                 optimizer.step()
                 scheduler.step()  # Update learning rate schedule
