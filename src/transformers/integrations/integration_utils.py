--- conflicted
+++ resolved
@@ -74,11 +74,7 @@
 from ..trainer_callback import ProgressCallback, TrainerCallback  # noqa: E402
 from ..trainer_utils import PREFIX_CHECKPOINT_DIR, BestRun, IntervalStrategy  # noqa: E402
 from ..training_args import ParallelMode  # noqa: E402
-<<<<<<< HEAD
-from ..utils import ENV_VARS_TRUE_VALUES, PushToHubMixin, is_torch_tpu_available  # noqa: E402
-=======
-from ..utils import ENV_VARS_TRUE_VALUES, is_torch_xla_available  # noqa: E402
->>>>>>> 81ec8028
+from ..utils import ENV_VARS_TRUE_VALUES, PushToHubMixin, is_torch_xla_available  # noqa: E402
 
 
 # Integration functions:
