- sections:
  - local: index
    title: 🤗 Transformers
  - local: quicktour
    title: Quick tour
  - local: installation
    title: Installation
  title: Get started
- sections:
  - local: pipeline_tutorial
    title: Run inference with pipelines
  - local: autoclass_tutorial
    title: Write portable code with AutoClass
  - local: preprocessing
    title: Preprocess data
  - local: training
    title: Fine-tune a pretrained model
  - local: run_scripts
    title: Train with a script
  - local: accelerate
    title: Set up distributed training with 🤗 Accelerate
  - local: peft
    title: Load and train adapters with 🤗 PEFT
  - local: model_sharing
    title: Share your model
  - local: transformers_agents
    title: Agents
  - local: llm_tutorial
    title: Generation with LLMs
  title: Tutorials
- sections:
  - isExpanded: false
    sections:
    - local: tasks/sequence_classification
      title: Text classification
    - local: tasks/token_classification
      title: Token classification
    - local: tasks/question_answering
      title: Question answering
    - local: tasks/language_modeling
      title: Causal language modeling
    - local: tasks/masked_language_modeling
      title: Masked language modeling
    - local: tasks/translation
      title: Translation
    - local: tasks/summarization
      title: Summarization
    - local: tasks/multiple_choice
      title: Multiple choice
    title: Natural Language Processing
  - isExpanded: false
    sections:
    - local: tasks/audio_classification
      title: Audio classification
    - local: tasks/asr
      title: Automatic speech recognition
    title: Audio
  - isExpanded: false
    sections:
    - local: tasks/image_classification
      title: Image classification
    - local: tasks/semantic_segmentation
      title: Image segmentation
    - local: tasks/video_classification
      title: Video classification
    - local: tasks/object_detection
      title: Object detection
    - local: tasks/zero_shot_object_detection
      title: Zero-shot object detection
    - local: tasks/zero_shot_image_classification
      title: Zero-shot image classification
    - local: tasks/monocular_depth_estimation
      title: Depth estimation
    - local: tasks/image_to_image
      title: Image-to-Image
    - local: tasks/knowledge_distillation_for_image_classification
      title: Knowledge Distillation for Computer Vision
    title: Computer Vision
  - isExpanded: false
    sections:
    - local: tasks/image_captioning
      title: Image captioning
    - local: tasks/document_question_answering
      title: Document Question Answering
    - local: tasks/visual_question_answering
      title: Visual Question Answering
    - local: tasks/text-to-speech
      title: Text to speech
    title: Multimodal
  - isExpanded: false
    sections:
    - local: generation_strategies
      title: Customize the generation strategy
    title: Generation
  - isExpanded: false
    sections:
    - local: tasks/idefics
      title: Image tasks with IDEFICS
    - local: tasks/prompting
      title: LLM prompting guide
    title: Prompting
  title: Task Guides
- sections:
  - local: fast_tokenizers
    title: Use fast tokenizers from 🤗 Tokenizers
  - local: multilingual
    title: Run inference with multilingual models
  - local: create_a_model
    title: Use model-specific APIs
  - local: custom_models
    title: Share a custom model
  - local: chat_templating
    title: Templates for chat models
  - local: trainer
    title: Trainer
  - local: sagemaker
    title: Run training on Amazon SageMaker
  - local: serialization
    title: Export to ONNX
  - local: tflite
    title: Export to TFLite
  - local: torchscript
    title: Export to TorchScript
  - local: benchmarks
    title: Benchmarks
  - local: notebooks
    title: Notebooks with examples
  - local: community
    title: Community resources
  - local: custom_tools
    title: Custom Tools and Prompts
  - local: troubleshooting
    title: Troubleshoot
  title: Developer guides
- sections:
  - local: performance
    title: Overview
  - local: quantization
    title: Quantization
  - local: hf_quantizer
<<<<<<< HEAD
    title: Build a new HfQuantizer class
=======
    title: Contribute new quantization method
>>>>>>> adaae054
  - sections:
    - local: perf_train_gpu_one
      title: Methods and tools for efficient training on a single GPU
    - local: perf_train_gpu_many
      title: Multiple GPUs and parallelism
    - local: fsdp
      title: Fully Sharded Data Parallel
    - local: deepspeed
      title: DeepSpeed
    - local: perf_train_cpu
      title: Efficient training on CPU
    - local: perf_train_cpu_many
      title: Distributed CPU training
    - local: perf_train_tpu_tf
      title: Training on TPU with TensorFlow
    - local: perf_train_special
      title: PyTorch training on Apple silicon
    - local: perf_hardware
      title: Custom hardware for training
    - local: hpo_train
      title: Hyperparameter Search using Trainer API
    title: Efficient training techniques
  - sections:
    - local: perf_infer_cpu
      title: CPU inference
    - local: perf_infer_gpu_one
      title: GPU inference
    title: Optimizing inference
  - local: big_models
    title: Instantiating a big model
  - local: debugging
    title: Debugging
  - local: tf_xla
    title: XLA Integration for TensorFlow Models
  - local: perf_torch_compile
    title: Optimize inference using `torch.compile()`
  title: Performance and scalability
- sections:
  - local: contributing
    title: How to contribute to transformers?
  - local: add_new_model
    title: How to add a model to 🤗 Transformers?
  - local: add_tensorflow_model
    title: How to convert a 🤗 Transformers model to TensorFlow?
  - local: add_new_pipeline
    title: How to add a pipeline to 🤗 Transformers?
  - local: testing
    title: Testing
  - local: pr_checks
    title: Checks on a Pull Request
  title: Contribute
- sections:
  - local: philosophy
    title: Philosophy
  - local: glossary
    title: Glossary
  - local: task_summary
    title: What 🤗 Transformers can do
  - local: tasks_explained
    title: How 🤗 Transformers solve tasks
  - local: model_summary
    title: The Transformer model family
  - local: tokenizer_summary
    title: Summary of the tokenizers
  - local: attention
    title: Attention mechanisms
  - local: pad_truncation
    title: Padding and truncation
  - local: bertology
    title: BERTology
  - local: perplexity
    title: Perplexity of fixed-length models
  - local: pipeline_webserver
    title: Pipelines for webserver inference
  - local: model_memory_anatomy
    title: Model training anatomy
  - local: llm_tutorial_optimization
    title: Getting the most out of LLMs
  title: Conceptual guides
- sections:
  - sections:
    - local: main_classes/agent
      title: Agents and Tools
    - local: model_doc/auto
      title: Auto Classes
    - local: main_classes/backbones
      title: Backbones
    - local: main_classes/callback
      title: Callbacks
    - local: main_classes/configuration
      title: Configuration
    - local: main_classes/data_collator
      title: Data Collator
    - local: main_classes/keras_callbacks
      title: Keras callbacks
    - local: main_classes/logging
      title: Logging
    - local: main_classes/model
      title: Models
    - local: main_classes/text_generation
      title: Text Generation
    - local: main_classes/onnx
      title: ONNX
    - local: main_classes/optimizer_schedules
      title: Optimization
    - local: main_classes/output
      title: Model outputs
    - local: main_classes/pipelines
      title: Pipelines
    - local: main_classes/processors
      title: Processors
    - local: main_classes/quantization
      title: Quantization
    - local: main_classes/tokenizer
      title: Tokenizer
    - local: main_classes/trainer
      title: Trainer
    - local: main_classes/deepspeed
      title: DeepSpeed
    - local: main_classes/feature_extractor
      title: Feature Extractor
    - local: main_classes/image_processor
      title: Image Processor
    title: Main Classes
  - sections:
    - isExpanded: false
      sections:
      - local: model_doc/albert
        title: ALBERT
      - local: model_doc/bart
        title: BART
      - local: model_doc/barthez
        title: BARThez
      - local: model_doc/bartpho
        title: BARTpho
      - local: model_doc/bert
        title: BERT
      - local: model_doc/bert-generation
        title: BertGeneration
      - local: model_doc/bert-japanese
        title: BertJapanese
      - local: model_doc/bertweet
        title: Bertweet
      - local: model_doc/big_bird
        title: BigBird
      - local: model_doc/bigbird_pegasus
        title: BigBirdPegasus
      - local: model_doc/biogpt
        title: BioGpt
      - local: model_doc/blenderbot
        title: Blenderbot
      - local: model_doc/blenderbot-small
        title: Blenderbot Small
      - local: model_doc/bloom
        title: BLOOM
      - local: model_doc/bort
        title: BORT
      - local: model_doc/byt5
        title: ByT5
      - local: model_doc/camembert
        title: CamemBERT
      - local: model_doc/canine
        title: CANINE
      - local: model_doc/codegen
        title: CodeGen
      - local: model_doc/code_llama
        title: CodeLlama
      - local: model_doc/convbert
        title: ConvBERT
      - local: model_doc/cpm
        title: CPM
      - local: model_doc/cpmant
        title: CPMANT
      - local: model_doc/ctrl
        title: CTRL
      - local: model_doc/deberta
        title: DeBERTa
      - local: model_doc/deberta-v2
        title: DeBERTa-v2
      - local: model_doc/dialogpt
        title: DialoGPT
      - local: model_doc/distilbert
        title: DistilBERT
      - local: model_doc/dpr
        title: DPR
      - local: model_doc/electra
        title: ELECTRA
      - local: model_doc/encoder-decoder
        title: Encoder Decoder Models
      - local: model_doc/ernie
        title: ERNIE
      - local: model_doc/ernie_m
        title: ErnieM
      - local: model_doc/esm
        title: ESM
      - local: model_doc/falcon
        title: Falcon
      - local: model_doc/fastspeech2_conformer
        title: FastSpeech2Conformer
      - local: model_doc/flan-t5
        title: FLAN-T5
      - local: model_doc/flan-ul2
        title: FLAN-UL2
      - local: model_doc/flaubert
        title: FlauBERT
      - local: model_doc/fnet
        title: FNet
      - local: model_doc/fsmt
        title: FSMT
      - local: model_doc/funnel
        title: Funnel Transformer
      - local: model_doc/fuyu
        title: Fuyu
      - local: model_doc/openai-gpt
        title: GPT
      - local: model_doc/gpt_neo
        title: GPT Neo
      - local: model_doc/gpt_neox
        title: GPT NeoX
      - local: model_doc/gpt_neox_japanese
        title: GPT NeoX Japanese
      - local: model_doc/gptj
        title: GPT-J
      - local: model_doc/gpt2
        title: GPT2
      - local: model_doc/gpt_bigcode
        title: GPTBigCode
      - local: model_doc/gptsan-japanese
        title: GPTSAN Japanese
      - local: model_doc/gpt-sw3
        title: GPTSw3
      - local: model_doc/herbert
        title: HerBERT
      - local: model_doc/ibert
        title: I-BERT
      - local: model_doc/jukebox
        title: Jukebox
      - local: model_doc/led
        title: LED
      - local: model_doc/llama
        title: LLaMA
      - local: model_doc/llama2
        title: Llama2
      - local: model_doc/longformer
        title: Longformer
      - local: model_doc/longt5
        title: LongT5
      - local: model_doc/luke
        title: LUKE
      - local: model_doc/m2m_100
        title: M2M100
      - local: model_doc/madlad-400
        title: MADLAD-400
      - local: model_doc/marian
        title: MarianMT
      - local: model_doc/markuplm
        title: MarkupLM
      - local: model_doc/mbart
        title: MBart and MBart-50
      - local: model_doc/mega
        title: MEGA
      - local: model_doc/megatron-bert
        title: MegatronBERT
      - local: model_doc/megatron_gpt2
        title: MegatronGPT2
      - local: model_doc/mistral
        title: Mistral
      - local: model_doc/mixtral
        title: Mixtral
      - local: model_doc/mluke
        title: mLUKE
      - local: model_doc/mobilebert
        title: MobileBERT
      - local: model_doc/mpnet
        title: MPNet
      - local: model_doc/mpt
        title: MPT
      - local: model_doc/mra
        title: MRA
      - local: model_doc/mt5
        title: MT5
      - local: model_doc/mvp
        title: MVP
      - local: model_doc/nezha
        title: NEZHA
      - local: model_doc/nllb
        title: NLLB
      - local: model_doc/nllb-moe
        title: NLLB-MoE
      - local: model_doc/nystromformer
        title: Nyströmformer
      - local: model_doc/open-llama
        title: Open-Llama
      - local: model_doc/opt
        title: OPT
      - local: model_doc/pegasus
        title: Pegasus
      - local: model_doc/pegasus_x
        title: PEGASUS-X
      - local: model_doc/persimmon
        title: Persimmon
      - local: model_doc/phi
        title: Phi
      - local: model_doc/phobert
        title: PhoBERT
      - local: model_doc/plbart
        title: PLBart
      - local: model_doc/prophetnet
        title: ProphetNet
      - local: model_doc/qdqbert
        title: QDQBert
      - local: model_doc/qwen2
        title: Qwen2
      - local: model_doc/rag
        title: RAG
      - local: model_doc/realm
        title: REALM
      - local: model_doc/reformer
        title: Reformer
      - local: model_doc/rembert
        title: RemBERT
      - local: model_doc/retribert
        title: RetriBERT
      - local: model_doc/roberta
        title: RoBERTa
      - local: model_doc/roberta-prelayernorm
        title: RoBERTa-PreLayerNorm
      - local: model_doc/roc_bert
        title: RoCBert
      - local: model_doc/roformer
        title: RoFormer
      - local: model_doc/rwkv
        title: RWKV
      - local: model_doc/splinter
        title: Splinter
      - local: model_doc/squeezebert
        title: SqueezeBERT
      - local: model_doc/switch_transformers
        title: SwitchTransformers
      - local: model_doc/t5
        title: T5
      - local: model_doc/t5v1.1
        title: T5v1.1
      - local: model_doc/tapex
        title: TAPEX
      - local: model_doc/transfo-xl
        title: Transformer XL
      - local: model_doc/ul2
        title: UL2
      - local: model_doc/umt5
        title: UMT5
      - local: model_doc/xmod
        title: X-MOD
      - local: model_doc/xglm
        title: XGLM
      - local: model_doc/xlm
        title: XLM
      - local: model_doc/xlm-prophetnet
        title: XLM-ProphetNet
      - local: model_doc/xlm-roberta
        title: XLM-RoBERTa
      - local: model_doc/xlm-roberta-xl
        title: XLM-RoBERTa-XL
      - local: model_doc/xlm-v
        title: XLM-V
      - local: model_doc/xlnet
        title: XLNet
      - local: model_doc/yoso
        title: YOSO
      title: Text models
    - isExpanded: false
      sections:
      - local: model_doc/beit
        title: BEiT
      - local: model_doc/bit
        title: BiT
      - local: model_doc/conditional_detr
        title: Conditional DETR
      - local: model_doc/convnext
        title: ConvNeXT
      - local: model_doc/convnextv2
        title: ConvNeXTV2
      - local: model_doc/cvt
        title: CvT
      - local: model_doc/deformable_detr
        title: Deformable DETR
      - local: model_doc/deit
        title: DeiT
      - local: model_doc/depth_anything
        title: Depth Anything
      - local: model_doc/deta
        title: DETA
      - local: model_doc/detr
        title: DETR
      - local: model_doc/dinat
        title: DiNAT
      - local: model_doc/dinov2
        title: DINOV2
      - local: model_doc/dit
        title: DiT
      - local: model_doc/dpt
        title: DPT
      - local: model_doc/efficientformer
        title: EfficientFormer
      - local: model_doc/efficientnet
        title: EfficientNet
      - local: model_doc/focalnet
        title: FocalNet
      - local: model_doc/glpn
        title: GLPN
      - local: model_doc/imagegpt
        title: ImageGPT
      - local: model_doc/levit
        title: LeViT
      - local: model_doc/mask2former
        title: Mask2Former
      - local: model_doc/maskformer
        title: MaskFormer
      - local: model_doc/mobilenet_v1
        title: MobileNetV1
      - local: model_doc/mobilenet_v2
        title: MobileNetV2
      - local: model_doc/mobilevit
        title: MobileViT
      - local: model_doc/mobilevitv2
        title: MobileViTV2
      - local: model_doc/nat
        title: NAT
      - local: model_doc/poolformer
        title: PoolFormer
      - local: model_doc/pvt
        title: Pyramid Vision Transformer (PVT)
      - local: model_doc/regnet
        title: RegNet
      - local: model_doc/resnet
        title: ResNet
      - local: model_doc/segformer
        title: SegFormer
      - local: model_doc/swiftformer
        title: SwiftFormer
      - local: model_doc/swin
        title: Swin Transformer
      - local: model_doc/swinv2
        title: Swin Transformer V2
      - local: model_doc/swin2sr
        title: Swin2SR
      - local: model_doc/table-transformer
        title: Table Transformer
      - local: model_doc/timesformer
        title: TimeSformer
      - local: model_doc/upernet
        title: UperNet
      - local: model_doc/van
        title: VAN
      - local: model_doc/videomae
        title: VideoMAE
      - local: model_doc/vit
        title: Vision Transformer (ViT)
      - local: model_doc/vit_hybrid
        title: ViT Hybrid
      - local: model_doc/vitdet
        title: ViTDet
      - local: model_doc/vit_mae
        title: ViTMAE
      - local: model_doc/vitmatte
        title: ViTMatte
      - local: model_doc/vit_msn
        title: ViTMSN
      - local: model_doc/vivit
        title: ViViT
      - local: model_doc/yolos
        title: YOLOS
      title: Vision models
    - isExpanded: false
      sections:
      - local: model_doc/audio-spectrogram-transformer
        title: Audio Spectrogram Transformer
      - local: model_doc/bark
        title: Bark
      - local: model_doc/clap
        title: CLAP
      - local: model_doc/encodec
        title: EnCodec
      - local: model_doc/hubert
        title: Hubert
      - local: model_doc/mctct
        title: MCTCT
      - local: model_doc/mms
        title: MMS
      - local: model_doc/musicgen
        title: MusicGen
      - local: model_doc/pop2piano
        title: Pop2Piano
      - local: model_doc/seamless_m4t
        title: Seamless-M4T
      - local: model_doc/seamless_m4t_v2
        title: SeamlessM4T-v2
      - local: model_doc/sew
        title: SEW
      - local: model_doc/sew-d
        title: SEW-D
      - local: model_doc/speech_to_text
        title: Speech2Text
      - local: model_doc/speech_to_text_2
        title: Speech2Text2
      - local: model_doc/speecht5
        title: SpeechT5
      - local: model_doc/unispeech
        title: UniSpeech
      - local: model_doc/unispeech-sat
        title: UniSpeech-SAT
      - local: model_doc/univnet
        title: UnivNet
      - local: model_doc/vits
        title: VITS
      - local: model_doc/wav2vec2
        title: Wav2Vec2
      - local: model_doc/wav2vec2-bert
        title: Wav2Vec2-BERT
      - local: model_doc/wav2vec2-conformer
        title: Wav2Vec2-Conformer
      - local: model_doc/wav2vec2_phoneme
        title: Wav2Vec2Phoneme
      - local: model_doc/wavlm
        title: WavLM
      - local: model_doc/whisper
        title: Whisper
      - local: model_doc/xls_r
        title: XLS-R
      - local: model_doc/xlsr_wav2vec2
        title: XLSR-Wav2Vec2
      title: Audio models
    - isExpanded: false
      sections:
      - local: model_doc/align
        title: ALIGN
      - local: model_doc/altclip
        title: AltCLIP
      - local: model_doc/blip
        title: BLIP
      - local: model_doc/blip-2
        title: BLIP-2
      - local: model_doc/bridgetower
        title: BridgeTower
      - local: model_doc/bros
        title: BROS
      - local: model_doc/chinese_clip
        title: Chinese-CLIP
      - local: model_doc/clip
        title: CLIP
      - local: model_doc/clipseg
        title: CLIPSeg
      - local: model_doc/clvp
        title: CLVP
      - local: model_doc/data2vec
        title: Data2Vec
      - local: model_doc/deplot
        title: DePlot
      - local: model_doc/donut
        title: Donut
      - local: model_doc/flava
        title: FLAVA
      - local: model_doc/git
        title: GIT
      - local: model_doc/groupvit
        title: GroupViT
      - local: model_doc/idefics
        title: IDEFICS
      - local: model_doc/instructblip
        title: InstructBLIP
      - local: model_doc/kosmos-2
        title: KOSMOS-2
      - local: model_doc/layoutlm
        title: LayoutLM
      - local: model_doc/layoutlmv2
        title: LayoutLMV2
      - local: model_doc/layoutlmv3
        title: LayoutLMV3
      - local: model_doc/layoutxlm
        title: LayoutXLM
      - local: model_doc/lilt
        title: LiLT
      - local: model_doc/llava
        title: Llava
      - local: model_doc/lxmert
        title: LXMERT
      - local: model_doc/matcha
        title: MatCha
      - local: model_doc/mgp-str
        title: MGP-STR
      - local: model_doc/nougat
        title: Nougat
      - local: model_doc/oneformer
        title: OneFormer
      - local: model_doc/owlvit
        title: OWL-ViT
      - local: model_doc/owlv2
        title: OWLv2
      - local: model_doc/perceiver
        title: Perceiver
      - local: model_doc/pix2struct
        title: Pix2Struct
      - local: model_doc/sam
        title: Segment Anything
      - local: model_doc/siglip
        title: SigLIP
      - local: model_doc/speech-encoder-decoder
        title: Speech Encoder Decoder Models
      - local: model_doc/tapas
        title: TAPAS
      - local: model_doc/trocr
        title: TrOCR
      - local: model_doc/tvlt
        title: TVLT
      - local: model_doc/tvp
        title: TVP
      - local: model_doc/vilt
        title: ViLT
      - local: model_doc/vipllava
        title: VipLlava
      - local: model_doc/vision-encoder-decoder
        title: Vision Encoder Decoder Models
      - local: model_doc/vision-text-dual-encoder
        title: Vision Text Dual Encoder
      - local: model_doc/visual_bert
        title: VisualBERT
      - local: model_doc/xclip
        title: X-CLIP
      title: Multimodal models
    - isExpanded: false
      sections:
      - local: model_doc/decision_transformer
        title: Decision Transformer
      - local: model_doc/trajectory_transformer
        title: Trajectory Transformer
      title: Reinforcement learning models
    - isExpanded: false
      sections:
      - local: model_doc/autoformer
        title: Autoformer
      - local: model_doc/informer
        title: Informer
      - local: model_doc/patchtsmixer
        title: PatchTSMixer
      - local: model_doc/patchtst
        title: PatchTST
      - local: model_doc/time_series_transformer
        title: Time Series Transformer
      title: Time series models
    - isExpanded: false
      sections:
      - local: model_doc/graphormer
        title: Graphormer
      title: Graph models
    title: Models
  - sections:
    - local: internal/modeling_utils
      title: Custom Layers and Utilities
    - local: internal/pipelines_utils
      title: Utilities for pipelines
    - local: internal/tokenization_utils
      title: Utilities for Tokenizers
    - local: internal/trainer_utils
      title: Utilities for Trainer
    - local: internal/generation_utils
      title: Utilities for Generation
    - local: internal/image_processing_utils
      title: Utilities for Image Processors
    - local: internal/audio_utils
      title: Utilities for Audio processing
    - local: internal/file_utils
      title: General Utilities
    - local: internal/time_series_utils
      title: Utilities for Time Series
    title: Internal Helpers
  title: API<|MERGE_RESOLUTION|>--- conflicted
+++ resolved
@@ -138,11 +138,7 @@
   - local: quantization
     title: Quantization
   - local: hf_quantizer
-<<<<<<< HEAD
-    title: Build a new HfQuantizer class
-=======
     title: Contribute new quantization method
->>>>>>> adaae054
   - sections:
     - local: perf_train_gpu_one
       title: Methods and tools for efficient training on a single GPU
