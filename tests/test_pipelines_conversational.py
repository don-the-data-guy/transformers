--- conflicted
+++ resolved
@@ -15,14 +15,9 @@
     large_models = ["microsoft/DialoGPT-medium"]  # Models tested with the @slow decorator
     invalid_inputs = ["Hi there!", Conversation()]
 
-<<<<<<< HEAD
     def _test_pipeline(
         self, nlp
     ):  # override the default test method to check that the output is a `Conversation` object
-=======
-    def _test_pipeline(self, nlp):
-        # e overide the default test method to check that the output is a `Conversation` object
->>>>>>> c66ffa3a
         self.assertIsNotNone(nlp)
 
         # We need to recreate conversation for successive tests to pass as
