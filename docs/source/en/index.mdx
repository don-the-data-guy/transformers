--- conflicted
+++ resolved
@@ -60,11 +60,8 @@
 1. **[BERTweet](model_doc/bertweet)** (from VinAI Research) released with the paper [BERTweet: A pre-trained language model for English Tweets](https://aclanthology.org/2020.emnlp-demos.2/) by Dat Quoc Nguyen, Thanh Vu and Anh Tuan Nguyen.
 1. **[BigBird-Pegasus](model_doc/bigbird_pegasus)** (from Google Research) released with the paper [Big Bird: Transformers for Longer Sequences](https://arxiv.org/abs/2007.14062) by Manzil Zaheer, Guru Guruganesh, Avinava Dubey, Joshua Ainslie, Chris Alberti, Santiago Ontanon, Philip Pham, Anirudh Ravula, Qifan Wang, Li Yang, Amr Ahmed.
 1. **[BigBird-RoBERTa](model_doc/big_bird)** (from Google Research) released with the paper [Big Bird: Transformers for Longer Sequences](https://arxiv.org/abs/2007.14062) by Manzil Zaheer, Guru Guruganesh, Avinava Dubey, Joshua Ainslie, Chris Alberti, Santiago Ontanon, Philip Pham, Anirudh Ravula, Qifan Wang, Li Yang, Amr Ahmed.
-<<<<<<< HEAD
 1. **[BiT](model_doc/bit)** (from Google AI) released with the paper [Big Transfer (BiT): General Visual Representation Learning](https://arxiv.org/abs/1912.11370) by Alexander Kolesnikov, Lucas Beyer, Xiaohua Zhai, Joan Puigcerver, Jessica Yung, Sylvain Gelly, Neil Houlsby.
-=======
 1. **[BioGpt](model_doc/biogpt)** (from Microsoft Research AI4Science) released with the paper [BioGPT: generative pre-trained transformer for biomedical text generation and mining](https://academic.oup.com/bib/advance-article/doi/10.1093/bib/bbac409/6713511?guestAccessKey=a66d9b5d-4f83-4017-bb52-405815c907b9) by Renqian Luo, Liai Sun, Yingce Xia, Tao Qin, Sheng Zhang, Hoifung Poon and Tie-Yan Liu.
->>>>>>> 74fb524e
 1. **[Blenderbot](model_doc/blenderbot)** (from Facebook) released with the paper [Recipes for building an open-domain chatbot](https://arxiv.org/abs/2004.13637) by Stephen Roller, Emily Dinan, Naman Goyal, Da Ju, Mary Williamson, Yinhan Liu, Jing Xu, Myle Ott, Kurt Shuster, Eric M. Smith, Y-Lan Boureau, Jason Weston.
 1. **[BlenderbotSmall](model_doc/blenderbot-small)** (from Facebook) released with the paper [Recipes for building an open-domain chatbot](https://arxiv.org/abs/2004.13637) by Stephen Roller, Emily Dinan, Naman Goyal, Da Ju, Mary Williamson, Yinhan Liu, Jing Xu, Myle Ott, Kurt Shuster, Eric M. Smith, Y-Lan Boureau, Jason Weston.
 1. **[BLOOM](model_doc/bloom)** (from BigScience workshop) released by the [BigScience Workshop](https://bigscience.huggingface.co/).
@@ -235,11 +232,8 @@
 |        Bert Generation        |       ✅       |       ❌       |       ✅        |         ❌         |      ❌      |
 |            BigBird            |       ✅       |       ✅       |       ✅        |         ❌         |      ✅      |
 |        BigBird-Pegasus        |       ❌       |       ❌       |       ✅        |         ❌         |      ❌      |
-<<<<<<< HEAD
 |              BiT              |       ❌       |       ❌       |       ✅        |         ❌         |      ❌      |
-=======
 |            BioGpt             |       ✅       |       ❌       |       ✅        |         ❌         |      ❌      |
->>>>>>> 74fb524e
 |          Blenderbot           |       ✅       |       ✅       |       ✅        |         ✅         |      ✅      |
 |        BlenderbotSmall        |       ✅       |       ✅       |       ✅        |         ✅         |      ✅      |
 |             BLOOM             |       ❌       |       ✅       |       ✅        |         ❌         |      ❌      |
