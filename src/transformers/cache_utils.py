from dataclasses import dataclass
from typing import Any, Dict, List, Optional, Tuple

import torch

from .configuration_utils import PretrainedConfig


@dataclass
class Cache:
    """
    Base, abstract class for all caches. The actual data structure is specific to each subclass.
    """

    def update(
        self,
        key_states: torch.Tensor,
        value_states: torch.Tensor,
        layer_idx: int,
        cache_kwargs: Optional[Dict[str, Any]] = None,
    ) -> Tuple[torch.Tensor, torch.Tensor]:
        """
        Updates the cache with the new `key_states` and `value_states` for the layer `layer_idx`.

        Parameters:
            key_states (`torch.Tensor`):
                The new key states to cache.
            value_states (`torch.Tensor`):
                The new value states to cache.
            layer_idx (`int`):
                The index of the layer to cache the states for.
            cache_kwargs (`Dict[str, Any]`, `optional`):
                Additional arguments for the cache subclass. These are specific to each subclass and allow new types of
                cache to be created.

        Return:
            A tuple containing the updated key and value states.
        """
        raise NotImplementedError("Make sure to implement `update` in a subclass.")

    def get_seq_length(self, layer_idx: Optional[int] = 0) -> int:
        """Returns the sequence length of the cached states. A layer index can be optionally passed."""
        raise NotImplementedError("Make sure to implement `get_seq_length` in a subclass.")

    def get_max_length(self) -> Optional[int]:
        """Returns the maximum sequence length of the cached states, if there is any."""
        raise NotImplementedError("Make sure to implement `get_max_length` in a subclass.")

    def get_usable_length(self, new_seq_length: int, layer_idx: Optional[int] = 0) -> int:
        """Given the sequence length of the new inputs, returns the usable length of the cache."""
        # Cache without size limit -> all cache is usable
        # Cache with size limit -> if the length cache plus the length of the new inputs is larger the maximum cache
        #   length, we will need to evict part of the cache (and thus not all cache is usable)
        max_length = self.get_max_length()
        previous_seq_length = self.get_seq_length(layer_idx)
        if max_length is not None and previous_seq_length + new_seq_length > max_length:
            return max_length - new_seq_length
        return previous_seq_length


class DynamicCache(Cache):
    """
    A cache that grows dynamically as more tokens are generated. This is the default for generative models.

    It stores the Key and Value states as a list of tensors, one for each layer. The expected shape for each tensor is
    `[batch_size, num_heads, seq_len, head_dim]`.
    """

    def __init__(self) -> None:
        self.key_cache: List[torch.Tensor] = []
        self.value_cache: List[torch.Tensor] = []
        self.seen_tokens = 0  # Used in `generate` to keep tally of how many tokens the cache has seen

    def __getitem__(self, layer_idx: int) -> List[Tuple[torch.Tensor]]:
        """
        Support for backwards-compatible `past_key_value` indexing, e.g. `past_key_value[0][0].shape[2]` to get the
        sequence length.
        """
        if layer_idx < len(self):
            return (self.key_cache[layer_idx], self.value_cache[layer_idx])
        else:
            raise KeyError(f"Cache only has {len(self)} layers, attempted to access layer with index {layer_idx}")

    def __iter__(self):
        """
        Support for backwards-compatible `past_key_value` iteration, e.g. `for x in past_key_value:` to iterate over
        keys and values
        """
        for layer_idx in range(len(self)):
            yield (self.key_cache[layer_idx], self.value_cache[layer_idx])

    def __len__(self):
        """
        Support for backwards-compatible `past_key_value` length, e.g. `len(past_key_value)`. This value corresponds
        to the number of layers in the model.
        """
        return len(self.key_cache)

    def update(
        self,
        key_states: torch.Tensor,
        value_states: torch.Tensor,
        layer_idx: int,
        cache_kwargs: Optional[Dict[str, Any]] = None,
    ) -> Tuple[torch.Tensor, torch.Tensor]:
        """
        Updates the cache with the new `key_states` and `value_states` for the layer `layer_idx`.

        Parameters:
            key_states (`torch.Tensor`):
                The new key states to cache.
            value_states (`torch.Tensor`):
                The new value states to cache.
            layer_idx (`int`):
                The index of the layer to cache the states for.
            cache_kwargs (`Dict[str, Any]`, `optional`):
                Additional arguments for the cache subclass. No additional arguments are used in `DynamicCache`.

        Return:
            A tuple containing the updated key and value states.
        """
        # Update the number of seen tokens
        if layer_idx == 0:
            self.seen_tokens += key_states.shape[-2]

        # Update the cache
        if len(self.key_cache) <= layer_idx:
            self.key_cache.append(key_states)
            self.value_cache.append(value_states)
        else:
            self.key_cache[layer_idx] = torch.cat([self.key_cache[layer_idx], key_states], dim=-2)
            self.value_cache[layer_idx] = torch.cat([self.value_cache[layer_idx], value_states], dim=-2)

        return self.key_cache[layer_idx], self.value_cache[layer_idx]

    def get_seq_length(self, layer_idx: Optional[int] = 0) -> int:
        """Returns the sequence length of the cached states. A layer index can be optionally passed."""
        if len(self.key_cache) <= layer_idx:
            return 0
        return self.key_cache[layer_idx].shape[-2]

    def get_max_length(self) -> Optional[int]:
        """Returns the maximum sequence length of the cached states. DynamicCache does not have a maximum length."""
        return None

    def reorder_cache(self, beam_idx: torch.LongTensor):
        """Reorders the cache for beam search, given the selected beam indices."""
        for layer_idx in range(len(self.key_cache)):
            device = self.key_cache[layer_idx].device
            self.key_cache[layer_idx] = self.key_cache[layer_idx].index_select(0, beam_idx.to(device))
            device = self.value_cache[layer_idx].device
            self.value_cache[layer_idx] = self.value_cache[layer_idx].index_select(0, beam_idx.to(device))

    def to_legacy_cache(self) -> Tuple[Tuple[torch.Tensor], Tuple[torch.Tensor]]:
        """Converts the `DynamicCache` instance into the its equivalent in the legacy cache format."""
        legacy_cache = ()
        for layer_idx in range(len(self)):
            legacy_cache += ((self.key_cache[layer_idx], self.value_cache[layer_idx]),)
        return legacy_cache

    @classmethod
    def from_legacy_cache(cls, past_key_values: Optional[Tuple[Tuple[torch.FloatTensor]]] = None) -> "DynamicCache":
        """Converts a cache in the legacy cache format into an equivalent `DynamicCache`."""
        cache = cls()
        if past_key_values is not None:
            for layer_idx in range(len(past_key_values)):
                key_states, value_states = past_key_values[layer_idx]
                cache.update(key_states, value_states, layer_idx)
        return cache


class SinkCache(Cache):
    """
    A cache that as described in the [Attention Sinks paper](https://arxiv.org/abs/2309.17453). It allows the model to
    generate beyond the length of its context window, without losing fluency in the conversation. As it discards past
    tokens, the model will lose the ability to generate tokens that depend on the context that was discarded.

    It stores the Key and Value states as a list of tensors, one for each layer. The expected shape for each tensor is
    `[batch_size, num_heads, seq_len, head_dim]`.

    Parameters:
        window_length (`int`):
            The length of the context window.
        num_sink_tokens (`int`):
            The number of sink tokens. See the original paper for more information.
    """

    def __init__(self, window_length: int, num_sink_tokens: int) -> None:
        self.key_cache: List[torch.Tensor] = []
        self.value_cache: List[torch.Tensor] = []
        self.window_length = window_length
        self.num_sink_tokens = num_sink_tokens
        self.cos_sin_cache = {}
        self.seen_tokens = 0  # Used in `generate` to keep tally of how many tokens the cache has seen

    @staticmethod
    def _rotate_half(x):
        x1 = x[..., : x.shape[-1] // 2]
        x2 = x[..., x.shape[-1] // 2 :]
        return torch.cat((-x2, x1), dim=-1)

    def _apply_key_rotary_pos_emb(
        self, key_states: torch.Tensor, cos: torch.Tensor, sin: torch.Tensor
    ) -> torch.Tensor:
        rotated_key_states = (key_states * cos) + (self._rotate_half(key_states) * sin)
        return rotated_key_states

    def _get_rerotation_cos_sin(
        self, key_states: torch.Tensor, cos: torch.Tensor, sin: torch.Tensor
    ) -> Tuple[torch.Tensor, torch.Tensor]:
        if key_states.shape[-2] not in self.cos_sin_cache:
            # Upcast to float32 temporarily for better accuracy
            cos = cos.to(torch.float32)
            sin = sin.to(torch.float32)

            # Compute the cos and sin required for back- and forward-rotating to one position earlier in the sequence
            original_cos = cos[self.num_sink_tokens + key_states.shape[-2] :]
            shifted_cos = cos[self.num_sink_tokens : -key_states.shape[-2]]
            original_sin = sin[self.num_sink_tokens + key_states.shape[-2] :]
            shifted_sin = sin[self.num_sink_tokens : -key_states.shape[-2]]
            rerotation_cos = original_cos * shifted_cos + original_sin * shifted_sin
            rerotation_sin = -original_sin * shifted_cos + original_cos * shifted_sin

            self.cos_sin_cache[key_states.shape[-2]] = (
                rerotation_cos.to(key_states.dtype).unsqueeze(0),
                rerotation_sin.to(key_states.dtype).unsqueeze(0),
            )
        return self.cos_sin_cache[key_states.shape[-2]]

    def get_seq_length(self, layer_idx: Optional[int] = 0) -> int:
        """Returns the sequence length of the cached states. A layer index can be optionally passed."""
        # Workaround to make 'key_states.shape[-2] + past_key_value.get_seq_length(self.layer_idx)' <= window_length
        if len(self.key_cache) <= layer_idx:
            return 0
        return self.key_cache[layer_idx].shape[-2]

    def get_max_length(self) -> Optional[int]:
        """Returns the maximum sequence length of the cached states."""
        return self.window_length

    def update(
        self,
        key_states: torch.Tensor,
        value_states: torch.Tensor,
        layer_idx: int,
        cache_kwargs: Optional[Dict[str, Any]] = None,
    ) -> Tuple[torch.Tensor, torch.Tensor]:
        """
        Updates the cache with the new `key_states` and `value_states` for the layer `layer_idx`.

        Parameters:
            key_states (`torch.Tensor`):
                The new key states to cache.
            value_states (`torch.Tensor`):
                The new value states to cache.
            layer_idx (`int`):
                The index of the layer to cache the states for.
            cache_kwargs (`Dict[str, Any]`, `optional`):
                Additional arguments for the cache subclass. The following arguments can be used in `SinkCache`: `sin`,
                `cos` and `partial_rotation_size`. These arguments are used with models using RoPE, to recompute the
                rotation as the tokens are shifted.

        Return:
            A tuple containing the updated key and value states.
        """
        # Optional kwargs for `SinkCache` -- needed on models using RoPE. `partial_rotation_size` is used on models
        # with partially rotated position embeddings, like Phi or Persimmon.
        sin = cache_kwargs.get("sin")
        cos = cache_kwargs.get("cos")
        partial_rotation_size = cache_kwargs.get("partial_rotation_size")
        using_rope = cos is not None and sin is not None

        # Update the number of seen tokens
        if layer_idx == 0:
            self.seen_tokens += key_states.shape[-2]

        # [bsz, num_heads, seq_len, head_dim]
        if len(self.key_cache) <= layer_idx:
            # Empty cache
            self.key_cache.append(key_states)
            self.value_cache.append(value_states)

        elif key_states.shape[-2] + self.get_seq_length(layer_idx) < self.window_length:
            # Growing cache
            self.key_cache[layer_idx] = torch.cat([self.key_cache[layer_idx], key_states], dim=-2)
            self.value_cache[layer_idx] = torch.cat([self.value_cache[layer_idx], value_states], dim=-2)

        else:
            # Shifting cache
            keys_to_keep = self.key_cache[layer_idx][
                :, :, -self.window_length + self.num_sink_tokens + key_states.shape[-2] :
            ]

            # On RoPE models, we need to recompute the Key rotation as the tokens are shifted
            if using_rope:
                rerotation_cos, rerotation_sin = self._get_rerotation_cos_sin(
                    key_states, cos[: self.window_length], sin[: self.window_length]
                )
                if partial_rotation_size is not None:
                    keys_to_keep, keys_pass = (
                        keys_to_keep[..., :partial_rotation_size],
                        keys_to_keep[..., partial_rotation_size:],
                    )
                keys_to_keep = self._apply_key_rotary_pos_emb(keys_to_keep, rerotation_cos, rerotation_sin)
                if partial_rotation_size is not None:
                    keys_to_keep = torch.cat((keys_to_keep, keys_pass), dim=-1)

            # Concatenate sink tokens, shifted & rotated tokens (if needed), and new tokens
            sink_keys = self.key_cache[layer_idx][:, :, : self.num_sink_tokens]
            self.key_cache[layer_idx] = torch.cat([sink_keys, keys_to_keep, key_states], dim=-2)

            sink_values = self.value_cache[layer_idx][:, :, : self.num_sink_tokens]
            values_to_keep = self.value_cache[layer_idx][
                :, :, -self.window_length + self.num_sink_tokens + value_states.shape[-2] :
            ]
            self.value_cache[layer_idx] = torch.cat([sink_values, values_to_keep, value_states], dim=-2)

        return self.key_cache[layer_idx], self.value_cache[layer_idx]

    def reorder_cache(self, beam_idx: torch.LongTensor):
        """Reorders the cache for beam search, given the selected beam indices."""
        for layer_idx in range(len(self.key_cache)):
            device = self.key_cache[layer_idx].device
            self.key_cache[layer_idx] = self.key_cache[layer_idx].index_select(0, beam_idx.to(device))
            device = self.value_cache[layer_idx].device
            self.value_cache[layer_idx] = self.value_cache[layer_idx].index_select(0, beam_idx.to(device))


class StaticCache(Cache):
    """
    Static Cache class to be used with `torch.compile(model)`.

    Parameters:
        config (`PretrainedConfig):
            The configuration file defining the `max_position_embeddings`, `hidden_size` and `num_attention_heads`
            required to initialize the static cache.
        max_batch_size (`int`):
            The maximum batch size with which the model will be used.
        max_cache_len (`int`):
            The maximum sequence length with which the model will be used.
        device (`torch.device`):
            The device on which the cache should be initialized. Should be the same as the layer.
        dtype (*optional*, defaults to `torch.float32`):
            The default `dtype` to use when initializing the layer.
    """

    def __init__(self, config: PretrainedConfig, max_batch_size: int, max_cache_len: int, device, dtype=None) -> None:
        super().__init__()
        self.max_batch_size = max_batch_size
        self.max_cache_len = config.max_position_embeddings if max_cache_len is None else max_cache_len
        self.head_dim = config.hidden_size // config.num_attention_heads
<<<<<<< HEAD
        self.num_heads = (
            config.num_attention_heads if not hasattr(config, "num_key_value_heads") else config.num_key_value_heads
        )
        self.dtype = dtype
=======
        self.dtype = dtype if dtype is not None else torch.float32
        self.num_key_value_heads = (
            config.num_attention_heads if config.num_key_value_heads is None else config.num_key_value_heads
        )
>>>>>>> 864c8e6e

        cache_shape = (max_batch_size, self.num_key_value_heads, self.max_cache_len, self.head_dim)
        self.key_cache: torch.Tensor = torch.zeros(cache_shape, dtype=self.dtype, device=device)
        self.value_cache: torch.Tensor = torch.zeros(cache_shape, dtype=self.dtype, device=device)
        self.seen_tokens = 0

    def update(
        self,
        key_states: torch.Tensor,
        value_states: torch.Tensor,
        layer_idx: int,
        cache_kwargs: Optional[Dict[str, Any]] = None,
    ) -> Tuple[torch.Tensor, torch.Tensor]:
        """
        Updates the cache with the new `key_states` and `value_states` for the layer `layer_idx`.
        It is VERY important to index using a tensor, otherwise you introduce a copy to the device.

        Parameters:
            key_states (`torch.Tensor`):
                The new key states to cache.
            value_states (`torch.Tensor`):
                The new value states to cache.
            layer_idx (`int`):
                The index of the layer to cache the states for. Kept for backward compatibility
            cache_kwargs (`Dict[str, Any]`, `optional`):
                Additional arguments for the cache subclass. The `StaticCache` just needs the `q_len`
                to know how much of the cache it should overwrite.

        Return:
            A tuple containing the updated key and value states.
        """
        new_cache_positions = cache_kwargs.get("cache_position")
        k_out = self.key_cache
        v_out = self.value_cache

        k_out[:, :, new_cache_positions] = key_states
        v_out[:, :, new_cache_positions] = value_states

        self.seen_tokens += key_states.shape[2]
        return k_out, v_out

    def get_seq_length(self, layer_idx: Optional[int] = 0) -> int:
        """Returns the sequence length of the cached states that were seen by the model. `layer_idx` kept for BC"""
        return self.seen_tokens

    def get_usable_length(self, new_sequence_length=None, layer_idx: Optional[int] = 0) -> int:
        return self.seen_tokens

    def get_max_length(self) -> Optional[int]:
        """Returns the maximum sequence length of the cached states. DynamicCache does not have a maximum length."""
        return self.max_cache_len

    def reorder_cache(self, beam_idx: torch.LongTensor):
        """Reorders the cache for beam search, given the selected beam indices."""
        device = self.key_cache.device
        self.key_cache = self.key_cache.index_select(0, beam_idx.to(device))
        device = self.value_cache.device
        self.value_cache = self.value_cache.index_select(0, beam_idx.to(device))

    def to_legacy_cache(self):
        """Dummy function for BC. We have to keep it because otherwise the call in the forward of models will break it"""
        return None<|MERGE_RESOLUTION|>--- conflicted
+++ resolved
@@ -349,17 +349,11 @@
         self.max_batch_size = max_batch_size
         self.max_cache_len = config.max_position_embeddings if max_cache_len is None else max_cache_len
         self.head_dim = config.hidden_size // config.num_attention_heads
-<<<<<<< HEAD
-        self.num_heads = (
-            config.num_attention_heads if not hasattr(config, "num_key_value_heads") else config.num_key_value_heads
-        )
-        self.dtype = dtype
-=======
+
         self.dtype = dtype if dtype is not None else torch.float32
         self.num_key_value_heads = (
             config.num_attention_heads if config.num_key_value_heads is None else config.num_key_value_heads
         )
->>>>>>> 864c8e6e
 
         cache_shape = (max_batch_size, self.num_key_value_heads, self.max_cache_len, self.head_dim)
         self.key_cache: torch.Tensor = torch.zeros(cache_shape, dtype=self.dtype, device=device)
