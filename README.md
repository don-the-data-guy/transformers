--- conflicted
+++ resolved
@@ -26,13 +26,6 @@
 
 ## Trademarks
 
-<<<<<<< HEAD
-This project may contain trademarks or logos for projects, products, or services. Authorized use of Microsoft 
-trademarks or logos is subject to and must follow 
-[Microsoft's Trademark & Brand Guidelines](https://www.microsoft.com/en-us/legal/intellectualproperty/trademarks/usage/general).
-Use of Microsoft trademarks or logos in modified versions of this project must not cause confusion or imply Microsoft sponsorship.
-Any use of third-party trademarks or logos are subject to those third-party's policies.
-=======
 ## Online demos
 
 You can test most of our models directly on their pages from the [model hub](https://huggingface.co/models). We also offer [private model hosting, versioning, & an inference API](https://huggingface.co/pricing) to use those models.
@@ -258,5 +251,4 @@
     url = "https://www.aclweb.org/anthology/2020.emnlp-demos.6",
     pages = "38--45"
 }
-```
->>>>>>> 4c32f9f2
+```