# coding=utf-8
# Copyright 2018 The Google AI Language Team Authors and The HuggingFace Inc. team.
# Copyright (c) 2018, NVIDIA CORPORATION.  All rights reserved.
#
# Licensed under the Apache License, Version 2.0 (the "License");
# you may not use this file except in compliance with the License.
# You may obtain a copy of the License at
#
#     http://www.apache.org/licenses/LICENSE-2.0
#
# Unless required by applicable law or agreed to in writing, software
# distributed under the License is distributed on an "AS IS" BASIS,
# WITHOUT WARRANTIES OR CONDITIONS OF ANY KIND, either express or implied.
# See the License for the specific language governing permissions and
# limitations under the License.
"""PyTorch BERT model. """

from __future__ import absolute_import, division, print_function, unicode_literals

import logging
import math
import os
import sys

import torch
from torch import nn
from torch.nn import CrossEntropyLoss, MSELoss

from .modeling_utils import PreTrainedModel, prune_linear_layer
from .configuration_bert import BertConfig
from .file_utils import add_start_docstrings

logger = logging.getLogger(__name__)

BERT_PRETRAINED_MODEL_ARCHIVE_MAP = {
    'bert-base-uncased': "https://s3.amazonaws.com/models.huggingface.co/bert/bert-base-uncased-pytorch_model.bin",
    'bert-large-uncased': "https://s3.amazonaws.com/models.huggingface.co/bert/bert-large-uncased-pytorch_model.bin",
    'bert-base-cased': "https://s3.amazonaws.com/models.huggingface.co/bert/bert-base-cased-pytorch_model.bin",
    'bert-large-cased': "https://s3.amazonaws.com/models.huggingface.co/bert/bert-large-cased-pytorch_model.bin",
    'bert-base-multilingual-uncased': "https://s3.amazonaws.com/models.huggingface.co/bert/bert-base-multilingual-uncased-pytorch_model.bin",
    'bert-base-multilingual-cased': "https://s3.amazonaws.com/models.huggingface.co/bert/bert-base-multilingual-cased-pytorch_model.bin",
    'bert-base-chinese': "https://s3.amazonaws.com/models.huggingface.co/bert/bert-base-chinese-pytorch_model.bin",
    'bert-base-german-cased': "https://s3.amazonaws.com/models.huggingface.co/bert/bert-base-german-cased-pytorch_model.bin",
    'bert-large-uncased-whole-word-masking': "https://s3.amazonaws.com/models.huggingface.co/bert/bert-large-uncased-whole-word-masking-pytorch_model.bin",
    'bert-large-cased-whole-word-masking': "https://s3.amazonaws.com/models.huggingface.co/bert/bert-large-cased-whole-word-masking-pytorch_model.bin",
    'bert-large-uncased-whole-word-masking-finetuned-squad': "https://s3.amazonaws.com/models.huggingface.co/bert/bert-large-uncased-whole-word-masking-finetuned-squad-pytorch_model.bin",
    'bert-large-cased-whole-word-masking-finetuned-squad': "https://s3.amazonaws.com/models.huggingface.co/bert/bert-large-cased-whole-word-masking-finetuned-squad-pytorch_model.bin",
    'bert-base-cased-finetuned-mrpc': "https://s3.amazonaws.com/models.huggingface.co/bert/bert-base-cased-finetuned-mrpc-pytorch_model.bin",
    'bert-base-german-dbmdz-cased': "https://s3.amazonaws.com/models.huggingface.co/bert/bert-base-german-dbmdz-cased-pytorch_model.bin",
    'bert-base-german-dbmdz-uncased': "https://s3.amazonaws.com/models.huggingface.co/bert/bert-base-german-dbmdz-uncased-pytorch_model.bin",
}


def load_tf_weights_in_bert(model, config, tf_checkpoint_path):
    """ Load tf checkpoints in a pytorch model.
    """
    try:
        import re
        import numpy as np
        import tensorflow as tf
    except ImportError:
        logger.error("Loading a TensorFlow model in PyTorch, requires TensorFlow to be installed. Please see "
            "https://www.tensorflow.org/install/ for installation instructions.")
        raise
    tf_path = os.path.abspath(tf_checkpoint_path)
    logger.info("Converting TensorFlow checkpoint from {}".format(tf_path))
    # Load weights from TF model
    init_vars = tf.train.list_variables(tf_path)
    names = []
    arrays = []
    for name, shape in init_vars:
        logger.info("Loading TF weight {} with shape {}".format(name, shape))
        array = tf.train.load_variable(tf_path, name)
        names.append(name)
        arrays.append(array)

    for name, array in zip(names, arrays):
        name = name.split('/')
        # adam_v and adam_m are variables used in AdamWeightDecayOptimizer to calculated m and v
        # which are not required for using pretrained model
        if any(n in ["adam_v", "adam_m", "global_step"] for n in name):
            logger.info("Skipping {}".format("/".join(name)))
            continue
        pointer = model
        for m_name in name:
            if re.fullmatch(r'[A-Za-z]+_\d+', m_name):
                l = re.split(r'_(\d+)', m_name)
            else:
                l = [m_name]
            if l[0] == 'kernel' or l[0] == 'gamma':
                pointer = getattr(pointer, 'weight')
            elif l[0] == 'output_bias' or l[0] == 'beta':
                pointer = getattr(pointer, 'bias')
            elif l[0] == 'output_weights':
                pointer = getattr(pointer, 'weight')
            elif l[0] == 'squad':
                pointer = getattr(pointer, 'classifier')
            else:
                try:
                    pointer = getattr(pointer, l[0])
                except AttributeError:
                    logger.info("Skipping {}".format("/".join(name)))
                    continue
            if len(l) >= 2:
                num = int(l[1])
                pointer = pointer[num]
        if m_name[-11:] == '_embeddings':
            pointer = getattr(pointer, 'weight')
        elif m_name == 'kernel':
            array = np.transpose(array)
        try:
            assert pointer.shape == array.shape
        except AssertionError as e:
            e.args += (pointer.shape, array.shape)
            raise
        logger.info("Initialize PyTorch weight {}".format(name))
        pointer.data = torch.from_numpy(array)
    return model


def gelu(x):
    """ Original Implementation of the gelu activation function in Google Bert repo when initially created.
        For information: OpenAI GPT's gelu is slightly different (and gives slightly different results):
        0.5 * x * (1 + torch.tanh(math.sqrt(2 / math.pi) * (x + 0.044715 * torch.pow(x, 3))))
        Also see https://arxiv.org/abs/1606.08415
    """
    return x * 0.5 * (1.0 + torch.erf(x / math.sqrt(2.0)))


def gelu_new(x):
    """ Implementation of the gelu activation function currently in Google Bert repo (identical to OpenAI GPT).
        Also see https://arxiv.org/abs/1606.08415
    """
    return 0.5 * x * (1 + torch.tanh(math.sqrt(2 / math.pi) * (x + 0.044715 * torch.pow(x, 3))))


def swish(x):
    return x * torch.sigmoid(x)


ACT2FN = {"gelu": gelu, "relu": torch.nn.functional.relu, "swish": swish, "gelu_new": gelu_new}


BertLayerNorm = torch.nn.LayerNorm


class BertEmbeddings(nn.Module):
    """Construct the embeddings from word, position and token_type embeddings.
    """
    def __init__(self, config):
        super(BertEmbeddings, self).__init__()
        self.word_embeddings = nn.Embedding(config.vocab_size, config.hidden_size, padding_idx=0)
        self.position_embeddings = nn.Embedding(config.max_position_embeddings, config.hidden_size)
        self.token_type_embeddings = nn.Embedding(config.type_vocab_size, config.hidden_size)

        # self.LayerNorm is not snake-cased to stick with TensorFlow model variable name and be able to load
        # any TensorFlow checkpoint file
        self.LayerNorm = BertLayerNorm(config.hidden_size, eps=config.layer_norm_eps)
        self.dropout = nn.Dropout(config.hidden_dropout_prob)

    def forward(self, input_ids, token_type_ids=None, position_ids=None):
        seq_length = input_ids.size(1)
        if position_ids is None:
            position_ids = torch.arange(seq_length, dtype=torch.long, device=input_ids.device)
            position_ids = position_ids.unsqueeze(0).expand_as(input_ids)
        if token_type_ids is None:
            token_type_ids = torch.zeros_like(input_ids)

        words_embeddings = self.word_embeddings(input_ids)
        position_embeddings = self.position_embeddings(position_ids)
        token_type_embeddings = self.token_type_embeddings(token_type_ids)

        embeddings = words_embeddings + position_embeddings + token_type_embeddings
        embeddings = self.LayerNorm(embeddings)
        embeddings = self.dropout(embeddings)
        return embeddings


class BertSelfAttention(nn.Module):
    def __init__(self, config):
        super(BertSelfAttention, self).__init__()
        if config.hidden_size % config.num_attention_heads != 0:
            raise ValueError(
                "The hidden size (%d) is not a multiple of the number of attention "
                "heads (%d)" % (config.hidden_size, config.num_attention_heads))
        self.output_attentions = config.output_attentions

        self.num_attention_heads = config.num_attention_heads
        self.attention_head_size = int(config.hidden_size / config.num_attention_heads)
        self.all_head_size = self.num_attention_heads * self.attention_head_size

        self.query = nn.Linear(config.hidden_size, self.all_head_size)
        self.key = nn.Linear(config.hidden_size, self.all_head_size)
        self.value = nn.Linear(config.hidden_size, self.all_head_size)

        self.dropout = nn.Dropout(config.attention_probs_dropout_prob)

    def transpose_for_scores(self, x):
        new_x_shape = x.size()[:-1] + (self.num_attention_heads, self.attention_head_size)
        x = x.view(*new_x_shape)
        return x.permute(0, 2, 1, 3)

    def forward(self, hidden_states, attention_mask=None, head_mask=None, encoder_hidden_states=None, encoder_attention_mask=None):
        mixed_query_layer = self.query(hidden_states)

        # If this is instantiated as a cross-attention module, the keys
        # and values come from an encoder; the attention mask needs to be
        # such that the encoder's padding tokens are not attended to.
        if encoder_hidden_states is not None:
            mixed_key_layer = self.key(encoder_hidden_states)
            mixed_value_layer = self.value(encoder_hidden_states)
            attention_mask = encoder_attention_mask
        else:
            mixed_key_layer = self.key(hidden_states)
            mixed_value_layer = self.value(hidden_states)

        query_layer = self.transpose_for_scores(mixed_query_layer)
        key_layer = self.transpose_for_scores(mixed_key_layer)
        value_layer = self.transpose_for_scores(mixed_value_layer)

        # Take the dot product between "query" and "key" to get the raw attention scores.
        attention_scores = torch.matmul(query_layer, key_layer.transpose(-1, -2))
        attention_scores = attention_scores / math.sqrt(self.attention_head_size)
        if attention_mask is not None:
            # Apply the attention mask is (precomputed for all layers in BertModel forward() function)
            attention_scores = attention_scores + attention_mask

        # Normalize the attention scores to probabilities.
        attention_probs = nn.Softmax(dim=-1)(attention_scores)

        # This is actually dropping out entire tokens to attend to, which might
        # seem a bit unusual, but is taken from the original Transformer paper.
        attention_probs = self.dropout(attention_probs)

        # Mask heads if we want to
        if head_mask is not None:
            attention_probs = attention_probs * head_mask

        context_layer = torch.matmul(attention_probs, value_layer)

        context_layer = context_layer.permute(0, 2, 1, 3).contiguous()
        new_context_layer_shape = context_layer.size()[:-2] + (self.all_head_size,)
        context_layer = context_layer.view(*new_context_layer_shape)

        outputs = (context_layer, attention_probs) if self.output_attentions else (context_layer,)
        return outputs


class BertSelfOutput(nn.Module):
    def __init__(self, config):
        super(BertSelfOutput, self).__init__()
        self.dense = nn.Linear(config.hidden_size, config.hidden_size)
        self.LayerNorm = BertLayerNorm(config.hidden_size, eps=config.layer_norm_eps)
        self.dropout = nn.Dropout(config.hidden_dropout_prob)

    def forward(self, hidden_states, input_tensor):
        hidden_states = self.dense(hidden_states)
        hidden_states = self.dropout(hidden_states)
        hidden_states = self.LayerNorm(hidden_states + input_tensor)
        return hidden_states


class BertAttention(nn.Module):
    def __init__(self, config):
        super(BertAttention, self).__init__()
        self.self = BertSelfAttention(config)
        self.output = BertSelfOutput(config)
        self.pruned_heads = set()

    def prune_heads(self, heads):
        if len(heads) == 0:
            return
        mask = torch.ones(self.self.num_attention_heads, self.self.attention_head_size)
        heads = set(heads) - self.pruned_heads  # Convert to set and emove already pruned heads
        for head in heads:
            # Compute how many pruned heads are before the head and move the index accordingly
            head = head - sum(1 if h < head else 0 for h in self.pruned_heads)
            mask[head] = 0
        mask = mask.view(-1).contiguous().eq(1)
        index = torch.arange(len(mask))[mask].long()

        # Prune linear layers
        self.self.query = prune_linear_layer(self.self.query, index)
        self.self.key = prune_linear_layer(self.self.key, index)
        self.self.value = prune_linear_layer(self.self.value, index)
        self.output.dense = prune_linear_layer(self.output.dense, index, dim=1)

        # Update hyper params and store pruned heads
        self.self.num_attention_heads = self.self.num_attention_heads - len(heads)
        self.self.all_head_size = self.self.attention_head_size * self.self.num_attention_heads
        self.pruned_heads = self.pruned_heads.union(heads)

    def forward(self, hidden_states, attention_mask=None, head_mask=None, encoder_hidden_states=None, encoder_attention_mask=None):
        self_outputs = self.self(hidden_states, attention_mask, head_mask, encoder_hidden_states, encoder_attention_mask)
        attention_output = self.output(self_outputs[0], hidden_states)
        outputs = (attention_output,) + self_outputs[1:]  # add attentions if we output them
        return outputs


class BertIntermediate(nn.Module):
    def __init__(self, config):
        super(BertIntermediate, self).__init__()
        self.dense = nn.Linear(config.hidden_size, config.intermediate_size)
        if isinstance(config.hidden_act, str) or (sys.version_info[0] == 2 and isinstance(config.hidden_act, unicode)):
            self.intermediate_act_fn = ACT2FN[config.hidden_act]
        else:
            self.intermediate_act_fn = config.hidden_act

    def forward(self, hidden_states):
        hidden_states = self.dense(hidden_states)
        hidden_states = self.intermediate_act_fn(hidden_states)
        return hidden_states


class BertOutput(nn.Module):
    def __init__(self, config):
        super(BertOutput, self).__init__()
        self.dense = nn.Linear(config.intermediate_size, config.hidden_size)
        self.LayerNorm = BertLayerNorm(config.hidden_size, eps=config.layer_norm_eps)
        self.dropout = nn.Dropout(config.hidden_dropout_prob)

    def forward(self, hidden_states, input_tensor):
        hidden_states = self.dense(hidden_states)
        hidden_states = self.dropout(hidden_states)
        hidden_states = self.LayerNorm(hidden_states + input_tensor)
        return hidden_states


class BertLayer(nn.Module):
    def __init__(self, config):
        super(BertLayer, self).__init__()
        self.attention = BertAttention(config)
        self.is_decoder = config.is_decoder
        if self.is_decoder:
            self.crossattention = BertAttention(config)
        self.intermediate = BertIntermediate(config)
        self.output = BertOutput(config)

    def forward(self, hidden_states, attention_mask=None, head_mask=None, encoder_hidden_states=None, encoder_attention_mask=None):
        self_attention_outputs = self.attention(hidden_states, attention_mask, head_mask)
        attention_output = self_attention_outputs[0]
        outputs = self_attention_outputs[1:]  # add self attentions if we output attention weights

        if self.is_decoder and encoder_hidden_states is not None:
            cross_attention_outputs = self.crossattention(attention_output, attention_mask, head_mask, encoder_hidden_states, encoder_attention_mask)
            attention_output = cross_attention_outputs[0]
            outputs = outputs + cross_attention_outputs[1:]  # add cross attentions if we output attention weights

        intermediate_output = self.intermediate(attention_output)
        layer_output = self.output(intermediate_output, attention_output)
        outputs = (layer_output,) + outputs
        return outputs


class BertEncoder(nn.Module):
    def __init__(self, config):
        super(BertEncoder, self).__init__()
        self.output_attentions = config.output_attentions
        self.output_hidden_states = config.output_hidden_states
        self.layer = nn.ModuleList([BertLayer(config) for _ in range(config.num_hidden_layers)])

    def forward(self, hidden_states, attention_mask=None, head_mask=None, encoder_hidden_states=None, encoder_attention_mask=None):
        all_hidden_states = ()
        all_attentions = ()
        for i, layer_module in enumerate(self.layer):
            if self.output_hidden_states:
                all_hidden_states = all_hidden_states + (hidden_states,)

            layer_outputs = layer_module(hidden_states, attention_mask, head_mask[i], encoder_hidden_states, encoder_attention_mask)
            hidden_states = layer_outputs[0]

            if self.output_attentions:
                all_attentions = all_attentions + (layer_outputs[1],)

        # Add last layer
        if self.output_hidden_states:
            all_hidden_states = all_hidden_states + (hidden_states,)

        outputs = (hidden_states,)
        if self.output_hidden_states:
            outputs = outputs + (all_hidden_states,)
        if self.output_attentions:
            outputs = outputs + (all_attentions,)
        return outputs  # last-layer hidden state, (all hidden states), (all attentions)


class BertPooler(nn.Module):
    def __init__(self, config):
        super(BertPooler, self).__init__()
        self.dense = nn.Linear(config.hidden_size, config.hidden_size)
        self.activation = nn.Tanh()

    def forward(self, hidden_states):
        # We "pool" the model by simply taking the hidden state corresponding
        # to the first token.
        first_token_tensor = hidden_states[:, 0]
        pooled_output = self.dense(first_token_tensor)
        pooled_output = self.activation(pooled_output)
        return pooled_output


class BertPredictionHeadTransform(nn.Module):
    def __init__(self, config):
        super(BertPredictionHeadTransform, self).__init__()
        self.dense = nn.Linear(config.hidden_size, config.hidden_size)
        if isinstance(config.hidden_act, str) or (sys.version_info[0] == 2 and isinstance(config.hidden_act, unicode)):
            self.transform_act_fn = ACT2FN[config.hidden_act]
        else:
            self.transform_act_fn = config.hidden_act
        self.LayerNorm = BertLayerNorm(config.hidden_size, eps=config.layer_norm_eps)

    def forward(self, hidden_states):
        hidden_states = self.dense(hidden_states)
        hidden_states = self.transform_act_fn(hidden_states)
        hidden_states = self.LayerNorm(hidden_states)
        return hidden_states


class BertLMPredictionHead(nn.Module):
    def __init__(self, config):
        super(BertLMPredictionHead, self).__init__()
        self.transform = BertPredictionHeadTransform(config)

        # The output weights are the same as the input embeddings, but there is
        # an output-only bias for each token.
        self.decoder = nn.Linear(config.hidden_size,
                                 config.vocab_size,
                                 bias=False)

        self.bias = nn.Parameter(torch.zeros(config.vocab_size))

    def forward(self, hidden_states):
        hidden_states = self.transform(hidden_states)
        hidden_states = self.decoder(hidden_states) + self.bias
        return hidden_states


class BertOnlyMLMHead(nn.Module):
    def __init__(self, config):
        super(BertOnlyMLMHead, self).__init__()
        self.predictions = BertLMPredictionHead(config)

    def forward(self, sequence_output):
        prediction_scores = self.predictions(sequence_output)
        return prediction_scores


class BertOnlyNSPHead(nn.Module):
    def __init__(self, config):
        super(BertOnlyNSPHead, self).__init__()
        self.seq_relationship = nn.Linear(config.hidden_size, 2)

    def forward(self, pooled_output):
        seq_relationship_score = self.seq_relationship(pooled_output)
        return seq_relationship_score


class BertPreTrainingHeads(nn.Module):
    def __init__(self, config):
        super(BertPreTrainingHeads, self).__init__()
        self.predictions = BertLMPredictionHead(config)
        self.seq_relationship = nn.Linear(config.hidden_size, 2)

    def forward(self, sequence_output, pooled_output):
        prediction_scores = self.predictions(sequence_output)
        seq_relationship_score = self.seq_relationship(pooled_output)
        return prediction_scores, seq_relationship_score


class RBertClassificationHead(nn.Module):
    def __init__(self, config):
        """
        :param config: a BertConfig or aRobertaConfig.
        """
        super(RBertClassificationHead, self).__init__()
        self.ent_2_index_id = config.entity_2_token_id
        self.ent_1_index_id = config.entity_1_token_id
        self.dropout = nn.Dropout(config.hidden_dropout_prob)
        self.sentence_layer = torch.nn.Sequential(
            self.dropout,
            torch.nn.Linear(config.hidden_size, config.hidden_size),
            torch.nn.modules.activation.Tanh(),
        )
        self.entity_layer = torch.nn.Sequential(
            self.dropout,
            torch.nn.Linear(config.hidden_size, config.hidden_size),
            torch.nn.modules.activation.Tanh()
        )

        self.classifier = nn.Linear(config.hidden_size * 3, config.num_labels)

    def get_indices_tensor(self, instance_input_ids, entity_char_id):
        index_tensors = (instance_input_ids == entity_char_id).nonzero()
        start_index = index_tensors[0].item() + 1  # do not include the symbol itself in the calculation
        end_index = index_tensors[1].item()
        return torch.arange(start_index, end_index, device=instance_input_ids.device.type)

    def average_entity_vectors(self, last_hidden_states, input_ids, entity_char_id):
        batch_return_list = []
        for instance_hidden_state, instance_input_ids in zip(last_hidden_states, input_ids):
            lookup_tensor = self.get_indices_tensor(instance_input_ids, entity_char_id)
            average_of_entity_vectors = torch.index_select(instance_hidden_state, 0, lookup_tensor).unsqueeze(0).mean(1)
            batch_return_list.append(average_of_entity_vectors)
        return_tensor = torch.cat(batch_return_list)
        return_tensor[return_tensor.ne(return_tensor)] = 0 #set any nan's created by mean operation to 0
        return return_tensor

    def forward(self, input_ids, last_hidden_states):
        cls_tensor = self.sentence_layer(
            last_hidden_states[:, 0])  # get the sentence embedding and pass through FC layer
        ent1_tensor = self.entity_layer(self.average_entity_vectors(last_hidden_states, input_ids,
                                                                    self.ent_1_index_id))  # average wordpieces of ent1 and pass through FC entity layer
        ent2_tensor = self.entity_layer(self.average_entity_vectors(last_hidden_states, input_ids,
                                                                    self.ent_2_index_id))  # ditto - ent2 shared parameters with ent1

        entities_and_cls_tensor = torch.cat((cls_tensor, ent1_tensor, ent2_tensor),
                                            dim=1)  # concat all and pass through classifier layer
        logits = self.classifier(entities_and_cls_tensor)
        return logits


class BertPreTrainedModel(PreTrainedModel):
    """ An abstract class to handle weights initialization and
        a simple interface for dowloading and loading pretrained models.
    """
    config_class = BertConfig
    pretrained_model_archive_map = BERT_PRETRAINED_MODEL_ARCHIVE_MAP
    load_tf_weights = load_tf_weights_in_bert
    base_model_prefix = "bert"

    def _init_weights(self, module):
        """ Initialize the weights """
        if isinstance(module, (nn.Linear, nn.Embedding)):
            # Slightly different from the TF version which uses truncated_normal for initialization
            # cf https://github.com/pytorch/pytorch/pull/5617
            module.weight.data.normal_(mean=0.0, std=self.config.initializer_range)
        elif isinstance(module, BertLayerNorm):
            module.bias.data.zero_()
            module.weight.data.fill_(1.0)
        if isinstance(module, nn.Linear) and module.bias is not None:
            module.bias.data.zero_()


BERT_START_DOCSTRING = r"""    The BERT model was proposed in
    `BERT: Pre-training of Deep Bidirectional Transformers for Language Understanding`_
    by Jacob Devlin, Ming-Wei Chang, Kenton Lee and Kristina Toutanova. It's a bidirectional transformer
    pre-trained using a combination of masked language modeling objective and next sentence prediction
    on a large corpus comprising the Toronto Book Corpus and Wikipedia.

    This model is a PyTorch `torch.nn.Module`_ sub-class. Use it as a regular PyTorch Module and
    refer to the PyTorch documentation for all matter related to general usage and behavior.

    .. _`BERT: Pre-training of Deep Bidirectional Transformers for Language Understanding`:
        https://arxiv.org/abs/1810.04805

    .. _`torch.nn.Module`:
        https://pytorch.org/docs/stable/nn.html#module

    Parameters:
        config (:class:`~transformers.BertConfig`): Model configuration class with all the parameters of the model.
            Initializing with a config file does not load the weights associated with the model, only the configuration.
            Check out the :meth:`~transformers.PreTrainedModel.from_pretrained` method to load the model weights.
"""

BERT_INPUTS_DOCSTRING = r"""
    Inputs:
        **input_ids**: ``torch.LongTensor`` of shape ``(batch_size, sequence_length)``:
            Indices of input sequence tokens in the vocabulary.
            To match pre-training, BERT input sequence should be formatted with [CLS] and [SEP] tokens as follows:

            (a) For sequence pairs:

                ``tokens:         [CLS] is this jack ##son ##ville ? [SEP] no it is not . [SEP]``

                ``token_type_ids:   0   0  0    0    0     0       0   0   1  1  1  1   1   1``

            (b) For single sequences:

                ``tokens:         [CLS] the dog is hairy . [SEP]``

                ``token_type_ids:   0   0   0   0  0     0   0``

            Bert is a model with absolute position embeddings so it's usually advised to pad the inputs on
            the right rather than the left.

            Indices can be obtained using :class:`transformers.BertTokenizer`.
            See :func:`transformers.PreTrainedTokenizer.encode` and
            :func:`transformers.PreTrainedTokenizer.convert_tokens_to_ids` for details.
        **attention_mask**: (`optional`) ``torch.FloatTensor`` of shape ``(batch_size, sequence_length)``:
            Mask to avoid performing attention on padding token indices.
            Mask values selected in ``[0, 1]``:
            ``1`` for tokens that are NOT MASKED, ``0`` for MASKED tokens.
        **token_type_ids**: (`optional`) ``torch.LongTensor`` of shape ``(batch_size, sequence_length)``:
            Segment token indices to indicate first and second portions of the inputs.
            Indices are selected in ``[0, 1]``: ``0`` corresponds to a `sentence A` token, ``1``
            corresponds to a `sentence B` token
            (see `BERT: Pre-training of Deep Bidirectional Transformers for Language Understanding`_ for more details).
        **position_ids**: (`optional`) ``torch.LongTensor`` of shape ``(batch_size, sequence_length)``:
            Indices of positions of each input sequence tokens in the position embeddings.
            Selected in the range ``[0, config.max_position_embeddings - 1]``.
        **head_mask**: (`optional`) ``torch.FloatTensor`` of shape ``(num_heads,)`` or ``(num_layers, num_heads)``:
            Mask to nullify selected heads of the self-attention modules.
            Mask values selected in ``[0, 1]``:
            ``1`` indicates the head is **not masked**, ``0`` indicates the head is **masked**.
        **encoder_hidden_states**: (`optional`) ``torch.FloatTensor`` of shape ``(batch_size, sequence_length, hidden_size)``:
            Sequence of hidden-states at the output of the last layer of the encoder. Used in the cross-attention if the model
            is configured as a decoder.
        **encoder_attention_mask**: (`optional`) ``torch.FloatTensor`` of shape ``(batch_size, sequence_length)``:
            Mask to avoid performing attention on the padding token indices of the encoder input. This mask
            is used in the cross-attention if the model is configured as a decoder.
            Mask values selected in ``[0, 1]``:
            ``1`` for tokens that are NOT MASKED, ``0`` for MASKED tokens.
"""

@add_start_docstrings("The bare Bert Model transformer outputting raw hidden-states without any specific head on top.",
                      BERT_START_DOCSTRING, BERT_INPUTS_DOCSTRING)
class BertModel(BertPreTrainedModel):
    r"""
    Outputs: `Tuple` comprising various elements depending on the configuration (config) and inputs:
        **last_hidden_state**: ``torch.FloatTensor`` of shape ``(batch_size, sequence_length, hidden_size)``
            Sequence of hidden-states at the output of the last layer of the model.
        **pooler_output**: ``torch.FloatTensor`` of shape ``(batch_size, hidden_size)``
            Last layer hidden-state of the first token of the sequence (classification token)
            further processed by a Linear layer and a Tanh activation function. The Linear
            layer weights are trained from the next sentence prediction (classification)
            objective during Bert pretraining. This output is usually *not* a good summary
            of the semantic content of the input, you're often better with averaging or pooling
            the sequence of hidden-states for the whole input sequence.
        **hidden_states**: (`optional`, returned when ``config.output_hidden_states=True``)
            list of ``torch.FloatTensor`` (one for the output of each layer + the output of the embeddings)
            of shape ``(batch_size, sequence_length, hidden_size)``:
            Hidden-states of the model at the output of each layer plus the initial embedding outputs.
        **attentions**: (`optional`, returned when ``config.output_attentions=True``)
            list of ``torch.FloatTensor`` (one for each layer) of shape ``(batch_size, num_heads, sequence_length, sequence_length)``:
            Attentions weights after the attention softmax, used to compute the weighted average in the self-attention heads.

    Examples::

        tokenizer = BertTokenizer.from_pretrained('bert-base-uncased')
        model = BertModel.from_pretrained('bert-base-uncased')
        input_ids = torch.tensor(tokenizer.encode("Hello, my dog is cute")).unsqueeze(0)  # Batch size 1
        outputs = model(input_ids)
        last_hidden_states = outputs[0]  # The last hidden-state is the first element of the output tuple

    """
    def __init__(self, config):
        super(BertModel, self).__init__(config)
        self.config = config

        self.embeddings = BertEmbeddings(config)
        self.encoder = BertEncoder(config)
        self.pooler = BertPooler(config)

        self.init_weights()

    def _resize_token_embeddings(self, new_num_tokens):
        old_embeddings = self.embeddings.word_embeddings
        new_embeddings = self._get_resized_embeddings(old_embeddings, new_num_tokens)
        self.embeddings.word_embeddings = new_embeddings
        return self.embeddings.word_embeddings

    def _prune_heads(self, heads_to_prune):
        """ Prunes heads of the model.
            heads_to_prune: dict of {layer_num: list of heads to prune in this layer}
            See base class PreTrainedModel
        """
        for layer, heads in heads_to_prune.items():
            self.encoder.layer[layer].attention.prune_heads(heads)

    def forward(self, input_ids, attention_mask=None, token_type_ids=None, position_ids=None,
                head_mask=None, encoder_hidden_states=None, encoder_attention_mask=None):
        """ Forward pass on the Model.

        The model can behave as an encoder (with only self-attention) as well
        as a decoder, in which case a layer of cross-attention is added between
        the self-attention layers, following the architecture described in `Attention is all you need`_ by Ashish Vaswani,
        Noam Shazeer, Niki Parmar, Jakob Uszkoreit, Llion Jones, Aidan N. Gomez, Lukasz Kaiser and Illia Polosukhin.

        To behave as an decoder the model needs to be initialized with the
        `is_decoder` argument of the configuration set to `True`; an
        `encoder_hidden_states` is expected as an input to the forward pass.

        .. _`Attention is all you need`:
            https://arxiv.org/abs/1706.03762

        """
        if attention_mask is None:
            attention_mask = torch.ones_like(input_ids)
        if encoder_attention_mask is None:
            encoder_attention_mask = torch.ones_like(input_ids)
        if token_type_ids is None:
            token_type_ids = torch.zeros_like(input_ids)

        # We can provide a self-attention mask of dimensions [batch_size, from_seq_length, to_seq_length]
        # ourselves in which case we just need to make it broadcastable to all heads.
        if attention_mask.dim() == 3:
            extended_attention_mask = attention_mask[:, None, :, :]

        # Provided a padding mask of dimensions [batch_size, seq_length]
        # - if the model is a decoder, apply a causal mask in addition to the padding mask
        # - if the model is an encoder, make the mask broadcastable to [batch_size, num_heads, seq_length, seq_length]
        if attention_mask.dim() == 2:
            if self.config.is_decoder:
                batch_size, seq_length = input_ids.size()
                seq_ids = torch.arange(seq_length, device=input_ids.device)
                causal_mask = seq_ids[None, None, :].repeat(batch_size, seq_length, 1) <= seq_ids[None, :, None]
                extended_attention_mask = causal_mask[:, None, :, :] * attention_mask[:, None, None, :]
            else:
                extended_attention_mask = attention_mask[:, None, None, :]

        # Since attention_mask is 1.0 for positions we want to attend and 0.0 for
        # masked positions, this operation will create a tensor which is 0.0 for
        # positions we want to attend and -10000.0 for masked positions.
        # Since we are adding it to the raw scores before the softmax, this is
        # effectively the same as removing these entirely.
        extended_attention_mask = extended_attention_mask.to(dtype=next(self.parameters()).dtype)  # fp16 compatibility
        extended_attention_mask = (1.0 - extended_attention_mask) * -10000.0

        # If a 2D ou 3D attention mask is provided for the cross-attention
        # we need to make broadcastabe to [batch_size, num_heads, seq_length, seq_length]
        if encoder_attention_mask.dim() == 3:
            encoder_extended_attention_mask = encoder_attention_mask[:, None, :, :]
        if encoder_attention_mask.dim() == 2:
            encoder_extended_attention_mask = encoder_attention_mask[:, None, None, :]

        encoder_extended_attention_mask = encoder_extended_attention_mask.to(dtype=next(self.parameters()).dtype)  # fp16 compatibility
        encoder_extended_attention_mask = (1.0 - encoder_extended_attention_mask) * -10000.0

        # Prepare head mask if needed
        # 1.0 in head_mask indicate we keep the head
        # attention_probs has shape bsz x n_heads x N x N
        # input head_mask has shape [num_heads] or [num_hidden_layers x num_heads]
        # and head_mask is converted to shape [num_hidden_layers x batch x num_heads x seq_length x seq_length]
        if head_mask is not None:
            if head_mask.dim() == 1:
                head_mask = head_mask.unsqueeze(0).unsqueeze(0).unsqueeze(-1).unsqueeze(-1)
                head_mask = head_mask.expand(self.config.num_hidden_layers, -1, -1, -1, -1)
            elif head_mask.dim() == 2:
                head_mask = head_mask.unsqueeze(1).unsqueeze(-1).unsqueeze(-1)  # We can specify head_mask for each layer
            head_mask = head_mask.to(dtype=next(self.parameters()).dtype)  # switch to fload if need + fp16 compatibility
        else:
            head_mask = [None] * self.config.num_hidden_layers

        embedding_output = self.embeddings(input_ids, position_ids=position_ids, token_type_ids=token_type_ids)
        encoder_outputs = self.encoder(embedding_output,
                                       attention_mask=extended_attention_mask,
                                       head_mask=head_mask,
                                       encoder_hidden_states=encoder_hidden_states,
                                       encoder_attention_mask=encoder_extended_attention_mask)
        sequence_output = encoder_outputs[0]
        pooled_output = self.pooler(sequence_output)

        outputs = (sequence_output, pooled_output,) + encoder_outputs[1:]  # add hidden_states and attentions if they are here
        return outputs  # sequence_output, pooled_output, (hidden_states), (attentions)


@add_start_docstrings("""Bert Model with two heads on top as done during the pre-training:
                       a `masked language modeling` head and a `next sentence prediction (classification)` head. """,
                      BERT_START_DOCSTRING,
                      BERT_INPUTS_DOCSTRING)
class BertForPreTraining(BertPreTrainedModel):
    r"""
        **masked_lm_labels**: (`optional`) ``torch.LongTensor`` of shape ``(batch_size, sequence_length)``:
            Labels for computing the masked language modeling loss.
            Indices should be in ``[-1, 0, ..., config.vocab_size]`` (see ``input_ids`` docstring)
            Tokens with indices set to ``-1`` are ignored (masked), the loss is only computed for the tokens with labels
            in ``[0, ..., config.vocab_size]``
        **next_sentence_label**: (`optional`) ``torch.LongTensor`` of shape ``(batch_size,)``:
            Labels for computing the next sequence prediction (classification) loss. Input should be a sequence pair (see ``input_ids`` docstring)
            Indices should be in ``[0, 1]``.
            ``0`` indicates sequence B is a continuation of sequence A,
            ``1`` indicates sequence B is a random sequence.

    Outputs: `Tuple` comprising various elements depending on the configuration (config) and inputs:
        **loss**: (`optional`, returned when both ``masked_lm_labels`` and ``next_sentence_label`` are provided) ``torch.FloatTensor`` of shape ``(1,)``:
            Total loss as the sum of the masked language modeling loss and the next sequence prediction (classification) loss.
        **prediction_scores**: ``torch.FloatTensor`` of shape ``(batch_size, sequence_length, config.vocab_size)``
            Prediction scores of the language modeling head (scores for each vocabulary token before SoftMax).
        **seq_relationship_scores**: ``torch.FloatTensor`` of shape ``(batch_size, sequence_length, 2)``
            Prediction scores of the next sequence prediction (classification) head (scores of True/False continuation before SoftMax).
        **hidden_states**: (`optional`, returned when ``config.output_hidden_states=True``)
            list of ``torch.FloatTensor`` (one for the output of each layer + the output of the embeddings)
            of shape ``(batch_size, sequence_length, hidden_size)``:
            Hidden-states of the model at the output of each layer plus the initial embedding outputs.
        **attentions**: (`optional`, returned when ``config.output_attentions=True``)
            list of ``torch.FloatTensor`` (one for each layer) of shape ``(batch_size, num_heads, sequence_length, sequence_length)``:
            Attentions weights after the attention softmax, used to compute the weighted average in the self-attention heads.

    Examples::

        tokenizer = BertTokenizer.from_pretrained('bert-base-uncased')
        model = BertForPreTraining.from_pretrained('bert-base-uncased')
        input_ids = torch.tensor(tokenizer.encode("Hello, my dog is cute")).unsqueeze(0)  # Batch size 1
        outputs = model(input_ids)
        prediction_scores, seq_relationship_scores = outputs[:2]

    """
    def __init__(self, config):
        super(BertForPreTraining, self).__init__(config)

        self.bert = BertModel(config)
        self.cls = BertPreTrainingHeads(config)

        self.init_weights()
        self.tie_weights()

    def tie_weights(self):
        """ Make sure we are sharing the input and output embeddings.
            Export to TorchScript can't handle parameter sharing so we are cloning them instead.
        """
        self._tie_or_clone_weights(self.cls.predictions.decoder,
                                   self.bert.embeddings.word_embeddings)

    def forward(self, input_ids, attention_mask=None, token_type_ids=None, position_ids=None, head_mask=None,
                masked_lm_labels=None, next_sentence_label=None):

        outputs = self.bert(input_ids,
                            attention_mask=attention_mask,
                            token_type_ids=token_type_ids,
                            position_ids=position_ids,
                            head_mask=head_mask)

        sequence_output, pooled_output = outputs[:2]
        prediction_scores, seq_relationship_score = self.cls(sequence_output, pooled_output)

        outputs = (prediction_scores, seq_relationship_score,) + outputs[2:]  # add hidden states and attention if they are here

        if masked_lm_labels is not None and next_sentence_label is not None:
            loss_fct = CrossEntropyLoss(ignore_index=-1)
            masked_lm_loss = loss_fct(prediction_scores.view(-1, self.config.vocab_size), masked_lm_labels.view(-1))
            next_sentence_loss = loss_fct(seq_relationship_score.view(-1, 2), next_sentence_label.view(-1))
            total_loss = masked_lm_loss + next_sentence_loss
            outputs = (total_loss,) + outputs

        return outputs  # (loss), prediction_scores, seq_relationship_score, (hidden_states), (attentions)


@add_start_docstrings("""Bert Model with a `language modeling` head on top. """,
                      BERT_START_DOCSTRING,
                      BERT_INPUTS_DOCSTRING)
class BertForMaskedLM(BertPreTrainedModel):
    r"""
        **masked_lm_labels**: (`optional`) ``torch.LongTensor`` of shape ``(batch_size, sequence_length)``:
            Labels for computing the masked language modeling loss.
            Indices should be in ``[-1, 0, ..., config.vocab_size]`` (see ``input_ids`` docstring)
            Tokens with indices set to ``-1`` are ignored (masked), the loss is only computed for the tokens with labels
            in ``[0, ..., config.vocab_size]``
        **lm_labels**: (`optional`) ``torch.LongTensor`` of shape ``(batch_size, sequence_length)``:
            Labels for computing the left-to-right language modeling loss (next word prediction).
            Indices should be in ``[-1, 0, ..., config.vocab_size]`` (see ``input_ids`` docstring)
            Tokens with indices set to ``-1`` are ignored (masked), the loss is only computed for the tokens with labels
            in ``[0, ..., config.vocab_size]``

    Outputs: `Tuple` comprising various elements depending on the configuration (config) and inputs:
        **masked_lm_loss**: (`optional`, returned when ``masked_lm_labels`` is provided) ``torch.FloatTensor`` of shape ``(1,)``:
            Masked language modeling loss.
        **ltr_lm_loss**: (`optional`, returned when ``lm_labels`` is provided) ``torch.FloatTensor`` of shape ``(1,)``:
            Next token prediction loss.
        **prediction_scores**: ``torch.FloatTensor`` of shape ``(batch_size, sequence_length, config.vocab_size)``
            Prediction scores of the language modeling head (scores for each vocabulary token before SoftMax).
        **hidden_states**: (`optional`, returned when ``config.output_hidden_states=True``)
            list of ``torch.FloatTensor`` (one for the output of each layer + the output of the embeddings)
            of shape ``(batch_size, sequence_length, hidden_size)``:
            Hidden-states of the model at the output of each layer plus the initial embedding outputs.
        **attentions**: (`optional`, returned when ``config.output_attentions=True``)
            list of ``torch.FloatTensor`` (one for each layer) of shape ``(batch_size, num_heads, sequence_length, sequence_length)``:
            Attentions weights after the attention softmax, used to compute the weighted average in the self-attention heads.

    Examples::

        tokenizer = BertTokenizer.from_pretrained('bert-base-uncased')
        model = BertForMaskedLM.from_pretrained('bert-base-uncased')
        input_ids = torch.tensor(tokenizer.encode("Hello, my dog is cute")).unsqueeze(0)  # Batch size 1
        outputs = model(input_ids, masked_lm_labels=input_ids)
        loss, prediction_scores = outputs[:2]

    """
    def __init__(self, config):
        super(BertForMaskedLM, self).__init__(config)

        self.bert = BertModel(config)
        self.cls = BertOnlyMLMHead(config)

        self.init_weights()
        self.tie_weights()

    def tie_weights(self):
        """ Make sure we are sharing the input and output embeddings.
            Export to TorchScript can't handle parameter sharing so we are cloning them instead.
        """
        self._tie_or_clone_weights(self.cls.predictions.decoder,
                                   self.bert.embeddings.word_embeddings)

    def forward(self, input_ids, attention_mask=None, token_type_ids=None, position_ids=None, head_mask=None,
                masked_lm_labels=None, encoder_hidden_states=None, encoder_attention_mask=None, lm_labels=None, ):

        outputs = self.bert(input_ids,
                            attention_mask=attention_mask,
                            token_type_ids=token_type_ids,
                            position_ids=position_ids,
<<<<<<< HEAD
                            head_mask=head_mask)
=======
                            head_mask=head_mask,
                            encoder_hidden_states=encoder_hidden_states,
                            encoder_attention_mask=encoder_attention_mask)
>>>>>>> c7058d82

        sequence_output = outputs[0]
        prediction_scores = self.cls(sequence_output)

        outputs = (prediction_scores,) + outputs[2:]  # Add hidden states and attention if they are here

        # Although this may seem awkward, BertForMaskedLM supports two scenarios:
        # 1. If a tensor that contains the indices of masked labels is provided,
        #    the cross-entropy is the MLM cross-entropy that measures the likelihood
        #    of predictions for masked words.
        # 2. If `lm_labels` is provided we are in a causal scenario where we
        #    try to predict the next token for each input in the decoder.
        if masked_lm_labels is not None:
            loss_fct = CrossEntropyLoss(ignore_index=-1)  # -1 index = padding token
            masked_lm_loss = loss_fct(prediction_scores.view(-1, self.config.vocab_size), masked_lm_labels.view(-1))
            outputs = (masked_lm_loss,) + outputs

        if lm_labels is not None:
            # we are doing next-token prediction; shift prediction scores and input ids by one
            prediction_scores = prediction_scores[:, :-1, :].contiguous()
            lm_labels = lm_labels[:, 1:].contiguous()
            loss_fct = CrossEntropyLoss(ignore_index=-1)
            ltr_lm_loss = loss_fct(prediction_scores.view(-1, self.config.vocab_size), lm_labels.view(-1))
            outputs = (ltr_lm_loss,) + outputs

        return outputs  # (masked_lm_loss), (ltr_lm_loss), prediction_scores, (hidden_states), (attentions)


@add_start_docstrings("""Bert Model with a `next sentence prediction (classification)` head on top. """,
                      BERT_START_DOCSTRING,
                      BERT_INPUTS_DOCSTRING)
class BertForNextSentencePrediction(BertPreTrainedModel):
    r"""
        **next_sentence_label**: (`optional`) ``torch.LongTensor`` of shape ``(batch_size,)``:
            Labels for computing the next sequence prediction (classification) loss. Input should be a sequence pair (see ``input_ids`` docstring)
            Indices should be in ``[0, 1]``.
            ``0`` indicates sequence B is a continuation of sequence A,
            ``1`` indicates sequence B is a random sequence.

    Outputs: `Tuple` comprising various elements depending on the configuration (config) and inputs:
        **loss**: (`optional`, returned when ``next_sentence_label`` is provided) ``torch.FloatTensor`` of shape ``(1,)``:
            Next sequence prediction (classification) loss.
        **seq_relationship_scores**: ``torch.FloatTensor`` of shape ``(batch_size, sequence_length, 2)``
            Prediction scores of the next sequence prediction (classification) head (scores of True/False continuation before SoftMax).
        **hidden_states**: (`optional`, returned when ``config.output_hidden_states=True``)
            list of ``torch.FloatTensor`` (one for the output of each layer + the output of the embeddings)
            of shape ``(batch_size, sequence_length, hidden_size)``:
            Hidden-states of the model at the output of each layer plus the initial embedding outputs.
        **attentions**: (`optional`, returned when ``config.output_attentions=True``)
            list of ``torch.FloatTensor`` (one for each layer) of shape ``(batch_size, num_heads, sequence_length, sequence_length)``:
            Attentions weights after the attention softmax, used to compute the weighted average in the self-attention heads.

    Examples::

        tokenizer = BertTokenizer.from_pretrained('bert-base-uncased')
        model = BertForNextSentencePrediction.from_pretrained('bert-base-uncased')
        input_ids = torch.tensor(tokenizer.encode("Hello, my dog is cute")).unsqueeze(0)  # Batch size 1
        outputs = model(input_ids)
        seq_relationship_scores = outputs[0]

    """
    def __init__(self, config):
        super(BertForNextSentencePrediction, self).__init__(config)

        self.bert = BertModel(config)
        self.cls = BertOnlyNSPHead(config)

        self.init_weights()

    def forward(self, input_ids, attention_mask=None, token_type_ids=None, position_ids=None, head_mask=None,
                next_sentence_label=None):

        outputs = self.bert(input_ids,
                            attention_mask=attention_mask,
                            token_type_ids=token_type_ids,
                            position_ids=position_ids,
                            head_mask=head_mask)

        pooled_output = outputs[1]

        seq_relationship_score = self.cls(pooled_output)

        outputs = (seq_relationship_score,) + outputs[2:]  # add hidden states and attention if they are here
        if next_sentence_label is not None:
            loss_fct = CrossEntropyLoss(ignore_index=-1)
            next_sentence_loss = loss_fct(seq_relationship_score.view(-1, 2), next_sentence_label.view(-1))
            outputs = (next_sentence_loss,) + outputs

        return outputs  # (next_sentence_loss), seq_relationship_score, (hidden_states), (attentions)


@add_start_docstrings(r"""Bert Model transformer with an R-BERT head on top, making use of
        entity offsets for relationship classification. See the details in the R-Bert paper https://arxiv.org/pdf/1905.08284.pdf""",
        BERT_START_DOCSTRING, BERT_INPUTS_DOCSTRING)
class BertForRelationshipClassification(BertPreTrainedModel):
    r"""
        **labels**: (`optional`) ``torch.LongTensor`` of shape ``(batch_size,)``:
        Labels for computing the sequence classification/regression loss.
        Indices should be in ``[0, ..., config.num_labels - 1]``.
        If ``config.num_labels == 1`` a regression loss is computed (Mean-Square loss),
        If ``config.num_labels > 1`` a classification loss is computed (Cross-Entropy).

    Outputs: `Tuple` comprising various elements depending on the configuration (config) and inputs:
        **loss**: (`optional`, returned when ``labels`` is provided) ``torch.FloatTensor`` of shape ``(1,)``:
            Classification (or regression if config.num_labels==1) loss.
        **logits**: ``torch.FloatTensor`` of shape ``(batch_size, config.num_labels)``
            Classification (or regression if config.num_labels==1) scores (before SoftMax).
        **hidden_states**: (`optional`, returned when ``config.output_hidden_states=True``)
            list of ``torch.FloatTensor`` (one for the output of each layer + the output of the embeddings)
            of shape ``(batch_size, sequence_length, hidden_size)``:
            Hidden-states of the model at the output of each layer plus the initial embedding outputs.
        **attentions**: (`optional`, returned when ``config.output_attentions=True``)
            list of ``torch.FloatTensor`` (one for each layer) of shape ``(batch_size, num_heads, sequence_length, sequence_length)``:
            Attentions weights after the attention softmax, used to compute the weighted average in the self-attention heads.

    Examples::

        test_string = "The $ cat $ sat on the # mat # ."
        ent1_sep_token = '$'
        ent2_sep_token = '#'

        model_name = 'bert-base-uncased'

        tokenizer = BertTokenizer.from_pretrained(model_name)
        ent1_sep_token_id = tokenizer.encode(ent1_sep_token)[0]
        ent2_sep_token_id = tokenizer.encode(ent2_sep_token)[0]
        config = BertConfig.from_pretrained(model_name, entity_1_token_id=ent1_sep_token_id, entity_2_token_id=ent2_sep_token_id)
        model = BertForRelationshipClassification.from_pretrained(model_name, config=config)
        input_ids = torch.tensor(tokenizer.encode(test_string,add_special_tokens=True)).unsqueeze(0)  # Batch size 1
        labels = torch.tensor([1]).unsqueeze(0)  # Batch size 1
        outputs = model(input_ids, labels=labels)
        loss, logits = outputs[:2]

    """

    def __init__(self, config):
        super(BertForRelationshipClassification, self).__init__(config)
        self.num_labels = config.num_labels
        self.dropout = nn.Dropout(config.hidden_dropout_prob)
        self.bert = BertModel(config)
        self.rbert = RBertClassificationHead(config)
        self.init_weights()

    def forward(self, input_ids, attention_mask=None, token_type_ids=None,
                position_ids=None, head_mask=None, labels=None):

        outputs = self.bert(input_ids, position_ids=position_ids, token_type_ids=token_type_ids,
                            attention_mask=attention_mask, head_mask=head_mask)
        last_hidden_states = outputs[0]
        logits = self.rbert(input_ids, last_hidden_states)
        outputs = (logits,) + outputs[2:]  # add hidden states and attention if they are here

        if labels is not None:
            if self.num_labels == 1:
                #  We are doing regression
                loss_fct = MSELoss()
                loss = loss_fct(logits.view(-1), labels.view(-1))
            else:
                loss_fct = CrossEntropyLoss()
                loss = loss_fct(logits.view(-1, self.num_labels), labels.view(-1))
            outputs = (loss,) + outputs

        return outputs  # (loss), logits, (hidden_states), (attentions)


@add_start_docstrings("""Bert Model transformer with a sequence classification/regression head on top (a linear layer on top of
                      the pooled output) e.g. for GLUE tasks. """,
                      BERT_START_DOCSTRING,
                      BERT_INPUTS_DOCSTRING)
class BertForSequenceClassification(BertPreTrainedModel):
    r"""
        **labels**: (`optional`) ``torch.LongTensor`` of shape ``(batch_size,)``:
            Labels for computing the sequence classification/regression loss.
            Indices should be in ``[0, ..., config.num_labels - 1]``.
            If ``config.num_labels == 1`` a regression loss is computed (Mean-Square loss),
            If ``config.num_labels > 1`` a classification loss is computed (Cross-Entropy).

    Outputs: `Tuple` comprising various elements depending on the configuration (config) and inputs:
        **loss**: (`optional`, returned when ``labels`` is provided) ``torch.FloatTensor`` of shape ``(1,)``:
            Classification (or regression if config.num_labels==1) loss.
        **logits**: ``torch.FloatTensor`` of shape ``(batch_size, config.num_labels)``
            Classification (or regression if config.num_labels==1) scores (before SoftMax).
        **hidden_states**: (`optional`, returned when ``config.output_hidden_states=True``)
            list of ``torch.FloatTensor`` (one for the output of each layer + the output of the embeddings)
            of shape ``(batch_size, sequence_length, hidden_size)``:
            Hidden-states of the model at the output of each layer plus the initial embedding outputs.
        **attentions**: (`optional`, returned when ``config.output_attentions=True``)
            list of ``torch.FloatTensor`` (one for each layer) of shape ``(batch_size, num_heads, sequence_length, sequence_length)``:
            Attentions weights after the attention softmax, used to compute the weighted average in the self-attention heads.

    Examples::

        tokenizer = BertTokenizer.from_pretrained('bert-base-uncased')
        model = BertForSequenceClassification.from_pretrained('bert-base-uncased')
        input_ids = torch.tensor(tokenizer.encode("Hello, my dog is cute")).unsqueeze(0)  # Batch size 1
        labels = torch.tensor([1]).unsqueeze(0)  # Batch size 1
        outputs = model(input_ids, labels=labels)
        loss, logits = outputs[:2]

    """
    def __init__(self, config):
        super(BertForSequenceClassification, self).__init__(config)
        self.num_labels = config.num_labels

        self.bert = BertModel(config)
        self.dropout = nn.Dropout(config.hidden_dropout_prob)
        self.classifier = nn.Linear(config.hidden_size, self.config.num_labels)

        self.init_weights()

    def forward(self, input_ids, attention_mask=None, token_type_ids=None,
                position_ids=None, head_mask=None, labels=None):

        outputs = self.bert(input_ids,
                            attention_mask=attention_mask,
                            token_type_ids=token_type_ids,
                            position_ids=position_ids,
                            head_mask=head_mask)

        pooled_output = outputs[1]

        pooled_output = self.dropout(pooled_output)
        logits = self.classifier(pooled_output)

        outputs = (logits,) + outputs[2:]  # add hidden states and attention if they are here

        if labels is not None:
            if self.num_labels == 1:
                #  We are doing regression
                loss_fct = MSELoss()
                loss = loss_fct(logits.view(-1), labels.view(-1))
            else:
                loss_fct = CrossEntropyLoss()
                loss = loss_fct(logits.view(-1, self.num_labels), labels.view(-1))
            outputs = (loss,) + outputs

        return outputs  # (loss), logits, (hidden_states), (attentions)


@add_start_docstrings("""Bert Model with a multiple choice classification head on top (a linear layer on top of
                      the pooled output and a softmax) e.g. for RocStories/SWAG tasks. """,
                      BERT_START_DOCSTRING,
                      BERT_INPUTS_DOCSTRING)
class BertForMultipleChoice(BertPreTrainedModel):
    r"""
        **labels**: (`optional`) ``torch.LongTensor`` of shape ``(batch_size,)``:
            Labels for computing the multiple choice classification loss.
            Indices should be in ``[0, ..., num_choices]`` where `num_choices` is the size of the second dimension
            of the input tensors. (see `input_ids` above)

    Outputs: `Tuple` comprising various elements depending on the configuration (config) and inputs:
        **loss**: (`optional`, returned when ``labels`` is provided) ``torch.FloatTensor`` of shape ``(1,)``:
            Classification loss.
        **classification_scores**: ``torch.FloatTensor`` of shape ``(batch_size, num_choices)`` where `num_choices` is the size of the second dimension
            of the input tensors. (see `input_ids` above).
            Classification scores (before SoftMax).
        **hidden_states**: (`optional`, returned when ``config.output_hidden_states=True``)
            list of ``torch.FloatTensor`` (one for the output of each layer + the output of the embeddings)
            of shape ``(batch_size, sequence_length, hidden_size)``:
            Hidden-states of the model at the output of each layer plus the initial embedding outputs.
        **attentions**: (`optional`, returned when ``config.output_attentions=True``)
            list of ``torch.FloatTensor`` (one for each layer) of shape ``(batch_size, num_heads, sequence_length, sequence_length)``:
            Attentions weights after the attention softmax, used to compute the weighted average in the self-attention heads.

    Examples::

        tokenizer = BertTokenizer.from_pretrained('bert-base-uncased')
        model = BertForMultipleChoice.from_pretrained('bert-base-uncased')
        choices = ["Hello, my dog is cute", "Hello, my cat is amazing"]
        input_ids = torch.tensor([tokenizer.encode(s) for s in choices]).unsqueeze(0)  # Batch size 1, 2 choices
        labels = torch.tensor(1).unsqueeze(0)  # Batch size 1
        outputs = model(input_ids, labels=labels)
        loss, classification_scores = outputs[:2]

    """
    def __init__(self, config):
        super(BertForMultipleChoice, self).__init__(config)

        self.bert = BertModel(config)
        self.dropout = nn.Dropout(config.hidden_dropout_prob)
        self.classifier = nn.Linear(config.hidden_size, 1)

        self.init_weights()

    def forward(self, input_ids, attention_mask=None, token_type_ids=None,
                position_ids=None, head_mask=None, labels=None):
        num_choices = input_ids.shape[1]

        input_ids = input_ids.view(-1, input_ids.size(-1))
        attention_mask = attention_mask.view(-1, attention_mask.size(-1)) if attention_mask is not None else None
        token_type_ids = token_type_ids.view(-1, token_type_ids.size(-1)) if token_type_ids is not None else None
        position_ids = position_ids.view(-1, position_ids.size(-1)) if position_ids is not None else None

        outputs = self.bert(input_ids,
                            attention_mask=attention_mask,
                            token_type_ids=token_type_ids,
                            position_ids=position_ids,
                            head_mask=head_mask)

        pooled_output = outputs[1]

        pooled_output = self.dropout(pooled_output)
        logits = self.classifier(pooled_output)
        reshaped_logits = logits.view(-1, num_choices)

        outputs = (reshaped_logits,) + outputs[2:]  # add hidden states and attention if they are here

        if labels is not None:
            loss_fct = CrossEntropyLoss()
            loss = loss_fct(reshaped_logits, labels)
            outputs = (loss,) + outputs

        return outputs  # (loss), reshaped_logits, (hidden_states), (attentions)


@add_start_docstrings("""Bert Model with a token classification head on top (a linear layer on top of
                      the hidden-states output) e.g. for Named-Entity-Recognition (NER) tasks. """,
                      BERT_START_DOCSTRING,
                      BERT_INPUTS_DOCSTRING)
class BertForTokenClassification(BertPreTrainedModel):
    r"""
        **labels**: (`optional`) ``torch.LongTensor`` of shape ``(batch_size, sequence_length)``:
            Labels for computing the token classification loss.
            Indices should be in ``[0, ..., config.num_labels - 1]``.

    Outputs: `Tuple` comprising various elements depending on the configuration (config) and inputs:
        **loss**: (`optional`, returned when ``labels`` is provided) ``torch.FloatTensor`` of shape ``(1,)``:
            Classification loss.
        **scores**: ``torch.FloatTensor`` of shape ``(batch_size, sequence_length, config.num_labels)``
            Classification scores (before SoftMax).
        **hidden_states**: (`optional`, returned when ``config.output_hidden_states=True``)
            list of ``torch.FloatTensor`` (one for the output of each layer + the output of the embeddings)
            of shape ``(batch_size, sequence_length, hidden_size)``:
            Hidden-states of the model at the output of each layer plus the initial embedding outputs.
        **attentions**: (`optional`, returned when ``config.output_attentions=True``)
            list of ``torch.FloatTensor`` (one for each layer) of shape ``(batch_size, num_heads, sequence_length, sequence_length)``:
            Attentions weights after the attention softmax, used to compute the weighted average in the self-attention heads.

    Examples::

        tokenizer = BertTokenizer.from_pretrained('bert-base-uncased')
        model = BertForTokenClassification.from_pretrained('bert-base-uncased')
        input_ids = torch.tensor(tokenizer.encode("Hello, my dog is cute")).unsqueeze(0)  # Batch size 1
        labels = torch.tensor([1] * input_ids.size(1)).unsqueeze(0)  # Batch size 1
        outputs = model(input_ids, labels=labels)
        loss, scores = outputs[:2]

    """
    def __init__(self, config):
        super(BertForTokenClassification, self).__init__(config)
        self.num_labels = config.num_labels

        self.bert = BertModel(config)
        self.dropout = nn.Dropout(config.hidden_dropout_prob)
        self.classifier = nn.Linear(config.hidden_size, config.num_labels)

        self.init_weights()

    def forward(self, input_ids, attention_mask=None, token_type_ids=None,
                position_ids=None, head_mask=None, labels=None):

        outputs = self.bert(input_ids,
                            attention_mask=attention_mask,
                            token_type_ids=token_type_ids,
                            position_ids=position_ids,
                            head_mask=head_mask)

        sequence_output = outputs[0]

        sequence_output = self.dropout(sequence_output)
        logits = self.classifier(sequence_output)

        outputs = (logits,) + outputs[2:]  # add hidden states and attention if they are here
        if labels is not None:
            loss_fct = CrossEntropyLoss()
            # Only keep active parts of the loss
            if attention_mask is not None:
                active_loss = attention_mask.view(-1) == 1
                active_logits = logits.view(-1, self.num_labels)[active_loss]
                active_labels = labels.view(-1)[active_loss]
                loss = loss_fct(active_logits, active_labels)
            else:
                loss = loss_fct(logits.view(-1, self.num_labels), labels.view(-1))
            outputs = (loss,) + outputs

        return outputs  # (loss), scores, (hidden_states), (attentions)


@add_start_docstrings("""Bert Model with a span classification head on top for extractive question-answering tasks like SQuAD (a linear layers on top of
                      the hidden-states output to compute `span start logits` and `span end logits`). """,
                      BERT_START_DOCSTRING,
                      BERT_INPUTS_DOCSTRING)
class BertForQuestionAnswering(BertPreTrainedModel):
    r"""
        **start_positions**: (`optional`) ``torch.LongTensor`` of shape ``(batch_size,)``:
            Labels for position (index) of the start of the labelled span for computing the token classification loss.
            Positions are clamped to the length of the sequence (`sequence_length`).
            Position outside of the sequence are not taken into account for computing the loss.
        **end_positions**: (`optional`) ``torch.LongTensor`` of shape ``(batch_size,)``:
            Labels for position (index) of the end of the labelled span for computing the token classification loss.
            Positions are clamped to the length of the sequence (`sequence_length`).
            Position outside of the sequence are not taken into account for computing the loss.

    Outputs: `Tuple` comprising various elements depending on the configuration (config) and inputs:
        **loss**: (`optional`, returned when ``labels`` is provided) ``torch.FloatTensor`` of shape ``(1,)``:
            Total span extraction loss is the sum of a Cross-Entropy for the start and end positions.
        **start_scores**: ``torch.FloatTensor`` of shape ``(batch_size, sequence_length,)``
            Span-start scores (before SoftMax).
        **end_scores**: ``torch.FloatTensor`` of shape ``(batch_size, sequence_length,)``
            Span-end scores (before SoftMax).
        **hidden_states**: (`optional`, returned when ``config.output_hidden_states=True``)
            list of ``torch.FloatTensor`` (one for the output of each layer + the output of the embeddings)
            of shape ``(batch_size, sequence_length, hidden_size)``:
            Hidden-states of the model at the output of each layer plus the initial embedding outputs.
        **attentions**: (`optional`, returned when ``config.output_attentions=True``)
            list of ``torch.FloatTensor`` (one for each layer) of shape ``(batch_size, num_heads, sequence_length, sequence_length)``:
            Attentions weights after the attention softmax, used to compute the weighted average in the self-attention heads.

    Examples::

        tokenizer = BertTokenizer.from_pretrained('bert-base-uncased')
        model = BertForQuestionAnswering.from_pretrained('bert-large-uncased-whole-word-masking-finetuned-squad')
        question, text = "Who was Jim Henson?", "Jim Henson was a nice puppet"
        input_text = "[CLS] " + question + " [SEP] " + text + " [SEP]"
        input_ids = tokenizer.encode(input_text)
        token_type_ids = [0 if i <= input_ids.index(102) else 1 for i in range(len(input_ids))] 
        start_scores, end_scores = model(torch.tensor([input_ids]), token_type_ids=torch.tensor([token_type_ids]))
        all_tokens = tokenizer.convert_ids_to_tokens(input_ids)  
        print(' '.join(all_tokens[torch.argmax(start_scores) : torch.argmax(end_scores)+1]))
        # a nice puppet


    """
    def __init__(self, config):
        super(BertForQuestionAnswering, self).__init__(config)
        self.num_labels = config.num_labels

        self.bert = BertModel(config)
        self.qa_outputs = nn.Linear(config.hidden_size, config.num_labels)

        self.init_weights()

    def forward(self, input_ids, attention_mask=None, token_type_ids=None, position_ids=None, head_mask=None,
                start_positions=None, end_positions=None):

        outputs = self.bert(input_ids,
                            attention_mask=attention_mask,
                            token_type_ids=token_type_ids,
                            position_ids=position_ids,
                            head_mask=head_mask)

        sequence_output = outputs[0]

        logits = self.qa_outputs(sequence_output)
        start_logits, end_logits = logits.split(1, dim=-1)
        start_logits = start_logits.squeeze(-1)
        end_logits = end_logits.squeeze(-1)

        outputs = (start_logits, end_logits,) + outputs[2:]
        if start_positions is not None and end_positions is not None:
            # If we are on multi-GPU, split add a dimension
            if len(start_positions.size()) > 1:
                start_positions = start_positions.squeeze(-1)
            if len(end_positions.size()) > 1:
                end_positions = end_positions.squeeze(-1)
            # sometimes the start/end positions are outside our model inputs, we ignore these terms
            ignored_index = start_logits.size(1)
            start_positions.clamp_(0, ignored_index)
            end_positions.clamp_(0, ignored_index)

            loss_fct = CrossEntropyLoss(ignore_index=ignored_index)
            start_loss = loss_fct(start_logits, start_positions)
            end_loss = loss_fct(end_logits, end_positions)
            total_loss = (start_loss + end_loss) / 2
            outputs = (total_loss,) + outputs

        return outputs  # (loss), start_logits, end_logits, (hidden_states), (attentions)<|MERGE_RESOLUTION|>--- conflicted
+++ resolved
@@ -898,13 +898,9 @@
                             attention_mask=attention_mask,
                             token_type_ids=token_type_ids,
                             position_ids=position_ids,
-<<<<<<< HEAD
-                            head_mask=head_mask)
-=======
                             head_mask=head_mask,
                             encoder_hidden_states=encoder_hidden_states,
                             encoder_attention_mask=encoder_attention_mask)
->>>>>>> c7058d82
 
         sequence_output = outputs[0]
         prediction_scores = self.cls(sequence_output)
