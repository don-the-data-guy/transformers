--- conflicted
+++ resolved
@@ -38,11 +38,8 @@
 from .tokenization_auto import AutoTokenizer
 from .tokenization_bert import BasicTokenizer
 from .tokenization_utils import PreTrainedTokenizer
-<<<<<<< HEAD
+from .tokenization_utils_base import PaddingStrategy
 from .tokenization_utils_base import BatchEncoding
-=======
-from .tokenization_utils_base import PaddingStrategy
->>>>>>> 9827d666
 
 
 if is_tf_available():
@@ -78,6 +75,7 @@
 if TYPE_CHECKING:
     from .modeling_utils import PreTrainedModel
     from .modeling_tf_utils import TFPreTrainedModel
+
 
 logger = logging.getLogger(__name__)
 
