# coding=utf-8
# Copyright 2018 The HuggingFace Inc. team.
#
# Licensed under the Apache License, Version 2.0 (the "License");
# you may not use this file except in compliance with the License.
# You may obtain a copy of the License at
#
#     http://www.apache.org/licenses/LICENSE-2.0
#
# Unless required by applicable law or agreed to in writing, software
# distributed under the License is distributed on an "AS IS" BASIS,
# WITHOUT WARRANTIES OR CONDITIONS OF ANY KIND, either express or implied.
# See the License for the specific language governing permissions and
# limitations under the License.
""" Auto Config class."""
import importlib
import re
import warnings
from collections import OrderedDict
from typing import List, Union

from ...configuration_utils import PretrainedConfig
from ...file_utils import CONFIG_NAME
from ...utils import logging
from .dynamic import get_class_from_dynamic_module


logger = logging.get_logger(__name__)

CONFIG_MAPPING_NAMES = OrderedDict(
    [
        # Add configs here
<<<<<<< HEAD
        ("realm", "RealmConfig"),
=======
        ("nystromformer", "NystromformerConfig"),
>>>>>>> 0167edc8
        ("imagegpt", "ImageGPTConfig"),
        ("qdqbert", "QDQBertConfig"),
        ("vision-encoder-decoder", "VisionEncoderDecoderConfig"),
        ("trocr", "TrOCRConfig"),
        ("fnet", "FNetConfig"),
        ("segformer", "SegformerConfig"),
        ("vision-text-dual-encoder", "VisionTextDualEncoderConfig"),
        ("perceiver", "PerceiverConfig"),
        ("gptj", "GPTJConfig"),
        ("layoutlmv2", "LayoutLMv2Config"),
        ("beit", "BeitConfig"),
        ("rembert", "RemBertConfig"),
        ("visual_bert", "VisualBertConfig"),
        ("canine", "CanineConfig"),
        ("roformer", "RoFormerConfig"),
        ("clip", "CLIPConfig"),
        ("bigbird_pegasus", "BigBirdPegasusConfig"),
        ("deit", "DeiTConfig"),
        ("luke", "LukeConfig"),
        ("detr", "DetrConfig"),
        ("gpt_neo", "GPTNeoConfig"),
        ("big_bird", "BigBirdConfig"),
        ("speech_to_text_2", "Speech2Text2Config"),
        ("speech_to_text", "Speech2TextConfig"),
        ("vit", "ViTConfig"),
        ("wav2vec2", "Wav2Vec2Config"),
        ("m2m_100", "M2M100Config"),
        ("convbert", "ConvBertConfig"),
        ("led", "LEDConfig"),
        ("blenderbot-small", "BlenderbotSmallConfig"),
        ("retribert", "RetriBertConfig"),
        ("ibert", "IBertConfig"),
        ("mt5", "MT5Config"),
        ("t5", "T5Config"),
        ("mobilebert", "MobileBertConfig"),
        ("distilbert", "DistilBertConfig"),
        ("albert", "AlbertConfig"),
        ("bert-generation", "BertGenerationConfig"),
        ("camembert", "CamembertConfig"),
        ("xlm-roberta", "XLMRobertaConfig"),
        ("pegasus", "PegasusConfig"),
        ("marian", "MarianConfig"),
        ("mbart", "MBartConfig"),
        ("megatron-bert", "MegatronBertConfig"),
        ("mpnet", "MPNetConfig"),
        ("bart", "BartConfig"),
        ("blenderbot", "BlenderbotConfig"),
        ("reformer", "ReformerConfig"),
        ("longformer", "LongformerConfig"),
        ("roberta", "RobertaConfig"),
        ("deberta-v2", "DebertaV2Config"),
        ("deberta", "DebertaConfig"),
        ("flaubert", "FlaubertConfig"),
        ("fsmt", "FSMTConfig"),
        ("squeezebert", "SqueezeBertConfig"),
        ("hubert", "HubertConfig"),
        ("bert", "BertConfig"),
        ("openai-gpt", "OpenAIGPTConfig"),
        ("gpt2", "GPT2Config"),
        ("transfo-xl", "TransfoXLConfig"),
        ("xlnet", "XLNetConfig"),
        ("xlm-prophetnet", "XLMProphetNetConfig"),
        ("prophetnet", "ProphetNetConfig"),
        ("xlm", "XLMConfig"),
        ("ctrl", "CTRLConfig"),
        ("electra", "ElectraConfig"),
        ("speech-encoder-decoder", "SpeechEncoderDecoderConfig"),
        ("encoder-decoder", "EncoderDecoderConfig"),
        ("funnel", "FunnelConfig"),
        ("lxmert", "LxmertConfig"),
        ("dpr", "DPRConfig"),
        ("layoutlm", "LayoutLMConfig"),
        ("rag", "RagConfig"),
        ("tapas", "TapasConfig"),
        ("splinter", "SplinterConfig"),
        ("sew-d", "SEWDConfig"),
        ("sew", "SEWConfig"),
        ("unispeech-sat", "UniSpeechSatConfig"),
        ("unispeech", "UniSpeechConfig"),
        ("wavlm", "WavLMConfig"),
    ]
)

CONFIG_ARCHIVE_MAP_MAPPING_NAMES = OrderedDict(
    [
        # Add archive maps here
<<<<<<< HEAD
        ("realm", "REALM_PRETRAINED_CONFIG_ARCHIVE_MAP"),
=======
        ("nystromformer", "NYSTROMFORMER_PRETRAINED_CONFIG_ARCHIVE_MAP"),
>>>>>>> 0167edc8
        ("imagegpt", "IMAGEGPT_PRETRAINED_CONFIG_ARCHIVE_MAP"),
        ("qdqbert", "QDQBERT_PRETRAINED_CONFIG_ARCHIVE_MAP"),
        ("fnet", "FNET_PRETRAINED_CONFIG_ARCHIVE_MAP"),
        ("pegasus", "PEGASUS_PRETRAINED_CONFIG_ARCHIVE_MAP"),
        ("segformer", "SEGFORMER_PRETRAINED_CONFIG_ARCHIVE_MAP"),
        ("perceiver", "PERCEIVER_PRETRAINED_CONFIG_ARCHIVE_MAP"),
        ("gptj", "GPTJ_PRETRAINED_CONFIG_ARCHIVE_MAP"),
        ("layoutlmv2", "LAYOUTLMV2_PRETRAINED_CONFIG_ARCHIVE_MAP"),
        ("beit", "BEIT_PRETRAINED_CONFIG_ARCHIVE_MAP"),
        ("rembert", "REMBERT_PRETRAINED_CONFIG_ARCHIVE_MAP"),
        ("visual_bert", "VISUAL_BERT_PRETRAINED_CONFIG_ARCHIVE_MAP"),
        ("canine", "CANINE_PRETRAINED_CONFIG_ARCHIVE_MAP"),
        ("roformer", "ROFORMER_PRETRAINED_CONFIG_ARCHIVE_MAP"),
        ("clip", "CLIP_PRETRAINED_CONFIG_ARCHIVE_MAP"),
        ("bigbird_pegasus", "BIGBIRD_PEGASUS_PRETRAINED_CONFIG_ARCHIVE_MAP"),
        ("deit", "DEIT_PRETRAINED_CONFIG_ARCHIVE_MAP"),
        ("luke", "LUKE_PRETRAINED_CONFIG_ARCHIVE_MAP"),
        ("detr", "DETR_PRETRAINED_CONFIG_ARCHIVE_MAP"),
        ("gpt_neo", "GPT_NEO_PRETRAINED_CONFIG_ARCHIVE_MAP"),
        ("big_bird", "BIG_BIRD_PRETRAINED_CONFIG_ARCHIVE_MAP"),
        ("megatron-bert", "MEGATRON_BERT_PRETRAINED_CONFIG_ARCHIVE_MAP"),
        ("speech_to_text", "SPEECH_TO_TEXT_PRETRAINED_CONFIG_ARCHIVE_MAP"),
        ("speech_to_text_2", "SPEECH_TO_TEXT_2_PRETRAINED_CONFIG_ARCHIVE_MAP"),
        ("vit", "VIT_PRETRAINED_CONFIG_ARCHIVE_MAP"),
        ("wav2vec2", "WAV_2_VEC_2_PRETRAINED_CONFIG_ARCHIVE_MAP"),
        ("m2m_100", "M2M_100_PRETRAINED_CONFIG_ARCHIVE_MAP"),
        ("convbert", "CONVBERT_PRETRAINED_CONFIG_ARCHIVE_MAP"),
        ("led", "LED_PRETRAINED_CONFIG_ARCHIVE_MAP"),
        ("blenderbot-small", "BLENDERBOT_SMALL_PRETRAINED_CONFIG_ARCHIVE_MAP"),
        ("bert", "BERT_PRETRAINED_CONFIG_ARCHIVE_MAP"),
        ("bart", "BART_PRETRAINED_CONFIG_ARCHIVE_MAP"),
        ("blenderbot", "BLENDERBOT_PRETRAINED_CONFIG_ARCHIVE_MAP"),
        ("mbart", "MBART_PRETRAINED_CONFIG_ARCHIVE_MAP"),
        ("openai-gpt", "OPENAI_GPT_PRETRAINED_CONFIG_ARCHIVE_MAP"),
        ("transfo-xl", "TRANSFO_XL_PRETRAINED_CONFIG_ARCHIVE_MAP"),
        ("gpt2", "GPT2_PRETRAINED_CONFIG_ARCHIVE_MAP"),
        ("ctrl", "CTRL_PRETRAINED_CONFIG_ARCHIVE_MAP"),
        ("xlnet", "XLNET_PRETRAINED_CONFIG_ARCHIVE_MAP"),
        ("xlm", "XLM_PRETRAINED_CONFIG_ARCHIVE_MAP"),
        ("roberta", "ROBERTA_PRETRAINED_CONFIG_ARCHIVE_MAP"),
        ("distilbert", "DISTILBERT_PRETRAINED_CONFIG_ARCHIVE_MAP"),
        ("albert", "ALBERT_PRETRAINED_CONFIG_ARCHIVE_MAP"),
        ("camembert", "CAMEMBERT_PRETRAINED_CONFIG_ARCHIVE_MAP"),
        ("t5", "T5_PRETRAINED_CONFIG_ARCHIVE_MAP"),
        ("xlm-roberta", "XLM_ROBERTA_PRETRAINED_CONFIG_ARCHIVE_MAP"),
        ("flaubert", "FLAUBERT_PRETRAINED_CONFIG_ARCHIVE_MAP"),
        ("fsmt", "FSMT_PRETRAINED_CONFIG_ARCHIVE_MAP"),
        ("electra", "ELECTRA_PRETRAINED_CONFIG_ARCHIVE_MAP"),
        ("longformer", "LONGFORMER_PRETRAINED_CONFIG_ARCHIVE_MAP"),
        ("retribert", "RETRIBERT_PRETRAINED_CONFIG_ARCHIVE_MAP"),
        ("funnel", "FUNNEL_PRETRAINED_CONFIG_ARCHIVE_MAP"),
        ("lxmert", "LXMERT_PRETRAINED_CONFIG_ARCHIVE_MAP"),
        ("layoutlm", "LAYOUTLM_PRETRAINED_CONFIG_ARCHIVE_MAP"),
        ("dpr", "DPR_PRETRAINED_CONFIG_ARCHIVE_MAP"),
        ("deberta", "DEBERTA_PRETRAINED_CONFIG_ARCHIVE_MAP"),
        ("deberta-v2", "DEBERTA_V2_PRETRAINED_CONFIG_ARCHIVE_MAP"),
        ("squeezebert", "SQUEEZEBERT_PRETRAINED_CONFIG_ARCHIVE_MAP"),
        ("xlm-prophetnet", "XLM_PROPHETNET_PRETRAINED_CONFIG_ARCHIVE_MAP"),
        ("prophetnet", "PROPHETNET_PRETRAINED_CONFIG_ARCHIVE_MAP"),
        ("mpnet", "MPNET_PRETRAINED_CONFIG_ARCHIVE_MAP"),
        ("tapas", "TAPAS_PRETRAINED_CONFIG_ARCHIVE_MAP"),
        ("ibert", "IBERT_PRETRAINED_CONFIG_ARCHIVE_MAP"),
        ("hubert", "HUBERT_PRETRAINED_CONFIG_ARCHIVE_MAP"),
        ("splinter", "SPLINTER_PRETRAINED_CONFIG_ARCHIVE_MAP"),
        ("sew-d", "SEW_D_PRETRAINED_CONFIG_ARCHIVE_MAP"),
        ("sew", "SEW_PRETRAINED_CONFIG_ARCHIVE_MAP"),
        ("unispeech-sat", "UNISPEECH_SAT_PRETRAINED_CONFIG_ARCHIVE_MAP"),
        ("unispeech", "UNISPEECH_PRETRAINED_CONFIG_ARCHIVE_MAP"),
    ]
)

MODEL_NAMES_MAPPING = OrderedDict(
    [
        # Add full (and cased) model names here
<<<<<<< HEAD
        ("realm", "Realm"),
=======
        ("nystromformer", "Nystromformer"),
>>>>>>> 0167edc8
        ("imagegpt", "ImageGPT"),
        ("qdqbert", "QDQBert"),
        ("vision-encoder-decoder", "Vision Encoder decoder"),
        ("trocr", "TrOCR"),
        ("fnet", "FNet"),
        ("segformer", "SegFormer"),
        ("vision-text-dual-encoder", "VisionTextDualEncoder"),
        ("perceiver", "Perceiver"),
        ("gptj", "GPT-J"),
        ("beit", "BEiT"),
        ("rembert", "RemBERT"),
        ("layoutlmv2", "LayoutLMv2"),
        ("visual_bert", "VisualBert"),
        ("canine", "Canine"),
        ("roformer", "RoFormer"),
        ("clip", "CLIP"),
        ("bigbird_pegasus", "BigBirdPegasus"),
        ("deit", "DeiT"),
        ("luke", "LUKE"),
        ("detr", "DETR"),
        ("gpt_neo", "GPT Neo"),
        ("big_bird", "BigBird"),
        ("speech_to_text_2", "Speech2Text2"),
        ("speech_to_text", "Speech2Text"),
        ("vit", "ViT"),
        ("wav2vec2", "Wav2Vec2"),
        ("m2m_100", "M2M100"),
        ("convbert", "ConvBERT"),
        ("led", "LED"),
        ("blenderbot-small", "BlenderbotSmall"),
        ("retribert", "RetriBERT"),
        ("ibert", "I-BERT"),
        ("t5", "T5"),
        ("mobilebert", "MobileBERT"),
        ("distilbert", "DistilBERT"),
        ("albert", "ALBERT"),
        ("bert-generation", "Bert Generation"),
        ("camembert", "CamemBERT"),
        ("xlm-roberta", "XLM-RoBERTa"),
        ("pegasus", "Pegasus"),
        ("blenderbot", "Blenderbot"),
        ("marian", "Marian"),
        ("mbart", "mBART"),
        ("megatron-bert", "MegatronBert"),
        ("bart", "BART"),
        ("reformer", "Reformer"),
        ("longformer", "Longformer"),
        ("roberta", "RoBERTa"),
        ("flaubert", "FlauBERT"),
        ("fsmt", "FairSeq Machine-Translation"),
        ("squeezebert", "SqueezeBERT"),
        ("bert", "BERT"),
        ("openai-gpt", "OpenAI GPT"),
        ("gpt2", "OpenAI GPT-2"),
        ("transfo-xl", "Transformer-XL"),
        ("xlnet", "XLNet"),
        ("xlm", "XLM"),
        ("ctrl", "CTRL"),
        ("electra", "ELECTRA"),
        ("encoder-decoder", "Encoder decoder"),
        ("speech-encoder-decoder", "Speech Encoder decoder"),
        ("vision-encoder-decoder", "Vision Encoder decoder"),
        ("funnel", "Funnel Transformer"),
        ("lxmert", "LXMERT"),
        ("deberta-v2", "DeBERTa-v2"),
        ("deberta", "DeBERTa"),
        ("layoutlm", "LayoutLM"),
        ("dpr", "DPR"),
        ("rag", "RAG"),
        ("xlm-prophetnet", "XLMProphetNet"),
        ("prophetnet", "ProphetNet"),
        ("mt5", "mT5"),
        ("mpnet", "MPNet"),
        ("tapas", "TAPAS"),
        ("hubert", "Hubert"),
        ("barthez", "BARThez"),
        ("phobert", "PhoBERT"),
        ("bartpho", "BARTpho"),
        ("cpm", "CPM"),
        ("bertweet", "Bertweet"),
        ("bert-japanese", "BertJapanese"),
        ("byt5", "ByT5"),
        ("mbart50", "mBART-50"),
        ("splinter", "Splinter"),
        ("sew-d", "SEW-D"),
        ("sew", "SEW"),
        ("unispeech-sat", "UniSpeechSat"),
        ("unispeech", "UniSpeech"),
        ("wavlm", "WavLM"),
        ("bort", "BORT"),
        ("dialogpt", "DialoGPT"),
        ("xls_r", "XLS-R"),
        ("t5v1.1", "T5v1.1"),
        ("herbert", "HerBERT"),
        ("wav2vec2_phoneme", "Wav2Vec2Phoneme"),
        ("megatron_gpt2", "MegatronGPT2"),
        ("xlsr_wav2vec2", "XLSR-Wav2Vec2"),
        ("mluke", "mLUKE"),
        ("layoutxlm", "LayoutXLM"),
    ]
)

SPECIAL_MODEL_TYPE_TO_MODULE_NAME = OrderedDict([("openai-gpt", "openai")])


def model_type_to_module_name(key):
    """Converts a config key to the corresponding module."""
    # Special treatment
    if key in SPECIAL_MODEL_TYPE_TO_MODULE_NAME:
        return SPECIAL_MODEL_TYPE_TO_MODULE_NAME[key]

    return key.replace("-", "_")


def config_class_to_model_type(config):
    """Converts a config class name to the corresponding model type"""
    for key, cls in CONFIG_MAPPING_NAMES.items():
        if cls == config:
            return key
    return None


class _LazyConfigMapping(OrderedDict):
    """
    A dictionary that lazily load its values when they are requested.
    """

    def __init__(self, mapping):
        self._mapping = mapping
        self._extra_content = {}
        self._modules = {}

    def __getitem__(self, key):
        if key in self._extra_content:
            return self._extra_content[key]
        if key not in self._mapping:
            raise KeyError(key)
        value = self._mapping[key]
        module_name = model_type_to_module_name(key)
        if module_name not in self._modules:
            self._modules[module_name] = importlib.import_module(f".{module_name}", "transformers.models")
        return getattr(self._modules[module_name], value)

    def keys(self):
        return list(self._mapping.keys()) + list(self._extra_content.keys())

    def values(self):
        return [self[k] for k in self._mapping.keys()] + list(self._extra_content.values())

    def items(self):
        return [(k, self[k]) for k in self._mapping.keys()] + list(self._extra_content.items())

    def __iter__(self):
        return iter(list(self._mapping.keys()) + list(self._extra_content.keys()))

    def __contains__(self, item):
        return item in self._mapping or item in self._extra_content

    def register(self, key, value):
        """
        Register a new configuration in this mapping.
        """
        if key in self._mapping.keys():
            raise ValueError(f"'{key}' is already used by a Transformers config, pick another name.")
        self._extra_content[key] = value


CONFIG_MAPPING = _LazyConfigMapping(CONFIG_MAPPING_NAMES)


class _LazyLoadAllMappings(OrderedDict):
    """
    A mapping that will load all pairs of key values at the first access (either by indexing, requestions keys, values,
    etc.)

    Args:
        mapping: The mapping to load.
    """

    def __init__(self, mapping):
        self._mapping = mapping
        self._initialized = False
        self._data = {}

    def _initialize(self):
        if self._initialized:
            return
        warnings.warn(
            "ALL_PRETRAINED_CONFIG_ARCHIVE_MAP is deprecated and will be removed in v5 of Transformers. "
            "It does not contain all available model checkpoints, far from it. Checkout hf.co/models for that.",
            FutureWarning,
        )

        for model_type, map_name in self._mapping.items():
            module_name = model_type_to_module_name(model_type)
            module = importlib.import_module(f".{module_name}", "transformers.models")
            mapping = getattr(module, map_name)
            self._data.update(mapping)

        self._initialized = True

    def __getitem__(self, key):
        self._initialize()
        return self._data[key]

    def keys(self):
        self._initialize()
        return self._data.keys()

    def values(self):
        self._initialize()
        return self._data.values()

    def items(self):
        self._initialize()
        return self._data.keys()

    def __iter__(self):
        self._initialize()
        return iter(self._data)

    def __contains__(self, item):
        self._initialize()
        return item in self._data


ALL_PRETRAINED_CONFIG_ARCHIVE_MAP = _LazyLoadAllMappings(CONFIG_ARCHIVE_MAP_MAPPING_NAMES)


def _get_class_name(model_class: Union[str, List[str]]):
    if isinstance(model_class, (list, tuple)):
        return " or ".join([f"[`{c}`]" for c in model_class if c is not None])
    return f"[`{model_class}`]"


def _list_model_options(indent, config_to_class=None, use_model_types=True):
    if config_to_class is None and not use_model_types:
        raise ValueError("Using `use_model_types=False` requires a `config_to_class` dictionary.")
    if use_model_types:
        if config_to_class is None:
            model_type_to_name = {model_type: f"[`{config}`]" for model_type, config in CONFIG_MAPPING_NAMES.items()}
        else:
            model_type_to_name = {
                model_type: _get_class_name(model_class)
                for model_type, model_class in config_to_class.items()
                if model_type in MODEL_NAMES_MAPPING
            }
        lines = [
            f"{indent}- **{model_type}** -- {model_type_to_name[model_type]} ({MODEL_NAMES_MAPPING[model_type]} model)"
            for model_type in sorted(model_type_to_name.keys())
        ]
    else:
        config_to_name = {
            CONFIG_MAPPING_NAMES[config]: _get_class_name(clas)
            for config, clas in config_to_class.items()
            if config in CONFIG_MAPPING_NAMES
        }
        config_to_model_name = {
            config: MODEL_NAMES_MAPPING[model_type] for model_type, config in CONFIG_MAPPING_NAMES.items()
        }
        lines = [
            f"{indent}- [`{config_name}`] configuration class: {config_to_name[config_name]} ({config_to_model_name[config_name]} model)"
            for config_name in sorted(config_to_name.keys())
        ]
    return "\n".join(lines)


def replace_list_option_in_docstrings(config_to_class=None, use_model_types=True):
    def docstring_decorator(fn):
        docstrings = fn.__doc__
        lines = docstrings.split("\n")
        i = 0
        while i < len(lines) and re.search(r"^(\s*)List options\s*$", lines[i]) is None:
            i += 1
        if i < len(lines):
            indent = re.search(r"^(\s*)List options\s*$", lines[i]).groups()[0]
            if use_model_types:
                indent = f"{indent}    "
            lines[i] = _list_model_options(indent, config_to_class=config_to_class, use_model_types=use_model_types)
            docstrings = "\n".join(lines)
        else:
            raise ValueError(
                f"The function {fn} should have an empty 'List options' in its docstring as placeholder, current docstring is:\n{docstrings}"
            )
        fn.__doc__ = docstrings
        return fn

    return docstring_decorator


class AutoConfig:
    r"""
    This is a generic configuration class that will be instantiated as one of the configuration classes of the library
    when created with the [`~AutoConfig.from_pretrained`] class method.

    This class cannot be instantiated directly using `__init__()` (throws an error).
    """

    def __init__(self):
        raise EnvironmentError(
            "AutoConfig is designed to be instantiated "
            "using the `AutoConfig.from_pretrained(pretrained_model_name_or_path)` method."
        )

    @classmethod
    def for_model(cls, model_type: str, *args, **kwargs):
        if model_type in CONFIG_MAPPING:
            config_class = CONFIG_MAPPING[model_type]
            return config_class(*args, **kwargs)
        raise ValueError(
            f"Unrecognized model identifier: {model_type}. Should contain one of {', '.join(CONFIG_MAPPING.keys())}"
        )

    @classmethod
    @replace_list_option_in_docstrings()
    def from_pretrained(cls, pretrained_model_name_or_path, **kwargs):
        r"""
        Instantiate one of the configuration classes of the library from a pretrained model configuration.

        The configuration class to instantiate is selected based on the `model_type` property of the config object that
        is loaded, or when it's missing, by falling back to using pattern matching on `pretrained_model_name_or_path`:

        List options

        Args:
            pretrained_model_name_or_path (`str` or `os.PathLike`):
                Can be either:

                    - A string, the *model id* of a pretrained model configuration hosted inside a model repo on
                      huggingface.co. Valid model ids can be located at the root-level, like `bert-base-uncased`, or
                      namespaced under a user or organization name, like `dbmdz/bert-base-german-cased`.
                    - A path to a *directory* containing a configuration file saved using the
                      [`~PretrainedConfig.save_pretrained`] method, or the [`~PreTrainedModel.save_pretrained`] method,
                      e.g., `./my_model_directory/`.
                    - A path or url to a saved configuration JSON *file*, e.g.,
                      `./my_model_directory/configuration.json`.
            cache_dir (`str` or `os.PathLike`, *optional*):
                Path to a directory in which a downloaded pretrained model configuration should be cached if the
                standard cache should not be used.
            force_download (`bool`, *optional*, defaults to `False`):
                Whether or not to force the (re-)download the model weights and configuration files and override the
                cached versions if they exist.
            resume_download (`bool`, *optional*, defaults to `False`):
                Whether or not to delete incompletely received files. Will attempt to resume the download if such a
                file exists.
            proxies (`Dict[str, str]`, *optional*):
                A dictionary of proxy servers to use by protocol or endpoint, e.g., `{'http': 'foo.bar:3128',
                'http://hostname': 'foo.bar:4012'}`. The proxies are used on each request.
            revision(`str`, *optional*, defaults to `"main"`):
                The specific model version to use. It can be a branch name, a tag name, or a commit id, since we use a
                git-based system for storing models and other artifacts on huggingface.co, so `revision` can be any
                identifier allowed by git.
            return_unused_kwargs (`bool`, *optional*, defaults to `False`):
                If `False`, then this function returns just the final configuration object.

                If `True`, then this functions returns a `Tuple(config, unused_kwargs)` where *unused_kwargs* is a
                dictionary consisting of the key/value pairs whose keys are not configuration attributes: i.e., the
                part of `kwargs` which has not been used to update `config` and is otherwise ignored.
            trust_remote_code (`bool`, *optional*, defaults to `False`):
                Whether or not to allow for custom models defined on the Hub in their own modeling files. This option
                should only be set to `True` for repositories you trust and in which you have read the code, as it will
                execute code present on the Hub on your local machine.
            kwargs(additional keyword arguments, *optional*):
                The values in kwargs of any keys which are configuration attributes will be used to override the loaded
                values. Behavior concerning key/value pairs whose keys are *not* configuration attributes is controlled
                by the `return_unused_kwargs` keyword parameter.

        Examples:

        ```python
        >>> from transformers import AutoConfig

        >>> # Download configuration from huggingface.co and cache.
        >>> config = AutoConfig.from_pretrained("bert-base-uncased")

        >>> # Download configuration from huggingface.co (user-uploaded) and cache.
        >>> config = AutoConfig.from_pretrained("dbmdz/bert-base-german-cased")

        >>> # If configuration file is in a directory (e.g., was saved using *save_pretrained('./test/saved_model/')*).
        >>> config = AutoConfig.from_pretrained("./test/bert_saved_model/")

        >>> # Load a specific configuration file.
        >>> config = AutoConfig.from_pretrained("./test/bert_saved_model/my_configuration.json")

        >>> # Change some config attributes when loading a pretrained config.
        >>> config = AutoConfig.from_pretrained("bert-base-uncased", output_attentions=True, foo=False)
        >>> config.output_attentions
        True

        >>> config, unused_kwargs = AutoConfig.from_pretrained(
        ...     "bert-base-uncased", output_attentions=True, foo=False, return_unused_kwargs=True
        ... )
        >>> config.output_attentions
        True

        >>> config.unused_kwargs
        {'foo': False}
        ```"""
        kwargs["_from_auto"] = True
        kwargs["name_or_path"] = pretrained_model_name_or_path
        trust_remote_code = kwargs.pop("trust_remote_code", False)
        config_dict, _ = PretrainedConfig.get_config_dict(pretrained_model_name_or_path, **kwargs)
        if "auto_map" in config_dict and "AutoConfig" in config_dict["auto_map"]:
            if not trust_remote_code:
                raise ValueError(
                    f"Loading {pretrained_model_name_or_path} requires you to execute the configuration file in that repo "
                    "on your local machine. Make sure you have read the code there to avoid malicious use, then set "
                    "the option `trust_remote_code=True` to remove this error."
                )
            if kwargs.get("revision", None) is None:
                logger.warn(
                    "Explicitly passing a `revision` is encouraged when loading a configuration with custom code to "
                    "ensure no malicious code has been contributed in a newer revision."
                )
            class_ref = config_dict["auto_map"]["AutoConfig"]
            module_file, class_name = class_ref.split(".")
            config_class = get_class_from_dynamic_module(
                pretrained_model_name_or_path, module_file + ".py", class_name, **kwargs
            )
            return config_class.from_pretrained(pretrained_model_name_or_path, **kwargs)
        elif "model_type" in config_dict:
            config_class = CONFIG_MAPPING[config_dict["model_type"]]
            return config_class.from_dict(config_dict, **kwargs)
        else:
            # Fallback: use pattern matching on the string.
            for pattern, config_class in CONFIG_MAPPING.items():
                if pattern in str(pretrained_model_name_or_path):
                    return config_class.from_dict(config_dict, **kwargs)

        raise ValueError(
            f"Unrecognized model in {pretrained_model_name_or_path}. "
            f"Should have a `model_type` key in its {CONFIG_NAME}, or contain one of the following strings "
            f"in its name: {', '.join(CONFIG_MAPPING.keys())}"
        )

    @staticmethod
    def register(model_type, config):
        """
        Register a new configuration for this class.

        Args:
            model_type (`str`): The model type like "bert" or "gpt".
            config ([`PretrainedConfig`]): The config to register.
        """
        if issubclass(config, PretrainedConfig) and config.model_type != model_type:
            raise ValueError(
                "The config you are passing has a `model_type` attribute that is not consistent with the model type "
                f"you passed (config has {config.model_type} and you passed {model_type}. Fix one of those so they "
                "match!"
            )
        CONFIG_MAPPING.register(model_type, config)<|MERGE_RESOLUTION|>--- conflicted
+++ resolved
@@ -30,11 +30,8 @@
 CONFIG_MAPPING_NAMES = OrderedDict(
     [
         # Add configs here
-<<<<<<< HEAD
         ("realm", "RealmConfig"),
-=======
         ("nystromformer", "NystromformerConfig"),
->>>>>>> 0167edc8
         ("imagegpt", "ImageGPTConfig"),
         ("qdqbert", "QDQBertConfig"),
         ("vision-encoder-decoder", "VisionEncoderDecoderConfig"),
@@ -121,11 +118,8 @@
 CONFIG_ARCHIVE_MAP_MAPPING_NAMES = OrderedDict(
     [
         # Add archive maps here
-<<<<<<< HEAD
         ("realm", "REALM_PRETRAINED_CONFIG_ARCHIVE_MAP"),
-=======
         ("nystromformer", "NYSTROMFORMER_PRETRAINED_CONFIG_ARCHIVE_MAP"),
->>>>>>> 0167edc8
         ("imagegpt", "IMAGEGPT_PRETRAINED_CONFIG_ARCHIVE_MAP"),
         ("qdqbert", "QDQBERT_PRETRAINED_CONFIG_ARCHIVE_MAP"),
         ("fnet", "FNET_PRETRAINED_CONFIG_ARCHIVE_MAP"),
@@ -200,11 +194,8 @@
 MODEL_NAMES_MAPPING = OrderedDict(
     [
         # Add full (and cased) model names here
-<<<<<<< HEAD
         ("realm", "Realm"),
-=======
         ("nystromformer", "Nystromformer"),
->>>>>>> 0167edc8
         ("imagegpt", "ImageGPT"),
         ("qdqbert", "QDQBert"),
         ("vision-encoder-decoder", "Vision Encoder decoder"),
