--- conflicted
+++ resolved
@@ -82,11 +82,8 @@
         ("paligemma", "PaliGemmaProcessor"),
         ("pix2struct", "Pix2StructProcessor"),
         ("pop2piano", "Pop2PianoProcessor"),
-<<<<<<< HEAD
+        ("qwen2_audio", "Qwen2AudioProcessor"),
         ("qwen2_vl", "Qwen2VLProcessor"),
-=======
-        ("qwen2_audio", "Qwen2AudioProcessor"),
->>>>>>> 85817d98
         ("sam", "SamProcessor"),
         ("seamless_m4t", "SeamlessM4TProcessor"),
         ("sew", "Wav2Vec2Processor"),
