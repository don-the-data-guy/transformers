--- conflicted
+++ resolved
@@ -24,22 +24,15 @@
 from .configuration_bert import BertConfig
 from .file_utils import MULTIPLE_CHOICE_DUMMY_INPUTS, add_start_docstrings, add_start_docstrings_to_callable
 from .modeling_tf_utils import (
-<<<<<<< HEAD
-    TFPreTrainedModel,
-    get_initializer,
-    keras_serializable,
-    shape_list,
-    cast_bool_to_primitive,
-=======
     TFMultipleChoiceLoss,
     TFPreTrainedModel,
     TFQuestionAnsweringLoss,
     TFSequenceClassificationLoss,
     TFTokenClassificationLoss,
+    cast_bool_to_primitive,
     get_initializer,
     keras_serializable,
     shape_list,
->>>>>>> c58e6c12
 )
 from .tokenization_utils import BatchEncoding
 
