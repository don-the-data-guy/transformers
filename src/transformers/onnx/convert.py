--- conflicted
+++ resolved
@@ -157,46 +157,9 @@
         inputs_match, matched_inputs = ensure_model_and_config_inputs_match(model, model_inputs.keys())
         onnx_outputs = list(config.outputs.keys())
 
-<<<<<<< HEAD
         input_signature = [tf.TensorSpec.from_tensor(tensor, name=key) for key, tensor in model_inputs.items()]
         onnx_model, _ = tf2onnx.convert.from_keras(model, input_signature, opset=opset)
         onnx.save(onnx_model, output.as_posix())
-=======
-        if not inputs_match:
-            raise ValueError("Model and config inputs doesn't match")
-
-        config.patch_ops()
-
-        # PyTorch deprecated the `enable_onnx_checker` and `use_external_data_format` arguments in v1.11,
-        # so we check the torch version for backwards compatibility
-        if parse(torch.__version__) <= parse("1.10.99"):
-            # export can work with named args but the dict containing named args
-            # has to be the last element of the args tuple.
-            export(
-                model,
-                (model_inputs,),
-                f=output.as_posix(),
-                input_names=list(config.inputs.keys()),
-                output_names=onnx_outputs,
-                dynamic_axes={name: axes for name, axes in chain(config.inputs.items(), config.outputs.items())},
-                do_constant_folding=True,
-                use_external_data_format=config.use_external_data_format(model.num_parameters()),
-                enable_onnx_checker=True,
-                opset_version=opset,
-            )
-        else:
-            export(
-                model,
-                (model_inputs,),
-                f=output.as_posix(),
-                input_names=list(config.inputs.keys()),
-                output_names=onnx_outputs,
-                dynamic_axes={name: axes for name, axes in chain(config.inputs.items(), config.outputs.items())},
-                do_constant_folding=True,
-                opset_version=opset,
-            )
-
->>>>>>> 6775b211
         config.restore_ops()
 
         return matched_inputs, onnx_outputs
