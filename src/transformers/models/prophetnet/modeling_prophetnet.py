# coding=utf-8
# Copyright 2020 The Microsoft Authors and The HuggingFace Inc. team.
#
# Licensed under the Apache License, Version 2.0 (the "License");
# you may not use this file except in compliance with the License.
# You may obtain a copy of the License at
#
#     http://www.apache.org/licenses/LICENSE-2.0
#
# Unless required by applicable law or agreed to in writing, software
# distributed under the License is distributed on an "AS IS" BASIS,
# WITHOUT WARRANTIES OR CONDITIONS OF ANY KIND, either express or implied.
# See the License for the specific language governing permissions and
# limitations under the License.
""" PyTorch ProphetNet model, ported from ProphetNet repo(fairsequery_states version). """

import copy
import math
import numpy as np
import warnings
from dataclasses import dataclass
from typing import Dict, Optional, Tuple

import torch
import torch.nn.functional as F
from torch import Tensor, nn

from ...activations import ACT2FN
from ...file_utils import (
    ModelOutput,
    add_start_docstrings,
    add_start_docstrings_to_model_forward,
    replace_return_docstrings,
)
from ...modeling_outputs import BaseModelOutput
from ...modeling_utils import PreTrainedModel
from ...utils import logging
from .configuration_prophetnet import ProphetNetConfig


logger = logging.get_logger(__name__)

_CONFIG_FOR_DOC = "ProphenetConfig"
_TOKENIZER_FOR_DOC = "ProphetNetTokenizer"

PROPHETNET_PRETRAINED_MODEL_ARCHIVE_LIST = [
    "microsoft/prophetnet-large-uncased",
    # See all ProphetNet models at https://huggingface.co/models?filter=prophetnet
]


PROPHETNET_START_DOCSTRING = r"""
    This model inherits from :class:`~transformers.PreTrainedModel`. Check the superclass documentation for the generic
    methods the library implements for all its model (such as downloading or saving, resizing the input embeddings,
    pruning heads etc.)

    Original ProphetNet code can be found at <https://github.com/microsoft/ProphetNet> . Checkpoints were converted
    from original Fairseq checkpoints. For more information on the checkpoint conversion, please take a look at the
    file ``convert_prophetnet_original_pytorch_checkpoint_to_pytorch.py``.

    This model is a PyTorch `torch.nn.Module <https://pytorch.org/docs/stable/nn.html#torch.nn.Module>`_ sub-class. Use
    it as a regular PyTorch Module and refer to the PyTorch documentation for all matters related to general usage and
    behavior.

    Parameters:
        config (:class:`~transformers.ProphetNetConfig`): Model configuration class with all the parameters of the model.
            Initializing with a config file does not load the weights associated with the model, only the
            configuration. Check out the :meth:`~transformers.PreTrainedModel.from_pretrained` method to load the model
            weights.
"""

PROPHETNET_INPUTS_DOCSTRING = r"""
    Args:
        input_ids (:obj:`torch.LongTensor` of shape :obj:`(batch_size, sequence_length)`):
            Indices of input sequence tokens in the vocabulary. Padding will be ignored by default should you provide
            it.

            Indices can be obtained using :class:`~transformers.ProphetNetTokenizer`. See
            :meth:`transformers.PreTrainedTokenizer.encode` and :meth:`transformers.PreTrainedTokenizer.__call__` for
            details.

            `What are input IDs? <../glossary.html#input-ids>`__
        attention_mask (:obj:`torch.Tensor` of shape :obj:`(batch_size, sequence_length)`, `optional`):
            Mask to avoid performing attention on padding token indices. Mask values selected in ``[0, 1]``:

            - 1 for tokens that are **not masked**,
            - 0 for tokens that are **masked**.

            `What are attention masks? <../glossary.html#attention-mask>`__
        decoder_input_ids (:obj:`torch.LongTensor` of shape :obj:`(batch_size, target_sequence_length)`, `optional`):
            Provide for translation and summarization training. By default, the model will create this tensor by
            shifting the :obj:`input_ids` to the right, following the paper.
        decoder_attention_mask (:obj:`torch.BoolTensor` of shape :obj:`(batch_size, tgt_seq_len)`, `optional`):
            Default behavior: generate a tensor that ignores pad tokens in :obj:`decoder_input_ids`. Causal mask will
            also be used by default.

            If you want to change padding behavior, you should read :func:`modeling_bart._prepare_decoder_inputs` and
            modify to your needs. See diagram 1 in `the paper <https://arxiv.org/abs/1910.13461>`__ for more
            information on the default strategy.
        encoder_outputs (:obj:`tuple(tuple(torch.FloatTensor)`, `optional`):
            Tuple consists of (:obj:`last_hidden_state`, `optional`: :obj:`hidden_states`, `optional`:
            :obj:`attentions`) :obj:`last_hidden_state` of shape :obj:`(batch_size, sequence_length, hidden_size)`,
            `optional`) is a sequence of hidden-states at the output of the last layer of the encoder. Used in the
            cross-attention of the decoder.
        past_key_values (:obj:`tuple(tuple(torch.FloatTensor))` of length :obj:`config.n_layers` with each tuple having 4 tensors of shape :obj:`(batch_size, num_heads, sequence_length - 1, embed_size_per_head)`):
            Contains precomputed key and value hidden-states of the attention blocks. Can be used to speed up decoding.

            If :obj:`past_key_values` are used, the user can optionally input only the last ``decoder_input_ids``
            (those that don't have their past key value states given to this model) of shape :obj:`(batch_size, 1)`
            instead of all ``decoder_input_ids`` of shape :obj:`(batch_size, sequence_length)`.
        use_cache (:obj:`bool`, `optional`):
            If set to :obj:`True`, :obj:`past_key_values` key value states are returned and can be used to speed up
            decoding (see :obj:`past_key_values`).
        output_attentions (:obj:`bool`, `optional`):
            Whether or not to return the attentions tensors of all attention layers. See ``attentions`` under returned
            tensors for more detail.
        output_hidden_states (:obj:`bool`, `optional`):
            Whether or not to return the hidden states of all layers. See ``hidden_states`` under returned tensors for
            more detail.
        return_dict (:obj:`bool`, `optional`):
            Whether or not to return a :class:`~transformers.file_utils.ModelOutput` instead of a plain tuple.
"""

PROPHETNET_STANDALONE_INPUTS_DOCSTRING = r"""
    Args:
        input_ids (:obj:`torch.LongTensor` of shape :obj:`(batch_size, sequence_length)`):
            Indices of input sequence tokens in the vocabulary. Padding will be ignored by default should you provide
            it.

            Indices can be obtained using :class:`~transformers.ProphetNetTokenizer`. See
            :meth:`transformers.PreTrainedTokenizer.encode` and :meth:`transformers.PreTrainedTokenizer.__call__` for
            details.

            `What are input IDs? <../glossary.html#input-ids>`__
        attention_mask (:obj:`torch.Tensor` of shape :obj:`(batch_size, sequence_length)`, `optional`):
            Mask to avoid performing attention on padding token indices. Mask values selected in ``[0, 1]``:

            - 1 for tokens that are **not masked**,
            - 0 for tokens that are **masked**.

            `What are attention masks? <../glossary.html#attention-mask>`__
        output_attentions (:obj:`bool`, `optional`):
            Whether or not to return the attentions tensors of all attention layers. See ``attentions`` under returned
            tensors for more detail.
        output_hidden_states (:obj:`bool`, `optional`):
            Whether or not to return the hidden states of all layers. See ``hidden_states`` under returned tensors for
            more detail.
        return_dict (:obj:`bool`, `optional`):
            Whether or not to return a :class:`~transformers.file_utils.ModelOutput` instead of a plain tuple.
"""


def softmax(hidden_state, dim, onnx_trace=False):
    if onnx_trace:
        return F.softmax(hidden_state.float(), dim=dim)
    else:
        return F.softmax(hidden_state, dim=dim, dtype=torch.float32)


def ngram_attention_bias(sequence_length, ngram, device, dtype):
    """
    This function computes the bias for the predict stream
    """
    bias_array = np.ones((ngram, sequence_length, 2 * sequence_length), dtype=np.float) * np.float("-inf")
    # create bias
    for stream_idx in range(ngram):
        for i in range(sequence_length):
            bias_array[stream_idx, i, sequence_length + i] = 0
            bias_array[stream_idx, i, : max(i - stream_idx, 0) + 1] = 0
    bias = torch.from_numpy(bias_array)
    return bias


def compute_relative_buckets(num_buckets, max_distance, relative_positions, is_bidirectional=False):
    """
    This function computes individual parts of the relative position buckets. For more detail, see paper.
    """
    inv_relative_positions = -relative_positions
    rel_positions_bucket = 0

    if is_bidirectional:
        num_buckets = num_buckets // 2
        rel_positions_bucket = (
            rel_positions_bucket
            + torch.lt(inv_relative_positions, torch.zeros_like(inv_relative_positions)).int() * num_buckets
        )
        inv_relative_positions = torch.abs(inv_relative_positions)
    else:
        inv_relative_positions = torch.max(inv_relative_positions, torch.zeros_like(inv_relative_positions))

    max_exact = num_buckets // 2
    is_small = torch.lt(inv_relative_positions, max_exact)
    val_if_large = max_exact + torch.log(inv_relative_positions.float() / max_exact) / math.log(
        max_distance / max_exact
    ) * (num_buckets - max_exact)
    val_if_large = torch.min(val_if_large, torch.ones_like(val_if_large) * (num_buckets - 1)).int()
    rel_positions_bucket = rel_positions_bucket + torch.where(is_small, inv_relative_positions.int(), val_if_large)
    return rel_positions_bucket


def compute_all_stream_relative_buckets(num_buckets, max_distance, position_ids):
    """
    This function computes both main and predict relative position buckets. For more detail, see paper.
    """
    # main stream
    main_stream_relative_positions = position_ids.unsqueeze(1).repeat(1, position_ids.size(-1), 1)
    main_stream_relative_positions = main_stream_relative_positions - position_ids.unsqueeze(-1)

    # predicting stream
    predicting_stream_relative_positions = torch.cat((position_ids - 1, position_ids), dim=-1).unsqueeze(1)
    predicting_stream_relative_positions = predicting_stream_relative_positions.repeat(1, position_ids.size(-1), 1)
    predicting_stream_relative_positions = predicting_stream_relative_positions - position_ids.unsqueeze(-1)

    # get both position buckets
    main_relative_position_buckets = compute_relative_buckets(
        num_buckets, max_distance, main_stream_relative_positions, is_bidirectional=False
    )
    predict_relative_position_buckets = compute_relative_buckets(
        num_buckets, max_distance, predicting_stream_relative_positions, is_bidirectional=False
    )
    return main_relative_position_buckets, predict_relative_position_buckets


@dataclass
class ProphetNetSeq2SeqLMOutput(ModelOutput):
    """
    Base class for sequence-to-sequence language models outputs.

    Args:
        loss (:obj:`torch.FloatTensor` of shape :obj:`(1,)`, `optional`, returned when :obj:`labels` is provided):
            Language modeling loss.
        logits (:obj:`torch.FloatTensor` of shape :obj:`(batch_size, decoder_sequence_length, config.vocab_size)`):
            Prediction scores of the main stream language modeling head (scores for each vocabulary token before
            SoftMax).
        logits_ngram (:obj:`torch.FloatTensor` of shape :obj:`(batch_size, ngram * decoder_sequence_length, config.vocab_size)`):
            Prediction scores of the predict stream language modeling head (scores for each vocabulary token before
            SoftMax).
        past_key_values (:obj:`List[torch.FloatTensor]`, `optional`, returned when ``use_cache=True`` is passed or when ``config.use_cache=True``):
            List of :obj:`torch.FloatTensor` of length :obj:`config.n_layers`, with each tensor of shape :obj:`(2,
            batch_size, num_attn_heads, decoder_sequence_length, embed_size_per_head)`).

            Contains pre-computed hidden-states (key and values in the attention blocks) of the decoder that can be
            used (see :obj:`past_key_values` input) to speed up sequential decoding.
        decoder_hidden_states (:obj:`tuple(torch.FloatTensor)`, `optional`, returned when ``output_hidden_states=True`` is passed or when ``config.output_hidden_states=True``):
            Tuple of :obj:`torch.FloatTensor` (one for the output of the embeddings + one for the output of each layer)
            of shape :obj:`(batch_size, decoder_sequence_length, hidden_size)`.

            Hidden-states of main stream of the decoder at the output of each layer plus the initial embedding outputs.
        decoder_ngram_hidden_states (:obj:`tuple(torch.FloatTensor)`, `optional`, returned when ``output_hidden_states=True`` is passed or when ``config.output_hidden_states=True``):
            Tuple of :obj:`torch.FloatTensor` (one for the output of the embeddings + one for the output of each layer)
            of shape :obj:`(batch_size, ngram * decoder_sequence_length, hidden_size)`.

            Hidden-states of the predict stream of the decoder at the output of each layer plus the initial embedding
            outputs.
        decoder_attentions (:obj:`tuple(torch.FloatTensor)`, `optional`, returned when ``output_attentions=True`` is passed or when ``config.output_attentions=True``):
            Tuple of :obj:`torch.FloatTensor` (one for each layer) of shape :obj:`(batch_size, num_attn_heads,
            decoder_sequence_length, decoder_sequence_length)`.

            Attentions weights of the decoder, after the attention softmax, used to compute the weighted average in the
            self-attention heads.
        decoder_ngram_attentions (:obj:`tuple(torch.FloatTensor)`, `optional`, returned when ``output_attentions=True`` is passed or when ``config.output_attentions=True``):
            Tuple of :obj:`torch.FloatTensor` (one for each layer) of shape :obj:`(batch_size, num_attn_heads,
            decoder_sequence_length, decoder_sequence_length)`.

            Attentions weights of the predict stream of the decoder, after the attention softmax, used to compute the
            weighted average in the self-attention heads.
        cross_attentions (:obj:`tuple(torch.FloatTensor)`, `optional`, returned when ``output_attentions=True`` is passed or when ``config.output_attentions=True``):
            Tuple of :obj:`torch.FloatTensor` (one for each layer) of shape :obj:`(batch_size, num_attn_heads,
            encoder_sequence_length, decoder_sequence_length)`.

            Attentions weights of the cross-attention layer of the decoder, after the attention softmax, used to
            compute the weighted average in the
        encoder_last_hidden_state (:obj:`torch.FloatTensor` of shape :obj:`(batch_size, encoder_sequence_length, hidden_size)`, `optional`):
            Sequence of hidden-states at the output of the last layer of the encoder of the model.
        encoder_hidden_states (:obj:`tuple(torch.FloatTensor)`, `optional`, returned when ``output_hidden_states=True`` is passed or when ``config.output_hidden_states=True``):
            Tuple of :obj:`torch.FloatTensor` (one for the output of the embeddings + one for the output of each layer)
            of shape :obj:`(batch_size, encoder_sequence_length, hidden_size)`.

            Hidden-states of the encoder at the output of each layer plus the initial embedding outputs.
        encoder_attentions (:obj:`tuple(torch.FloatTensor)`, `optional`, returned when ``output_attentions=True`` is passed or when ``config.output_attentions=True``):
            Tuple of :obj:`torch.FloatTensor` (one for each layer) of shape :obj:`(batch_size, num_attn_heads,
            encoder_sequence_length, encoder_sequence_length)`. Attentions weights of the encoder, after the attention
            softmax, used to compute the weighted average in the self-attention heads.
    """

    loss: Optional[torch.FloatTensor] = None
    logits: torch.FloatTensor = None
    logits_ngram: Optional[torch.FloatTensor] = None
    past_key_values: Optional[Tuple[torch.FloatTensor]] = None
    decoder_hidden_states: Optional[Tuple[torch.FloatTensor]] = None
    decoder_ngram_hidden_states: Optional[Tuple[torch.FloatTensor]] = None
    decoder_attentions: Optional[Tuple[torch.FloatTensor]] = None
    decoder_ngram_attentions: Optional[Tuple[torch.FloatTensor]] = None
    cross_attentions: Optional[Tuple[torch.FloatTensor]] = None
    encoder_last_hidden_state: Optional[torch.FloatTensor] = None
    encoder_hidden_states: Optional[Tuple[torch.FloatTensor]] = None
    encoder_attentions: Optional[Tuple[torch.FloatTensor]] = None

    @property
    def decoder_cross_attentions(self):
        warnings.warn(
            "`decoder_cross_attentions` is deprecated and will be removed soon. Please use `cross_attentions` instead.",
            FutureWarning,
        )
        return self.cross_attentions


@dataclass
class ProphetNetSeq2SeqModelOutput(ModelOutput):
    """
    Base class for model encoder's outputs that also contains : pre-computed hidden states that can speed up sequential
    decoding.

    Args:
        last_hidden_state (:obj:`torch.FloatTensor` of shape :obj:`(batch_size, decoder_sequence_length, hidden_size)`):
            Sequence of main stream hidden-states at the output of the last layer of the decoder of the model.

            If :obj:`past_key_values` is used only the last hidden-state of the sequences of shape :obj:`(batch_size,
            1, hidden_size)` is output.
        last_hidden_state_ngram (:obj:`torch.FloatTensor` of shape :obj:`(batch_size,ngram * decoder_sequence_length, config.vocab_size)`):
            Sequence of predict stream hidden-states at the output of the last layer of the decoder of the model.
        past_key_values (:obj:`List[torch.FloatTensor]`, `optional`, returned when ``use_cache=True`` is passed or when ``config.use_cache=True``):
            List of :obj:`torch.FloatTensor` of length :obj:`config.n_layers`, with each tensor of shape :obj:`(2,
            batch_size, num_attn_heads, decoder_sequence_length, embed_size_per_head)`).

            Contains pre-computed hidden-states (key and values in the attention blocks) of the decoder that can be
            used (see :obj:`past_key_values` input) to speed up sequential decoding.
        decoder_hidden_states (:obj:`tuple(torch.FloatTensor)`, `optional`, returned when ``output_hidden_states=True`` is passed or when ``config.output_hidden_states=True``):
            Tuple of :obj:`torch.FloatTensor` (one for the output of the embeddings + one for the output of each layer)
            of shape :obj:`(batch_size, decoder_sequence_length, hidden_size)`.

            Hidden-states of main stream of the decoder at the output of each layer plus the initial embedding outputs.
        decoder_ngram_hidden_states (:obj:`tuple(torch.FloatTensor)`, `optional`, returned when ``output_hidden_states=True`` is passed or when ``config.output_hidden_states=True``):
            Tuple of :obj:`torch.FloatTensor` (one for the output of the embeddings + one for the output of each layer)
            of shape :obj:`(batch_size, ngram * decoder_sequence_length, hidden_size)`.

            Hidden-states of the predict stream of the decoder at the output of each layer plus the initial embedding
            outputs.
        decoder_attentions (:obj:`tuple(torch.FloatTensor)`, `optional`, returned when ``output_attentions=True`` is passed or when ``config.output_attentions=True``):
            Tuple of :obj:`torch.FloatTensor` (one for each layer) of shape :obj:`(batch_size, num_attn_heads,
            decoder_sequence_length, decoder_sequence_length)`.

            Attentions weights of the decoder, after the attention softmax, used to compute the weighted average in the
            self-attention heads.
        decoder_ngram_attentions (:obj:`tuple(torch.FloatTensor)`, `optional`, returned when ``output_attentions=True`` is passed or when ``config.output_attentions=True``):
            Tuple of :obj:`torch.FloatTensor` (one for each layer) of shape :obj:`(batch_size, num_attn_heads,
            decoder_sequence_length, decoder_sequence_length)`.

            Attentions weights of the predict stream of the decoder, after the attention softmax, used to compute the
            weighted average in the
        cross_attentions (:obj:`tuple(torch.FloatTensor)`, `optional`, returned when ``output_attentions=True`` is passed or when ``config.output_attentions=True``):
            Tuple of :obj:`torch.FloatTensor` (one for each layer) of shape :obj:`(batch_size, num_attn_heads,
            encoder_sequence_length, decoder_sequence_length)`.

            Attentions weights of the cross-attention layer of the decoder, after the attention softmax, used to
            compute the weighted average in the
        encoder_last_hidden_state (:obj:`torch.FloatTensor` of shape :obj:`(batch_size, encoder_sequence_length, hidden_size)`, `optional`):
            Sequence of hidden-states at the output of the last layer of the encoder of the model.
        encoder_hidden_states (:obj:`tuple(torch.FloatTensor)`, `optional`, returned when ``output_hidden_states=True`` is passed or when ``config.output_hidden_states=True``):
            Tuple of :obj:`torch.FloatTensor` (one for the output of the embeddings + one for the output of each layer)
            of shape :obj:`(batch_size, encoder_sequence_length, hidden_size)`.

            Hidden-states of the encoder at the output of each layer plus the initial embedding outputs.
        encoder_attentions (:obj:`tuple(torch.FloatTensor)`, `optional`, returned when ``output_attentions=True`` is passed or when ``config.output_attentions=True``):
            Tuple of :obj:`torch.FloatTensor` (one for each layer) of shape :obj:`(batch_size, num_attn_heads,
            encoder_sequence_length, encoder_sequence_length)`.

            Attentions weights of the encoder, after the attention softmax, used to compute the weighted average in the
            self-attention heads.
    """

    last_hidden_state: torch.FloatTensor
    last_hidden_state_ngram: Optional[torch.FloatTensor] = None
    past_key_values: Optional[Tuple[torch.FloatTensor]] = None
    decoder_hidden_states: Optional[Tuple[torch.FloatTensor]] = None
    decoder_ngram_hidden_states: Optional[Tuple[torch.FloatTensor]] = None
    decoder_attentions: Optional[Tuple[torch.FloatTensor]] = None
    decoder_ngram_attentions: Optional[Tuple[torch.FloatTensor]] = None
    cross_attentions: Optional[Tuple[torch.FloatTensor]] = None
    encoder_last_hidden_state: Optional[torch.FloatTensor] = None
    encoder_hidden_states: Optional[Tuple[torch.FloatTensor]] = None
    encoder_attentions: Optional[Tuple[torch.FloatTensor]] = None

    @property
    def decoder_cross_attentions(self):
        warnings.warn(
            "`decoder_cross_attentions` is deprecated and will be removed soon. Please use `cross_attentions` instead.",
            FutureWarning,
        )
        return self.cross_attentions


@dataclass
class ProphetNetDecoderModelOutput(ModelOutput):
    """
    Base class for model's outputs that may also contain a past key/values (to speed up sequential decoding).

    Args:
        last_hidden_state (:obj:`torch.FloatTensor` of shape :obj:`(batch_size, decoder_sequence_length, hidden_size)`):
            Sequence of main stream hidden-states at the output of the last layer of the decoder of the model.

            If :obj:`past_key_values` is used only the last hidden-state of the sequences of shape :obj:`(batch_size,
            1, hidden_size)` is output.
        last_hidden_state_ngram (:obj:`torch.FloatTensor` of shape :obj:`(batch_size, ngram * decoder_sequence_length, config.vocab_size)`):
            Sequence of predict stream hidden-states at the output of the last layer of the decoder of the model.
        past_key_values (:obj:`List[torch.FloatTensor]`, `optional`, returned when ``use_cache=True`` is passed or when ``config.use_cache=True``):
            List of :obj:`torch.FloatTensor` of length :obj:`config.n_layers`, with each tensor of shape :obj:`(2,
            batch_size, num_attn_heads, decoder_sequence_length, embed_size_per_head)`).

            Contains pre-computed hidden-states (key and values in the attention blocks) of the decoder that can be
            used (see :obj:`past_key_values` input) to speed up sequential decoding.
        hidden_states (:obj:`tuple(torch.FloatTensor)`, `optional`, returned when ``output_hidden_states=True`` is passed or when ``config.output_hidden_states=True``):
            Tuple of :obj:`torch.FloatTensor` (one for the output of the embeddings + one for the output of each layer)
            of shape :obj:`(batch_size, decoder_sequence_length, hidden_size)`.

            Hidden-states of main stream of the decoder at the output of each layer plus the initial embedding outputs.
        ngram_hidden_states (:obj:`tuple(torch.FloatTensor)`, `optional`, returned when ``output_hidden_states=True`` is passed or when ``config.output_hidden_states=True``):
            Tuple of :obj:`torch.FloatTensor` (one for the output of the embeddings + one for the output of each layer)
            of shape :obj:`(batch_size, ngram * decoder_sequence_length, hidden_size)`.

            Hidden-states of the predict stream of the decoder at the output of each layer plus the initial embedding
            outputs.
        attentions (:obj:`tuple(torch.FloatTensor)`, `optional`, returned when ``output_attentions=True`` is passed or when ``config.output_attentions=True``):
            Tuple of :obj:`torch.FloatTensor` (one for each layer) of shape :obj:`(batch_size, num_attn_heads,
            decoder_sequence_length, decoder_sequence_length)`.

            Attentions weights of the decoder, after the attention softmax, used to compute the weighted average in the
            self-attention heads.
        ngram_attentions (:obj:`tuple(torch.FloatTensor)`, `optional`, returned when ``output_attentions=True`` is passed or when ``config.output_attentions=True``):
            Tuple of :obj:`torch.FloatTensor` (one for each layer) of shape :obj:`(batch_size, num_attn_heads,
            decoder_sequence_length, decoder_sequence_length)`.

            Attentions weights of the predict stream of the decoder, after the attention softmax, used to compute the
            weighted average in the
        cross_attentions (:obj:`tuple(torch.FloatTensor)`, `optional`, returned when ``output_attentions=True`` is passed or when ``config.output_attentions=True``):
            Tuple of :obj:`torch.FloatTensor` (one for each layer) of shape :obj:`(batch_size, num_attn_heads,
            encoder_sequence_length, decoder_sequence_length)`.

            Attentions weights of the cross-attention layer of the decoder, after the attention softmax, used to
            compute the weighted average in the
    """

    last_hidden_state: torch.FloatTensor
    last_hidden_state_ngram: Optional[torch.FloatTensor] = None
    past_key_values: Optional[Tuple[torch.FloatTensor]] = None
    hidden_states: Optional[Tuple[torch.FloatTensor]] = None
    hidden_states_ngram: Optional[Tuple[torch.FloatTensor]] = None
    attentions: Optional[Tuple[torch.FloatTensor]] = None
    ngram_attentions: Optional[Tuple[torch.FloatTensor]] = None
    cross_attentions: Optional[Tuple[torch.FloatTensor]] = None


@dataclass
class ProphetNetDecoderLMOutput(ModelOutput):
    """
    Base class for model's outputs that may also contain a past key/values (to speed up sequential decoding).

    Args:
        loss (:obj:`torch.FloatTensor` of shape :obj:`(1,)`, `optional`, returned when :obj:`labels` is provided):
            Language modeling loss.
        logits (:obj:`torch.FloatTensor` of shape :obj:`(batch_size, decoder_sequence_length, config.vocab_size)`):
            Prediction scores of the main stream language modeling head (scores for each vocabulary token before
            SoftMax).
        logits_ngram (:obj:`torch.FloatTensor` of shape :obj:`(batch_size, ngram * decoder_sequence_length, config.vocab_size)`):
            Prediction scores of the predict stream language modeling head (scores for each vocabulary token before
            SoftMax).
        past_key_values (:obj:`List[torch.FloatTensor]`, `optional`, returned when ``use_cache=True`` is passed or when ``config.use_cache=True``):
            List of :obj:`torch.FloatTensor` of length :obj:`config.n_layers`, with each tensor of shape :obj:`(2,
            batch_size, num_attn_heads, decoder_sequence_length, embed_size_per_head)`).

            Contains pre-computed hidden-states (key and values in the attention blocks) of the decoder that can be
            used (see :obj:`past_key_values` input) to speed up sequential decoding.
        hidden_states (:obj:`tuple(torch.FloatTensor)`, `optional`, returned when ``output_hidden_states=True`` is passed or when ``config.output_hidden_states=True``):
            Tuple of :obj:`torch.FloatTensor` (one for the output of the embeddings + one for the output of each layer)
            of shape :obj:`(batch_size, decoder_sequence_length, hidden_size)`.

            Hidden-states of main stream of the decoder at the output of each layer plus the initial embedding outputs.
        ngram_hidden_states (:obj:`tuple(torch.FloatTensor)`, `optional`, returned when ``output_hidden_states=True`` is passed or when ``config.output_hidden_states=True``):
            Tuple of :obj:`torch.FloatTensor` (one for the output of the embeddings + one for the output of each layer)
            of shape :obj:`(batch_size, ngram * decoder_sequence_length, hidden_size)`.

            Hidden-states of the predict stream of the decoder at the output of each layer plus the initial embedding
            outputs.
        attentions (:obj:`tuple(torch.FloatTensor)`, `optional`, returned when ``output_attentions=True`` is passed or when ``config.output_attentions=True``):
            Tuple of :obj:`torch.FloatTensor` (one for each layer) of shape :obj:`(batch_size, num_attn_heads,
            decoder_sequence_length, decoder_sequence_length)`.

            Attentions weights of the decoder, after the attention softmax, used to compute the weighted average in the
            self-attention heads.
        ngram_attentions (:obj:`tuple(torch.FloatTensor)`, `optional`, returned when ``output_attentions=True`` is passed or when ``config.output_attentions=True``):
            Tuple of :obj:`torch.FloatTensor` (one for each layer) of shape :obj:`(batch_size, num_attn_heads,
            decoder_sequence_length, decoder_sequence_length)`.

            Attentions weights of the predict stream of the decoder, after the attention softmax, used to compute the
            weighted average in the
        cross_attentions (:obj:`tuple(torch.FloatTensor)`, `optional`, returned when ``output_attentions=True`` is passed or when ``config.output_attentions=True``):
            Tuple of :obj:`torch.FloatTensor` (one for each layer) of shape :obj:`(batch_size, num_attn_heads,
            encoder_sequence_length, decoder_sequence_length)`.

            Attentions weights of the cross-attention layer of the decoder, after the attention softmax, used to
            compute the weighted average in the
    """

    loss: Optional[torch.FloatTensor] = None
    logits: torch.FloatTensor = None
    logits_ngram: Optional[torch.FloatTensor] = None
    past_key_values: Optional[Tuple[torch.FloatTensor]] = None
    hidden_states: Optional[Tuple[torch.FloatTensor]] = None
    hidden_states_ngram: Optional[Tuple[torch.FloatTensor]] = None
    attentions: Optional[Tuple[torch.FloatTensor]] = None
    ngram_attentions: Optional[Tuple[torch.FloatTensor]] = None
    cross_attentions: Optional[Tuple[torch.FloatTensor]] = None


def ProphetNetLayerNorm(normalized_shape, eps=1e-5, elementwise_affine=True):
    if torch.cuda.is_available():
        try:
            from apex.normalization import FusedProphetNetLayerNorm

            return FusedProphetNetLayerNorm(normalized_shape, eps, elementwise_affine)
        except ImportError:
            pass
    return torch.nn.LayerNorm(normalized_shape, eps, elementwise_affine)


class ProphetNetPreTrainedModel(PreTrainedModel):
    config_class = ProphetNetConfig
    base_model_prefix = "prophetnet"

    def _init_weights(self, module):
        if isinstance(module, nn.Linear):
            module.weight.data.normal_(mean=0.0, std=self.config.init_std)
            if module.bias is not None:
                module.bias.data.zero_()
        elif isinstance(module, nn.Embedding):
            module.weight.data.normal_(mean=0.0, std=self.config.init_std)
            if module.padding_idx is not None:
                module.weight.data[module.padding_idx].zero_()

    def _shift_right(self, input_ids):
        decoder_start_token_id = self.config.decoder_start_token_id
        pad_token_id = self.config.pad_token_id

        assert (
            decoder_start_token_id is not None
        ), "self.model.config.decoder_start_token_id has to be defined. In ProphetNet it is usually set to the pad_token_id. See ProphetNet docs for more information"

        # shift inputs to the right
        shifted_input_ids = input_ids.new_zeros(input_ids.shape)
        shifted_input_ids[..., 1:] = input_ids[..., :-1].clone()
        shifted_input_ids[..., 0] = decoder_start_token_id

        assert pad_token_id is not None, "self.model.config.pad_token_id has to be defined."
        # replace possible -100 values in labels by `pad_token_id`
        shifted_input_ids.masked_fill_(shifted_input_ids == -100, pad_token_id)

        assert torch.all(shifted_input_ids >= 0).item(), "Verify that `shifted_input_ids` has only positive values"

        return shifted_input_ids


class ProhpetNetPositionalEmbeddings(nn.Embedding):
    """
    This module learns positional embeddings up to a fixed maximum size. Padding ids are ignored by either offsetting
    based on padding_idx or by setting padding_idx to None and ensuring that the appropriate position ids are passed to
    the forward function.
    """

    def __init__(self, config: ProphetNetConfig):
        super().__init__(config.max_position_embeddings, config.hidden_size, config.pad_token_id)

    def forward(self, inputs_shape, device, attention_mask=None, past_key_values=None, position_ids=None):
        assert (position_ids is None) or (
            self.padding_idx is None
        ), "If position_ids is pre-computed then padding_idx should not be set."

        if position_ids is None:
            if past_key_values is not None:
                # position_ids is the same for every token when decoding a single step
                # Without the int() cast, it doesn't work in some cases when exporting to ONNX
                prev_num_input_ids = past_key_values[0]["self"]["prev_key_states"].shape[2]
                num_input_ids = inputs_shape[1] + prev_num_input_ids
                position_ids = torch.ones((1, 1), dtype=torch.long, device=device) * (
                    int(self.padding_idx + num_input_ids)
                )
            else:
                if attention_mask is None:
                    attention_mask = torch.ones(inputs_shape, dtype=torch.long, device=device)

                # retrieve position_ids from input_ids / attention_mask
                position_ids = (
                    torch.cumsum(attention_mask, dim=1).type_as(attention_mask) * attention_mask
                ).long() + self.padding_idx

        return super().forward(position_ids), position_ids

    def _forward(self, position_ids):
        return super().forward(position_ids)


class ProphetNetSelfAttention(nn.Module):
    """Multi-headed attention from 'Attention Is All You Need' paper"""

    def __init__(
        self,
        config: ProphetNetConfig,
        num_attn_heads: int,
    ):
        super().__init__()
        hidden_size = config.hidden_size

        self.attention_dropout = config.attention_dropout
        self.dropout = config.dropout
        self.num_attn_heads = num_attn_heads
        self.head_dim = hidden_size // num_attn_heads

        assert (
            self.head_dim * num_attn_heads == hidden_size
        ), "`config.hidden_size` must be divisible by `config.num_encoder_attention_heads` and `config.num_decoder_attention_heads`"

        self.key_proj = nn.Linear(hidden_size, hidden_size)
        self.value_proj = nn.Linear(hidden_size, hidden_size)
        self.query_proj = nn.Linear(hidden_size, hidden_size)

        self.out_proj = nn.Linear(hidden_size, hidden_size)

    def _reshape(self, tensor, first_dim, batch_size):
        return tensor.reshape(first_dim, batch_size * self.num_attn_heads, self.head_dim).transpose(0, 1)

    def forward(
        self,
        hidden_states,
        key_value_states: Optional[Tensor] = None,
        attention_mask: Optional[Tensor] = None,
        layer_state: Optional[Dict[str, Optional[Tensor]]] = None,
    ) -> Tuple[Tensor, Optional[Tensor]]:

        sequence_length, batch_size, hidden_size = hidden_states.size()

        # if key_value_states are provided this layer is used as a cross-attention layer
        # for the decoder
        is_cross_attention = key_value_states is not None
        cache_key = "cross_attention" if is_cross_attention else "self"
        assert list(hidden_states.size()) == [
            sequence_length,
            batch_size,
            hidden_size,
        ], f"Size of hidden states should be {sequence_length, batch_size, hidden_size}, but is {hidden_states.size()}"

        # previous time steps are cached - no need to recompute key and value if they are static
        if layer_state is not None:
            saved_state = layer_state.get(cache_key, None)

        query_states = self.query_proj(hidden_states) / (self.head_dim ** 0.5)
        query_states = self._reshape(query_states, sequence_length, batch_size)

        if not is_cross_attention:
            # self-attention
            key_states = self.key_proj(hidden_states)
            key_states = self._reshape(key_states, -1, batch_size)
            value_states = self.value_proj(hidden_states)
            value_states = self._reshape(value_states, -1, batch_size)
        elif saved_state is None:
            # cross-attention without layer state
            key_states = self.key_proj(key_value_states)
            key_states = self._reshape(key_states, -1, batch_size)
            value_states = self.value_proj(key_value_states)
            value_states = self._reshape(value_states, -1, batch_size)
        else:
            key_states = saved_state["prev_key_states"].view(batch_size * self.num_attn_heads, -1, self.head_dim)
            value_states = saved_state["prev_value_states"].view(batch_size * self.num_attn_heads, -1, self.head_dim)

        # Update cache
        if is_cross_attention:
            layer_state[cache_key] = {
                "prev_key_states": key_states.view(batch_size, self.num_attn_heads, -1, self.head_dim),
                "prev_value_states": value_states.view(batch_size, self.num_attn_heads, -1, self.head_dim),
            }

        key_sequence_length = key_states.size(1)
        attn_weights = torch.bmm(query_states, key_states.transpose(1, 2))
        assert attn_weights.size() == (
            batch_size * self.num_attn_heads,
            sequence_length,
            key_sequence_length,
        ), f"`attn_weights` should be of size {batch_size * self.num_attn_heads, sequence_length, key_sequence_length}, but is of size {attn_weights.shape}"

        # This is part of a workaround to get around fork/join parallelism not supporting Optional types.
        if attention_mask is not None and attention_mask.dim() == 0:
            attention_mask = None
        assert attention_mask is None or attention_mask.size() == (
            self.num_attn_heads * batch_size,
            1,
            key_sequence_length,
        ), f"`attention_mask` should be `None` or of shape attention_mask.size() == {batch_size * self.num_attn_heads, 1, key_sequence_length}, but is {attention_mask.shape}"

        if attention_mask is not None:  # don't attend to padding symbols
            attn_weights = attn_weights + attention_mask

        attn_weights = F.softmax(attn_weights, dim=-1)
        attn_probs = F.dropout(
            attn_weights,
            p=self.attention_dropout,
            training=self.training,
        )

        attn_output = torch.bmm(attn_probs, value_states)
        assert attn_output.size() == (
            batch_size * self.num_attn_heads,
            sequence_length,
            self.head_dim,
        ), "`attn_output` should be of shape {batch_size * self.num_attn_heads, sequence_length, self.head_dim}, but is of shape {attn_output.size()}"
        attn_output = attn_output.transpose(0, 1).contiguous().view(sequence_length, batch_size, hidden_size)

        attn_output = self.out_proj(attn_output)

        attn_weights = attn_weights.view(batch_size, self.num_attn_heads, sequence_length, key_sequence_length)
        attn_output = F.dropout(attn_output, p=self.dropout, training=self.training)
        return attn_output, attn_weights


class ProhpetNetFeedForward(nn.Module):
    """
    This is the residual two feed-forward layer block based on the original Transformer implementation.
    """

    def __init__(self, config: ProphetNetConfig, ffn_dim: int):
        super().__init__()
        self.activation_fn = ACT2FN[config.activation_function]
        self.intermediate = nn.Linear(config.hidden_size, ffn_dim)
        self.output = nn.Linear(ffn_dim, config.hidden_size)
        self.activation_dropout = config.activation_dropout
        self.dropout = config.dropout

    def forward(self, hidden_states):
        hidden_states = self.intermediate(hidden_states)
        hidden_states = self.activation_fn(hidden_states)

        hidden_states = F.dropout(hidden_states, p=self.activation_dropout, training=self.training)
        hidden_states = self.output(hidden_states)
        hidden_states = F.dropout(hidden_states, p=self.dropout, training=self.training)
        return hidden_states


class ProphetNetNgramProphetNetSelfAttention(nn.Module):
    def __init__(self, config: ProphetNetConfig):
        super().__init__()
        self.hidden_size = config.hidden_size

        self.num_buckets = config.num_buckets
        self.relative_max_distance = config.relative_max_distance
        self.num_attn_heads = config.num_attention_heads
        self.dropout = config.dropout
        self.attention_dropout = config.attention_dropout
        self.head_dim = config.hidden_size // self.num_attn_heads
        self.ngram = config.ngram

        assert (
            self.head_dim * self.num_attn_heads == config.hidden_size
        ), "config.hidden_size must be divisible by num_attn_heads"
        # key, value, query projection
        self.key_proj = nn.Linear(config.hidden_size, config.hidden_size)
        self.value_proj = nn.Linear(config.hidden_size, config.hidden_size)
        self.query_proj = nn.Linear(config.hidden_size, config.hidden_size)

        # out projection
        self.out_proj = nn.Linear(config.hidden_size, config.hidden_size)

        # rel position embeddings
        self.relative_pos_embeddings = nn.Linear(config.hidden_size, self.num_buckets * self.num_attn_heads)

        # for onnx runtime
        self.onnx_trace = False

    def _reshape(self, tensor, first_dim, batch_size):
        return tensor.reshape(first_dim, batch_size * self.num_attn_heads, self.head_dim).transpose(0, 1)

    def prepare_for_onnx_export_(self):
        self.onnx_trace = True

    def forward(
        self,
        hidden_states,
        layer_state=None,
        attention_mask=None,
        extended_predict_attention_mask=None,
        main_relative_position_buckets=None,
        predict_relative_position_buckets=None,
        position_ids=None,
    ):
        sequence_length, batch_size, hidden_size = hidden_states.size()

        assert list(hidden_states.size()) == [
            sequence_length,
            batch_size,
            hidden_size,
        ], f"`hidden_states` should be of shape {sequence_length, batch_size, hidden_size}, but is of shape {hidden_states.shape}"

        # key and value of previous time steps are cached
        saved_state = layer_state.get("self", None)

        # project
        query_states = self.query_proj(hidden_states)
        key_states = self.key_proj(hidden_states)
        value_states = self.value_proj(hidden_states)

        # normalize
        query_states = query_states / (self.head_dim ** 0.5)

        # reshape
        query_states = self._reshape(query_states, sequence_length, batch_size)
        key_states = self._reshape(key_states, -1, batch_size)
        value_states = self._reshape(value_states, -1, batch_size)

        # chunk into main stream and predict stream
        hidden_states_list = hidden_states.chunk(1 + self.ngram, dim=0)

        query_states_list = query_states.chunk(1 + self.ngram, dim=1)
        key_states_list = key_states.chunk(1 + self.ngram, dim=1)
        value_states_list = value_states.chunk(1 + self.ngram, dim=1)

        main_hidden_states, hidden_states_predict_list = hidden_states_list[0], hidden_states_list[1:]
        main_query_states, predict_query_states_list = query_states_list[0], query_states_list[1:]
        main_key_states, predict_key_states_list = key_states_list[0], key_states_list[1:]
        main_value_states, predict_value_states_list = value_states_list[0], value_states_list[1:]

        # saved states are stored with shape (batch_size, num_attn_heads, seq_len, head_dim)
        if saved_state is not None:
            prev_main_key_states = saved_state["prev_key_states"].view(
                batch_size * self.num_attn_heads, -1, self.head_dim
            )
            main_key_states = torch.cat((prev_main_key_states, main_key_states), dim=1)
            prev_main_value_states = saved_state["prev_value_states"].view(
                batch_size * self.num_attn_heads, -1, self.head_dim
            )
            main_value_states = torch.cat((prev_main_value_states, main_value_states), dim=1)

        # Update cache
        layer_state["self"] = {
            "prev_key_states": main_key_states.view(batch_size, self.num_attn_heads, -1, self.head_dim),
            "prev_value_states": main_value_states.view(batch_size, self.num_attn_heads, -1, self.head_dim),
        }

        # get seq_length of main stream only
        main_sequence_length = sequence_length // (1 + self.ngram)

        # MAIN-STREAM
        # main attn weights
        main_attn_weights = torch.bmm(main_query_states, main_key_states.transpose(1, 2))

        # retrieve relative position embeddings for each layer -> see paper for more details
        main_relative_pos_embeddings = self.get_main_relative_pos_embeddings(
            main_hidden_states, main_attn_weights, position_ids, main_relative_position_buckets
        )
        main_attn_weights = main_attn_weights + main_relative_pos_embeddings

        if attention_mask is not None:
            main_attn_weights = main_attn_weights + attention_mask

        main_attn_probs = softmax(
            main_attn_weights,
            dim=-1,
            onnx_trace=self.onnx_trace,
        ).type_as(main_attn_weights)

        main_attn_probs = F.dropout(main_attn_probs, p=self.attention_dropout, training=self.training)

        # project to attn_output
        main_attn_output = torch.bmm(main_attn_probs, main_value_states)
        main_attn_output = (
            main_attn_output.transpose(0, 1).contiguous().view(1, main_sequence_length, batch_size, hidden_size)
        )
        main_attn_output = self.out_proj(main_attn_output)

        # PREDICT-STREAM
        # [ngram, B*head, T, c]
        predict_query_states = torch.cat(predict_query_states_list, 0).view(
            self.ngram, -1, main_sequence_length, self.head_dim
        )
        # [ngram, B*head, 2*T, c]
        predict_key_states = torch.cat(
            [torch.cat([main_key_states, key], 1).unsqueeze(0) for key in predict_key_states_list], 0
        )

        # [ngram, T, B, C]
        predict_hidden_states = torch.cat(hidden_states_predict_list, 0).view(
            self.ngram, main_sequence_length, batch_size, hidden_size
        )

        # [ngram, B*head, 2*T, c]
        predict_value_states = torch.cat(
            [torch.cat([main_value_states, v_p], 1).unsqueeze(0) for v_p in predict_value_states_list], 0
        )
        # [ngram, B*head, T, 2*T]
        predict_attn_weights = torch.einsum("nbtc,nbsc->nbts", (predict_query_states, predict_key_states))

        # [ngram, B*head, T, S]
        # retrieve relative position embeddings for each layer -> see paper for more details
        predict_relative_pos_embeddings = self.get_predict_relative_pos_embeddings(
            predict_hidden_states, predict_attn_weights, position_ids, predict_relative_position_buckets
        )

        # [ngram, B*head, T, 2*T]
        predict_attn_weights = predict_attn_weights + predict_relative_pos_embeddings

        if extended_predict_attention_mask is not None:
            predict_attn_weights = predict_attn_weights + extended_predict_attention_mask

        predict_attn_probs = softmax(
            predict_attn_weights,
            dim=-1,
            onnx_trace=self.onnx_trace,
        ).type_as(predict_attn_weights)
        predict_attn_probs = F.dropout(predict_attn_probs, p=self.attention_dropout, training=self.training)

        # project to attention output
        # [ngram, B*head, T, c]
        predict_attn_output = torch.einsum("nbts,nbsc->nbtc", (predict_attn_probs, predict_value_states))
        # [ngram, T, B, C]
        predict_attn_output = (
            predict_attn_output.transpose(1, 2)
            .contiguous()
            .view(self.ngram, main_sequence_length, batch_size, hidden_size)
        )
        predict_attn_output = self.out_proj(predict_attn_output)

        # concat to single attn output
        # [1+ngram*T, B, C]
        attn_output = torch.cat([main_attn_output, predict_attn_output], 0).view(-1, batch_size, hidden_size)

        # reshape into better form for `config.output_attentions`
        main_attn_probs = main_attn_probs.view(batch_size, self.num_attn_heads, main_sequence_length, -1)
        predict_attn_probs = predict_attn_probs.view(
            self.ngram, batch_size, self.num_attn_heads, main_sequence_length, -1
        ).transpose(0, 1)

        attn_output = F.dropout(attn_output, p=self.dropout, training=self.training)
        return attn_output, main_attn_probs, predict_attn_probs

    def get_main_relative_pos_embeddings(
        self, hidden_states, attn_weights, position_ids, main_relative_position_buckets
    ):
        # input hidden_states [T,B,C], input attn_weights [T*head,T,S], input position_ids [B,T] or [1,1]

        if main_relative_position_buckets is None:
            batch_size, sequence_length = hidden_states.shape[:2]
            relative_positions = (
                torch.arange(1, attn_weights.shape[-1] + 1)
                .unsqueeze(0)
                .unsqueeze(0)
                .repeat(batch_size, sequence_length, 1)
                .to(position_ids.device)
            )
            relative_positions = relative_positions - position_ids.unsqueeze(0).repeat(
                batch_size, sequence_length, 1
            )  # [B, T, s]
            main_relative_position_buckets = compute_relative_buckets(
                self.num_buckets, self.relative_max_distance, relative_positions, False
            )

        hidden_states = hidden_states.transpose(0, 1)  # [B,T,C]
        rel_pos_embeddings = self.relative_pos_embeddings(hidden_states)  # [B,T,Buckets*head]
        rel_pos_embeddings = rel_pos_embeddings.view(
            rel_pos_embeddings.shape[:2] + (self.num_buckets, self.num_attn_heads)
        ).permute(
            0, 3, 1, 2
        )  # [B,T,Buckets,head]
        rel_pos_embeddings = rel_pos_embeddings.reshape(attn_weights.shape[:2] + (-1,))  # [B*head,T,Buckets]

        main_relative_position_buckets = (
            main_relative_position_buckets.repeat(1, self.num_attn_heads, 1)
            .view(-1, main_relative_position_buckets.shape[-1])
            .long()
        )  # [B*head*T, T]
        rel_pos_embeddings = rel_pos_embeddings.reshape(-1, rel_pos_embeddings.size(-1))  # [B*head*T,Buckets]

        main_relative_pos_embeddings = torch.gather(
            rel_pos_embeddings, dim=1, index=main_relative_position_buckets
        ).view(attn_weights.shape[:2] + (-1,))

        return main_relative_pos_embeddings

    def get_predict_relative_pos_embeddings(
        self, hidden_states, attn_weights, position_ids, predict_relative_position_buckets
    ):
        # input hidden_states [ngram, T,B,C], input attn_weights [ngram, B*head,T,S], input position_ids [B,T] or [1,1], input predict_relative_position_buckets [B,T, 2*T] or None

        sequence_length, batch_size = hidden_states.shape[1:3]

        if predict_relative_position_buckets is None:
            key_sequence_length = attn_weights.shape[-1]
            assert (
                position_ids[0][0] == key_sequence_length - 1
            ), "`position_ids` are incorrect. They should be of the format 1 2 3 4 5 ... (key_sequence_length - 1)"
            relative_positions = (
                torch.arange(0, key_sequence_length)
                .unsqueeze(0)
                .unsqueeze(0)
                .repeat(batch_size, sequence_length, 1)
                .to(position_ids.device)
            )

            relative_positions = relative_positions - position_ids.unsqueeze(0).repeat(batch_size, sequence_length, 1)
            predict_relative_position_buckets = compute_relative_buckets(
                self.num_buckets, self.relative_max_distance, relative_positions, False
            )

        hidden_states = hidden_states.transpose(1, 2)  # [ngram, B, T, C]
        rel_pos_embeddings = self.relative_pos_embeddings(hidden_states).view(
            hidden_states.shape[:-1] + (self.num_buckets, self.num_attn_heads)
        )  # [ngram, B, T, bucket, head]
        rel_pos_embeddings = rel_pos_embeddings.permute(0, 1, 4, 2, 3).reshape(
            self.ngram * batch_size * self.num_attn_heads, sequence_length, -1
        )  # [ngram*B*head, T, bucket]

        predict_relative_position_buckets = predict_relative_position_buckets.unsqueeze(0).repeat(
            self.ngram, 1, self.num_attn_heads, 1
        )  # [ngram, B, head*T, S]

        rel_pos_embeddings = rel_pos_embeddings.reshape(-1, rel_pos_embeddings.size(-1))
        predict_relative_position_buckets = predict_relative_position_buckets.view(
            -1, predict_relative_position_buckets.size(-1)
        ).long()  # [ngram*B*head*T, S]

        predict_relative_pos_embeddings = torch.gather(
            rel_pos_embeddings, dim=1, index=predict_relative_position_buckets
        ).view(
            self.ngram, batch_size * self.num_attn_heads, sequence_length, -1
        )  # [ngram, B*head, T, S]

        return predict_relative_pos_embeddings


class ProphetNetEncoderLayer(nn.Module):
    """
    Encoder block for Prophetnet
    """

    def __init__(self, config: ProphetNetConfig):
        super().__init__()
        # 1st residual block
        self.self_attn = ProphetNetSelfAttention(config, config.num_encoder_attention_heads)
        self.self_attn_layer_norm = ProphetNetLayerNorm(config.hidden_size)

        # 2nd residual block
        self.feed_forward = ProhpetNetFeedForward(config, config.encoder_ffn_dim)
        self.feed_forward_layer_norm = ProphetNetLayerNorm(config.hidden_size)

    def forward(self, hidden_states, attention_mask):
        # 1st residual block
        attention_output, attn_weights = self.self_attn(
            hidden_states=hidden_states,
            attention_mask=attention_mask,
        )
        hidden_states = self.self_attn_layer_norm(attention_output + hidden_states)

        # 2nd residual block
        feed_forward_output = self.feed_forward(hidden_states)
        hidden_states = self.feed_forward_layer_norm(feed_forward_output + hidden_states)
        return hidden_states, attn_weights


class ProphetNetDecoderLayer(nn.Module):
    """
    Decoder block for Prophetnet
    """

    def __init__(self, config: ProphetNetConfig):
        super().__init__()
        # 1st residual block
        self.self_attn = ProphetNetNgramProphetNetSelfAttention(config)
        self.self_attn_layer_norm = ProphetNetLayerNorm(config.hidden_size)

        # 2nd residual block
        if config.add_cross_attention:
            self.cross_attn = ProphetNetSelfAttention(config, config.num_decoder_attention_heads)
            self.cross_attn_layer_norm = ProphetNetLayerNorm(config.hidden_size)

        # 3rd residual block
        self.feed_forward = ProhpetNetFeedForward(config, config.decoder_ffn_dim)
        self.feed_forward_layer_norm = ProphetNetLayerNorm(config.hidden_size)

    def forward(
        self,
        hidden_states,
        encoder_hidden_states=None,
        encoder_attn_mask=None,
        layer_state=None,
        attention_mask=None,
        extended_predict_attention_mask=None,
        main_relative_position_buckets=None,
        predict_relative_position_buckets=None,
        position_ids=None,
    ):
        layer_state = layer_state if layer_state is not None else {}

        # 1st residual block
        ngram_attention_output, self_attn_weights, self_attn_weights_ngram = self.self_attn(
            hidden_states=hidden_states,
            layer_state=layer_state,
            attention_mask=attention_mask,
            extended_predict_attention_mask=extended_predict_attention_mask,
            main_relative_position_buckets=main_relative_position_buckets,
            predict_relative_position_buckets=predict_relative_position_buckets,
            position_ids=position_ids,
        )
        hidden_states = self.self_attn_layer_norm(hidden_states + ngram_attention_output)

        cross_attn_weights = None
        if encoder_hidden_states is not None:
            # 2nd residual block
            attention_output, cross_attn_weights = self.cross_attn(
                hidden_states=hidden_states,
                key_value_states=encoder_hidden_states,
                attention_mask=encoder_attn_mask,
                layer_state=layer_state,  # mutates layer state
            )
            hidden_states = self.cross_attn_layer_norm(attention_output + hidden_states)

        # 3rd residual block
        feed_forward_output = self.feed_forward(hidden_states)
        hidden_states = self.feed_forward_layer_norm(feed_forward_output + hidden_states)

        return (
            hidden_states,
            self_attn_weights,
            self_attn_weights_ngram,
            cross_attn_weights,
            layer_state,
        )  # just self_attn weights for now, following t5, layer_state = cache for decoding


@add_start_docstrings(
    "The standalone encoder part of the ProphetNetModel.",
    PROPHETNET_START_DOCSTRING,
)
class ProphetNetEncoder(ProphetNetPreTrainedModel):
    r"""
    word_embeddings  (:obj:`torch.nn.Embeddings` of shape :obj:`(config.vocab_size, config.hidden_size)`, `optional`):
        The word embedding parameters. This can be used to initialize :class:`~transformers.ProphetNetEncoder` with
        pre-defined word embeddings instead of randomely initialized word embeddings.
    """

    def __init__(self, config: ProphetNetConfig, word_embeddings: nn.Embedding = None):
        super().__init__(config)

        self.word_embeddings = (
            word_embeddings
            if word_embeddings is not None
            else nn.Embedding(config.vocab_size, config.hidden_size, padding_idx=config.pad_token_id)
        )
        self.position_embeddings = ProhpetNetPositionalEmbeddings(config)
        self.embeddings_layer_norm = ProphetNetLayerNorm(config.hidden_size)

        self.layers = nn.ModuleList([ProphetNetEncoderLayer(config) for _ in range(config.num_encoder_layers)])

        self.init_weights()

    def get_input_embeddings(self):
        return self.word_embeddings

    def set_input_embeddings(self, value):
        self.word_embeddings = value

    @add_start_docstrings_to_model_forward(PROPHETNET_STANDALONE_INPUTS_DOCSTRING)
    @replace_return_docstrings(output_type=BaseModelOutput, config_class=_CONFIG_FOR_DOC)
    def forward(
        self,
        input_ids=None,
        attention_mask=None,
        inputs_embeds=None,
        output_attentions=None,
        output_hidden_states=None,
        return_dict=None,
    ):
        r"""
        Returns:

        Example::

            >>> from transformers import ProphetNetTokenizer, ProphetNetEncoder
            >>> import torch

            >>> tokenizer = ProphetNetTokenizer.from_pretrained('microsoft/prophetnet-large-uncased')
            >>> model = ProphetNetEncoder.from_pretrained('patrickvonplaten/prophetnet-large-uncased-standalone')
            >>> inputs = tokenizer("Hello, my dog is cute", return_tensors="pt")
            >>> outputs = model(**inputs)

            >>> last_hidden_states = outputs.last_hidden_state
        """

        output_attentions = output_attentions if output_attentions is not None else self.config.output_attentions
        output_hidden_states = (
            output_hidden_states if output_hidden_states is not None else self.config.output_hidden_states
        )
        return_dict = return_dict if return_dict is not None else self.config.use_return_dict

        if input_ids is None and inputs_embeds is None:
            raise ValueError("Either input_ids or inputs_embeds has to be passed.")
        elif input_ids is not None and inputs_embeds is not None:
            raise ValueError("Make sure to only pass input_ids or inputs_embeds.")
        elif input_ids is not None and inputs_embeds is None:
            inputs_embeds = self.word_embeddings(input_ids)

        # prepare attention mask
        if attention_mask is not None:
            extended_attention_mask = (
                1.0 - attention_mask[:, None, :].repeat(self.config.num_attention_heads, 1, 1)
            ) * -10000.0
            extended_attention_mask = extended_attention_mask.to(inputs_embeds.dtype)
        else:
            extended_attention_mask = None

        position_embeddings, position_ids = self.position_embeddings(inputs_embeds.shape[:2], inputs_embeds.device)

        hidden_states = inputs_embeds + position_embeddings
        hidden_states = self.embeddings_layer_norm(hidden_states)
        hidden_states = F.dropout(hidden_states, p=self.config.dropout, training=self.training)
        hidden_states = hidden_states.transpose(0, 1)  # B x T x C -> T x B x C

        encoder_hidden_states = () if output_hidden_states else None
        all_attentions = () if output_attentions else None

        for encoder_layer in self.layers:
            if output_hidden_states:
                encoder_hidden_states = encoder_hidden_states + (hidden_states.transpose(0, 1),)
            hidden_states, attn_probs = encoder_layer(hidden_states, attention_mask=extended_attention_mask)
            if output_attentions:
                all_attentions = all_attentions + (attn_probs,)

        hidden_states = hidden_states.transpose(0, 1)
        if output_hidden_states:
            encoder_hidden_states = encoder_hidden_states + (hidden_states,)

        if not return_dict:
            return tuple(v for v in [hidden_states, encoder_hidden_states, all_attentions] if v is not None)
        return BaseModelOutput(
            last_hidden_state=hidden_states, hidden_states=encoder_hidden_states, attentions=all_attentions
        )


@add_start_docstrings(
    "The standalone decoder part of the ProphetNetModel.",
    PROPHETNET_START_DOCSTRING,
)
class ProphetNetDecoder(ProphetNetPreTrainedModel):
    r"""
    word_embeddings  (:obj:`torch.nn.Embeddings` of shape :obj:`(config.vocab_size, config.hidden_size)`, `optional`):
        The word embedding parameters. This can be used to initialize :class:`~transformers.ProphetNetEncoder` with
        pre-defined word embeddings instead of randomely initialized word embeddings.
    """

    def __init__(self, config: ProphetNetConfig, word_embeddings: nn.Embedding = None):
        super().__init__(config)

        self.ngram = config.ngram
        self.num_buckets = config.num_buckets
        self.relative_max_distance = config.relative_max_distance
        self.dropout = config.dropout
        self.max_target_positions = config.max_position_embeddings

        self.word_embeddings = (
            word_embeddings
            if word_embeddings is not None
            else nn.Embedding(config.vocab_size, config.hidden_size, padding_idx=config.pad_token_id)
        )
        self.position_embeddings = ProhpetNetPositionalEmbeddings(config)

        self.ngram_embeddings = nn.Embedding(self.ngram, config.hidden_size, None)
        self.layers = nn.ModuleList([ProphetNetDecoderLayer(config) for _ in range(config.num_decoder_layers)])
        self.embeddings_layer_norm = ProphetNetLayerNorm(config.hidden_size)

        self.init_weights()

    def get_input_embeddings(self):
        return self.word_embeddings

    def set_input_embeddings(self, value):
        self.word_embeddings = value

    @add_start_docstrings_to_model_forward(PROPHETNET_STANDALONE_INPUTS_DOCSTRING)
    @replace_return_docstrings(output_type=ProphetNetDecoderModelOutput, config_class=_CONFIG_FOR_DOC)
    def forward(
        self,
        input_ids=None,
        attention_mask=None,
        encoder_hidden_states=None,
        encoder_attention_mask=None,
        past_key_values=None,
        inputs_embeds=None,
        use_cache=None,
        output_attentions=None,
        output_hidden_states=None,
        return_dict=None,
    ):
        r"""
        encoder_hidden_states  (:obj:`torch.FloatTensor` of shape :obj:`(batch_size, sequence_length, hidden_size)`, `optional`):
            Sequence of hidden-states at the output of the last layer of the encoder. Used in the cross-attention if
            the model is configured as a decoder.
        encoder_attention_mask (:obj:`torch.FloatTensor` of shape :obj:`(batch_size, sequence_length)`, `optional`):
            Mask to avoid performing attention on the padding token indices of the encoder input. This mask is used in
            the cross-attention if the model is configured as a decoder. Mask values selected in ``[0, 1]``:
        past_key_values (:obj:`tuple(tuple(torch.FloatTensor))` of length :obj:`config.n_layers` with each tuple having 4 tensors of shape :obj:`(batch_size, num_heads, sequence_length - 1, embed_size_per_head)`):
            Contains precomputed key and value hidden-states of the attention blocks. Can be used to speed up decoding.

            If :obj:`past_key_values` are used, the user can optionally input only the last ``decoder_input_ids``
            (those that don't have their past key value states given to this model) of shape :obj:`(batch_size, 1)`
            instead of all ``decoder_input_ids`` of shape :obj:`(batch_size, sequence_length)`.
        use_cache (:obj:`bool`, `optional`):
            If set to :obj:`True`, :obj:`past_key_values` key value states are returned and can be used to speed up
            decoding (see :obj:`past_key_values`).

            - 1 for tokens that are **not masked**,
            - 0 for tokens that are **masked**.

        Returns:

        Example::

            >>> from transformers import ProphetNetTokenizer, ProphetNetDecoder
            >>> import torch

            >>> tokenizer = ProphetNetTokenizer.from_pretrained('microsoft/prophetnet-large-uncased')
            >>> model = ProphetNetDecoder.from_pretrained('patrickvonplaten/prophetnet-large-uncased-standalone', add_cross_attention=False)
            >>> assert model.config.is_decoder, f"{model.__class__} has to be configured as a decoder."
            >>> inputs = tokenizer("Hello, my dog is cute", return_tensors="pt")
            >>> outputs = model(**inputs)

            >>> last_hidden_states = outputs.last_hidden_state
        """
        use_cache = use_cache if use_cache is not None else self.config.use_cache
        output_attentions = output_attentions if output_attentions is not None else self.config.output_attentions
        output_hidden_states = (
            output_hidden_states if output_hidden_states is not None else self.config.output_hidden_states
        )
        return_dict = return_dict if return_dict is not None else self.config.use_return_dict

        if input_ids is None and inputs_embeds is None:
            raise ValueError("Either `decoder_input_ids` or `decoder_inputs_embeds` has to be passed.")
        elif input_ids is not None and inputs_embeds is not None:
            raise ValueError("Make sure to only pass `decoder_input_ids` or `decoder_inputs_embeds`.")
        elif input_ids is not None and inputs_embeds is None:
            inputs_embeds = self.word_embeddings(input_ids)

        batch_size, sequence_length = inputs_embeds.shape[:2]

        main_stream_pos_embed, position_ids = self.position_embeddings(
            (batch_size, sequence_length),
            device=inputs_embeds.device,
            past_key_values=past_key_values,
        )

        if past_key_values is not None:
            main_relative_position_buckets, predict_relative_position_buckets = None, None
        else:
            (
                main_relative_position_buckets,
                predict_relative_position_buckets,
            ) = self.compute_buffered_relative_buckets(position_ids)
        predicting_stream_pos_embed = self.position_embeddings._forward(position_ids + 1)

        # add position embeddings
        hidden_states = inputs_embeds + main_stream_pos_embed
        hidden_states = hidden_states.transpose(0, 1)

        ngram_embeddings = self.ngram_embeddings.weight

        # prepare attention mask
        if past_key_values is not None:
            assert (
                hidden_states.size(0) == 1
            ), "At the moment `use_cache` is only supported for `decoder_input_ids` of length 1"

            ngram_hidden_states = [
                (ngram_embeddings[ngram - 1] + predicting_stream_pos_embed).transpose(0, 1).repeat(1, batch_size, 1)
                for ngram in range(self.ngram)
            ]
            extended_attention_mask = None
            extended_predict_attention_mask = None
        else:
            ngram_hidden_states = [
                (ngram_embeddings[ngram - 1] + predicting_stream_pos_embed).transpose(0, 1)
                for ngram in range(self.ngram)
            ]
            extended_attention_mask = self.prepare_attention_mask(hidden_states, attention_mask)
            extended_predict_attention_mask = self.prepare_predict_attention_mask(hidden_states, attention_mask)

        # prepare encoder attention mask
        if encoder_attention_mask is not None:
            extended_encoder_attention_mask = (
                1.0 - encoder_attention_mask[:, None, :].repeat(self.config.num_attention_heads, 1, 1)
            ) * -10000.0
            extended_encoder_attention_mask = extended_encoder_attention_mask.to(inputs_embeds.dtype)
        else:
            extended_encoder_attention_mask = None

        hidden_states = torch.cat([hidden_states] + ngram_hidden_states, 0)

        if self.embeddings_layer_norm:
            hidden_states = self.embeddings_layer_norm(hidden_states)

        hidden_states = F.dropout(hidden_states, p=self.dropout, training=self.training)

        if encoder_hidden_states is not None:
            encoder_hidden_states = encoder_hidden_states.transpose(0, 1)

        # init attentions, hidden_states and cache with empty tuples
        all_main_stream_hidden_states = () if output_hidden_states else None
        all_ngram_stream_hidden_states = () if output_hidden_states and self.config.ngram > 0 else None

        all_main_stream_attns = () if output_attentions else None
        all_ngram_stream_attns = () if output_attentions else None
        all_cross_attns = () if output_attentions and self.config.add_cross_attention else None
        present_key_values = () if use_cache else None

        for idx, decoder_layer in enumerate(self.layers):
            if output_hidden_states:
                all_main_stream_hidden_states += (hidden_states[:sequence_length].transpose(0, 1),)
                if self.config.ngram > 0:
                    all_ngram_stream_hidden_states += (hidden_states[sequence_length:].transpose(0, 1),)

            layer_state = past_key_values[idx] if past_key_values is not None else None
            (
                hidden_states,
                layer_self_attn,
                layer_self_predict_attn_output,
                layer_cross_attn,
                layer_past,
            ) = decoder_layer(
                hidden_states,
                encoder_hidden_states=encoder_hidden_states,
                encoder_attn_mask=extended_encoder_attention_mask,
                layer_state=layer_state,
                attention_mask=extended_attention_mask,
                extended_predict_attention_mask=extended_predict_attention_mask,
                main_relative_position_buckets=main_relative_position_buckets,
                predict_relative_position_buckets=predict_relative_position_buckets,
                position_ids=position_ids,
            )
            if use_cache:
                present_key_values += (layer_past,)

            if output_attentions:
                all_main_stream_attns += (layer_self_attn,)
                all_ngram_stream_attns += (layer_self_predict_attn_output,)

                if self.config.add_cross_attention:
                    all_cross_attns += (layer_cross_attn,)

        if output_hidden_states:
            all_main_stream_hidden_states += (hidden_states[:sequence_length].transpose(0, 1),)
            if self.config.ngram > 0:
                all_ngram_stream_hidden_states += (hidden_states[sequence_length:].transpose(0, 1),)

        # split last_hidden_state for return
        last_hidden_state = hidden_states[:sequence_length].transpose(0, 1)
        last_hidden_state_ngram = hidden_states[sequence_length:].transpose(0, 1) if self.config.ngram > 0 else None
        encoder_hidden_states = encoder_hidden_states.transpose(0, 1) if encoder_hidden_states is not None else None

        if not return_dict:
            return tuple(
                v
                for v in [
                    last_hidden_state,
                    last_hidden_state_ngram,
                    present_key_values,
                    all_main_stream_hidden_states,
                    all_ngram_stream_hidden_states,
                    all_main_stream_attns,
                    all_ngram_stream_attns,
                    all_cross_attns,
                ]
                if v is not None
            )
        return ProphetNetDecoderModelOutput(
            last_hidden_state=last_hidden_state,
            last_hidden_state_ngram=last_hidden_state_ngram,
            past_key_values=present_key_values,
            hidden_states=all_main_stream_hidden_states,
            hidden_states_ngram=all_ngram_stream_hidden_states,
            attentions=all_main_stream_attns,
            ngram_attentions=all_ngram_stream_attns,
            cross_attentions=all_cross_attns,
        )

    def compute_buffered_relative_buckets(self, position_ids):
        batch_size, sequence_length = position_ids.shape

        position_ids = torch.arange(1, self.max_target_positions).to(position_ids.device).repeat(1, 1)
        main_relative_buckets, predict_relative_buckets = compute_all_stream_relative_buckets(
            self.num_buckets, self.relative_max_distance, position_ids
        )

        # buffer relative buckets
        main_relative_buckets = main_relative_buckets[:, :sequence_length, :sequence_length].repeat(batch_size, 1, 1)
        predict_relative_buckets = torch.cat(
            [
                predict_relative_buckets[:, :sequence_length, :sequence_length],
                predict_relative_buckets[
                    :, :sequence_length, self.max_target_positions : self.max_target_positions + sequence_length
                ],
            ],
            2,
        ).repeat(batch_size, 1, 1)

        return main_relative_buckets, predict_relative_buckets

    def prepare_attention_mask(self, hidden_states, attention_mask):
        seq_length, batch_size = hidden_states.shape[:2]

        # get causal mask
<<<<<<< HEAD
        causal_mask = torch.full((seq_length, seq_length), -float("inf"), dtype=torch.float)
=======
        causal_mask = torch.full((seq_length, seq_length), -float("inf"))
>>>>>>> 6c843546
        causal_mask = torch.triu(causal_mask, 1)
        extended_causal_mask = causal_mask[:seq_length, :seq_length][None, :, :].expand(
            (batch_size,) + causal_mask.shape
        )

        # add usual attention mask
        if attention_mask is not None:
            extended_attention_mask = (1.0 - attention_mask[:, None, :]) * -10000.0
            extended_attention_mask = extended_causal_mask + extended_attention_mask
        else:
            extended_attention_mask = extended_causal_mask
        return extended_attention_mask.repeat(self.config.num_decoder_attention_heads, 1, 1).to(hidden_states.dtype)

    def prepare_predict_attention_mask(self, hidden_states, attention_mask):
        seq_length, batch_size = hidden_states.shape[:2]

        # get causal mask
        predict_causal_mask = ngram_attention_bias(
            self.max_target_positions, self.ngram, hidden_states.device, hidden_states.dtype
        )
        predict_causal_mask = torch.cat(
            [
                predict_causal_mask[:, :seq_length, :seq_length],
                predict_causal_mask[
                    :, :seq_length, self.max_target_positions : self.max_target_positions + seq_length
                ],
            ],
            dim=-1,
        )
        extended_predict_causal_mask = predict_causal_mask[:, None, :, :].expand(
            predict_causal_mask.shape[:1] + (batch_size,) + predict_causal_mask.shape[1:]
        )

        # add usual attention mask
        if attention_mask is not None:
            extended_attention_mask = (1.0 - attention_mask[None, :, None, :]) * -10000.0
            extended_attention_mask = extended_attention_mask.expand((self.ngram, batch_size, seq_length, seq_length))
            # predicted stream attention_mask should always be 0
            extended_attention_mask = torch.cat(
                [extended_attention_mask, torch.zeros_like(extended_attention_mask)], dim=-1
            )
            extended_predict_attention_mask = extended_predict_causal_mask + extended_attention_mask
        else:
            extended_predict_attention_mask = extended_predict_causal_mask
        return extended_predict_attention_mask.repeat(1, self.config.num_decoder_attention_heads, 1, 1).to(
            hidden_states.dtype
        )


@add_start_docstrings(
    "The bare ProphetNet Model outputting raw hidden-states without any specific head on top.",
    PROPHETNET_START_DOCSTRING,
)
class ProphetNetModel(ProphetNetPreTrainedModel):
    def __init__(self, config):
        super().__init__(config)
        self.word_embeddings = nn.Embedding(config.vocab_size, config.hidden_size, padding_idx=config.pad_token_id)

        encoder_config = copy.deepcopy(config)
        encoder_config.is_encoder_decoder = False
        encoder_config.use_cache = False
        self.encoder = ProphetNetEncoder(encoder_config, self.word_embeddings)

        decoder_config = copy.deepcopy(config)
        decoder_config.is_decoder = True
        decoder_config.is_encoder_decoder = False
        self.decoder = ProphetNetDecoder(decoder_config, self.word_embeddings)

        self.init_weights()

    def get_input_embeddings(self):
        return self.word_embeddings

    def set_input_embeddings(self, value):
        self.word_embeddings = value
        self.encoder.word_embeddings = self.word_embeddings
        self.decoder.word_embeddings = self.word_embeddings

    def get_encoder(self):
        return self.encoder

    def get_decoder(self):
        return self.decoder

    @add_start_docstrings_to_model_forward(PROPHETNET_INPUTS_DOCSTRING)
    @replace_return_docstrings(output_type=ProphetNetSeq2SeqModelOutput, config_class=_CONFIG_FOR_DOC)
    def forward(
        self,
        input_ids=None,
        attention_mask=None,
        decoder_input_ids=None,
        decoder_attention_mask=None,
        encoder_outputs: Optional[Tuple] = None,
        past_key_values=None,
        inputs_embeds=None,
        decoder_inputs_embeds=None,
        use_cache=None,
        output_attentions=None,
        output_hidden_states=None,
        return_dict=None,
    ):
        r"""
        Returns:

        Example::

            >>> from transformers import ProphetNetTokenizer, ProphetNetModel

            >>> tokenizer = ProphetNetTokenizer.from_pretrained('microsoft/prophetnet-large-uncased')
            >>> model = ProphetNetModel.from_pretrained('microsoft/prophetnet-large-uncased')

            >>> input_ids = tokenizer("Studies have been shown that owning a dog is good for you", return_tensors="pt").input_ids  # Batch size 1
            >>> decoder_input_ids = tokenizer("Studies show that", return_tensors="pt").input_ids  # Batch size 1
            >>> outputs = model(input_ids=input_ids, decoder_input_ids=decoder_input_ids)

            >>> last_hidden_states = outputs.last_hidden_state  # main stream hidden states
            >>> last_hidden_states_ngram = outputs.last_hidden_state_ngram  # predict hidden states
        """

        use_cache == use_cache if use_cache is not None else self.config.use_cache
        output_attentions = output_attentions if output_attentions is not None else self.config.output_attentions
        output_hidden_states = (
            output_hidden_states if output_hidden_states is not None else self.config.output_hidden_states
        )
        return_dict = return_dict if return_dict is not None else self.config.use_return_dict

        if encoder_outputs is None:
            encoder_outputs = self.encoder(
                input_ids=input_ids,
                attention_mask=attention_mask,
                inputs_embeds=inputs_embeds,
                output_attentions=output_attentions,
                output_hidden_states=output_hidden_states,
                return_dict=return_dict,
            )

        # decoder outputs consists of (dec_features, layer_state, dec_hidden, dec_attn)
        decoder_outputs = self.decoder(
            input_ids=decoder_input_ids,
            attention_mask=decoder_attention_mask,
            encoder_hidden_states=encoder_outputs[0],
            encoder_attention_mask=attention_mask,
            past_key_values=past_key_values,
            inputs_embeds=decoder_inputs_embeds,
            output_attentions=output_attentions,
            output_hidden_states=output_hidden_states,
            use_cache=use_cache,
            return_dict=return_dict,
        )

        if not return_dict:
            return decoder_outputs + encoder_outputs
        return ProphetNetSeq2SeqModelOutput(
            last_hidden_state=decoder_outputs.last_hidden_state,
            last_hidden_state_ngram=decoder_outputs.last_hidden_state_ngram,
            past_key_values=decoder_outputs.past_key_values,
            decoder_hidden_states=decoder_outputs.hidden_states,
            decoder_ngram_hidden_states=decoder_outputs.hidden_states_ngram,
            decoder_attentions=decoder_outputs.attentions,
            decoder_ngram_attentions=decoder_outputs.ngram_attentions,
            cross_attentions=decoder_outputs.cross_attentions,
            encoder_last_hidden_state=encoder_outputs.last_hidden_state,
            encoder_hidden_states=encoder_outputs.hidden_states,
            encoder_attentions=encoder_outputs.attentions,
        )


@add_start_docstrings(
    "The ProphetNet Model with a language modeling head. Can be used for sequence generation tasks.",
    PROPHETNET_START_DOCSTRING,
)
class ProphetNetForConditionalGeneration(ProphetNetPreTrainedModel):
    def __init__(self, config: ProphetNetConfig):
        super().__init__(config)
        self.prophetnet = ProphetNetModel(config)
        self.padding_idx = config.pad_token_id
        self.disable_ngram_loss = config.disable_ngram_loss

        self.lm_head = nn.Linear(config.hidden_size, config.vocab_size, bias=False)

        self.init_weights()

    def get_output_embeddings(self):
        return self.lm_head

    def get_input_embeddings(self):
        return self.prophetnet.word_embeddings

    @add_start_docstrings_to_model_forward(PROPHETNET_INPUTS_DOCSTRING)
    @replace_return_docstrings(output_type=ProphetNetSeq2SeqLMOutput, config_class=_CONFIG_FOR_DOC)
    def forward(
        self,
        input_ids=None,
        attention_mask=None,
        decoder_input_ids=None,
        decoder_attention_mask=None,
        encoder_outputs=None,
        past_key_values=None,
        inputs_embeds=None,
        decoder_inputs_embeds=None,
        labels=None,
        use_cache=None,
        output_attentions=None,
        output_hidden_states=None,
        return_dict=None,
    ):
        r"""
        labels (:obj:`torch.LongTensor` of shape :obj:`(batch_size,)`, `optional`):
            Labels for computing the sequence classification/regression loss. Indices should be in :obj:`[-100, 0, ...,
            config.vocab_size - 1]`. All labels set to ``-100`` are ignored (masked), the loss is only computed for
            labels in ``[0, ..., config.vocab_size]``

        Returns:

        Example::

            >>> from transformers import ProphetNetTokenizer, ProphetNetForConditionalGeneration

            >>> tokenizer = ProphetNetTokenizer.from_pretrained('microsoft/prophetnet-large-uncased')
            >>> model = ProphetNetForConditionalGeneration.from_pretrained('microsoft/prophetnet-large-uncased')

            >>> input_ids = tokenizer("Studies have been shown that owning a dog is good for you", return_tensors="pt").input_ids  # Batch size 1
            >>> decoder_input_ids = tokenizer("Studies show that", return_tensors="pt").input_ids  # Batch size 1
            >>> outputs = model(input_ids=input_ids, decoder_input_ids=decoder_input_ids)

            >>> logits_next_token = outputs.logits  # logits to predict next token as usual
            >>> logits_ngram_next_tokens = outputs.logits_ngram  # logits to predict 2nd, 3rd, ... next tokens
        """
        return_dict = return_dict if return_dict is not None else self.config.use_return_dict

        if labels is not None and decoder_input_ids is None and decoder_inputs_embeds is None:
            # get decoder inputs from shifting lm labels to the right
            decoder_input_ids = self._shift_right(labels)

        outputs = self.prophetnet(
            input_ids=input_ids,
            attention_mask=attention_mask,
            decoder_input_ids=decoder_input_ids,
            decoder_attention_mask=decoder_attention_mask,
            encoder_outputs=encoder_outputs,
            past_key_values=past_key_values,
            inputs_embeds=inputs_embeds,
            decoder_inputs_embeds=decoder_inputs_embeds,
            use_cache=use_cache,
            output_attentions=output_attentions,
            output_hidden_states=output_hidden_states,
            return_dict=return_dict,
        )
        batch_size, sequence_length = (
            decoder_input_ids.shape if decoder_input_ids is not None else decoder_inputs_embeds.shape[:2]
        )

        predicting_streams = outputs[1].view(batch_size, self.config.ngram, sequence_length, -1)
        predict_logits = self.lm_head(predicting_streams)

        logits = predict_logits[:, 0]
        logits_ngram = predict_logits[:, 1:] if self.config.ngram > 1 else None

        # To use .view in loss computation, make sure that logits is contiguous.
        if not logits.is_contiguous():
            logits = logits.contiguous()

        loss = None
        if labels is not None:
            loss = self._compute_loss(predict_logits, labels)

        if not return_dict:
            all_logits = tuple(v for v in [logits, logits_ngram] if v is not None)
            return (loss,) + all_logits + outputs[2:] if loss is not None else all_logits + outputs[2:]
        else:
            return ProphetNetSeq2SeqLMOutput(
                loss=loss,
                logits=logits,
                logits_ngram=logits_ngram,
                past_key_values=outputs.past_key_values,
                decoder_hidden_states=outputs.decoder_hidden_states,
                decoder_ngram_hidden_states=outputs.decoder_ngram_hidden_states,
                decoder_attentions=outputs.decoder_attentions,
                decoder_ngram_attentions=outputs.decoder_ngram_attentions,
                cross_attentions=outputs.cross_attentions,
                encoder_last_hidden_state=outputs.encoder_last_hidden_state,
                encoder_hidden_states=outputs.encoder_hidden_states,
                encoder_attentions=outputs.encoder_attentions,
            )

    def _compute_loss(self, logits, labels, ignore_index=-100):
        expend_targets = labels.new_zeros(self.config.ngram, labels.size(0), labels.size(1)).fill_(ignore_index)

        for i in range(self.config.ngram):
            if i > 0 and self.disable_ngram_loss:
                break
            expend_targets[i, :, :] = labels

        lprobs = F.log_softmax(
            logits.view(-1, logits.size(-1)),
            dim=-1,
            dtype=torch.float32,
        )

        loss = F.nll_loss(lprobs, expend_targets.view(-1), reduction="mean")

        if self.config.eps > 0.0:
            smooth_loss = -lprobs.sum(dim=-1, keepdim=True)
            non_masked_tokens = expend_targets.ne(ignore_index).view(-1)
            smooth_loss = smooth_loss[non_masked_tokens]
            smooth_loss = smooth_loss.mean()

            eps_i = self.config.eps / lprobs.size(-1)
            loss = (1.0 - self.config.eps) * loss + eps_i * smooth_loss

        return loss

    def prepare_inputs_for_generation(
        self, decoder_input_ids, past=None, attention_mask=None, use_cache=None, encoder_outputs=None, **kwargs
    ):
        assert encoder_outputs is not None, "`encoder_outputs` have to be passed for generation."

        if past:
            decoder_input_ids = decoder_input_ids[:, -1:]
        # first step, decoder_cached_states are empty
        return {
            "input_ids": None,  # encoder_outputs is defined. input_ids not needed
            "encoder_outputs": encoder_outputs,
            "past_key_values": past,
            "decoder_input_ids": decoder_input_ids,
            "attention_mask": attention_mask,
            "use_cache": use_cache,
        }

    @staticmethod
    def _reorder_cache(past, beam_idx):
        # this function reorders the cache for beam search
        def _reorder_cache(cache_dict, beam_idx):
            for k, key_value_states in cache_dict.items():
                if key_value_states is not None:
                    cache_dict[k] = key_value_states.index_select(0, beam_idx)
            return cache_dict

        reordered_past = []
        for layer_past in past:
            # get the correct batch idx from decoder layer's batch dim for cross and self-attn
            layer_past_new = {
                attn_key: _reorder_cache(attn_cache, beam_idx) for attn_key, attn_cache in layer_past.items()
            }
            reordered_past.append(layer_past_new)
        return reordered_past

    def get_encoder(self):
        return self.prophetnet.encoder

    def get_decoder(self):
        return self.prophetnet.decoder


@add_start_docstrings(
    "The standalone decoder part of the ProphetNetModel with a lm head on top. The model can be used for causal language modeling.",
    PROPHETNET_START_DOCSTRING,
)
class ProphetNetForCausalLM(ProphetNetPreTrainedModel):
    def __init__(self, config):
        super().__init__(config)
        # set config for CLM
        config = copy.deepcopy(config)
        config.is_decoder = True
        config.is_encoder_decoder = False
        self.decoder = ProphetNetDecoder(config)

        self.padding_idx = config.pad_token_id
        self.disable_ngram_loss = config.disable_ngram_loss

        self.lm_head = nn.Linear(config.hidden_size, config.vocab_size, bias=False)

        self.init_weights()

    def get_input_embeddings(self):
        return self.decoder.word_embeddings

    def set_input_embeddings(self, value):
        self.decoder.word_embeddings = value

    def get_output_embeddings(self):
        return self.lm_head

    @add_start_docstrings_to_model_forward(PROPHETNET_STANDALONE_INPUTS_DOCSTRING)
    @replace_return_docstrings(output_type=ProphetNetDecoderLMOutput, config_class=_CONFIG_FOR_DOC)
    def forward(
        self,
        input_ids=None,
        attention_mask=None,
        encoder_hidden_states=None,
        encoder_attention_mask=None,
        past_key_values=None,
        inputs_embeds=None,
        labels=None,
        use_cache=None,
        output_attentions=None,
        output_hidden_states=None,
        return_dict=None,
    ):
        r"""
        encoder_hidden_states (:obj:`torch.FloatTensor` of shape :obj:`(batch_size, sequence_length, hidden_size)`, `optional`):
            Sequence of hidden-states at the output of the last layer of the encoder. Used in the cross-attention if
            the model is configured as a decoder.
        encoder_attention_mask (:obj:`torch.FloatTensor` of shape :obj:`(batch_size, sequence_length)`, `optional`):
            Mask to avoid performing attention on the padding token indices of the encoder input. This mask is used in
            the cross-attention if the model is configured as a decoder. Mask values selected in ``[0, 1]``:
        past_key_values (:obj:`tuple(tuple(torch.FloatTensor))` of length :obj:`config.n_layers` with each tuple having 4 tensors of shape :obj:`(batch_size, num_heads, sequence_length - 1, embed_size_per_head)`):
            Contains precomputed key and value hidden-states of the attention blocks. Can be used to speed up decoding.

            If :obj:`past_key_values` are used, the user can optionally input only the last ``decoder_input_ids``
            (those that don't have their past key value states given to this model) of shape :obj:`(batch_size, 1)`
            instead of all ``decoder_input_ids`` of shape :obj:`(batch_size, sequence_length)`.
        use_cache (:obj:`bool`, `optional`):
            If set to :obj:`True`, :obj:`past_key_values` key value states are returned and can be used to speed up
            decoding (see :obj:`past_key_values`).

            - 1 for tokens that are **not masked**,
            - 0 for tokens that are **masked**.

        labels (:obj:`torch.LongTensor` of shape :obj:`(batch_size, sequence_length)`, `optional`):
            Labels for computing the left-to-right language modeling loss (next word prediction). Indices should be in
            ``[-100, 0, ..., config.vocab_size]`` (see ``input_ids`` docstring) Tokens with indices set to ``-100`` are
            ignored (masked), the loss is only computed for the tokens with labels n ``[0, ..., config.vocab_size]``

        Returns:

        Example::

            >>> from transformers import ProphetNetTokenizer, ProphetNetForCausalLM
            >>> import torch

            >>> tokenizer = ProphetNetTokenizer.from_pretrained('microsoft/prophetnet-large-uncased')
            >>> model = ProphetNetForCausalLM.from_pretrained('patrickvonplaten/prophetnet-decoder-clm-large-uncased')
            >>> assert model.config.is_decoder, f"{model.__class__} has to be configured as a decoder."
            >>> inputs = tokenizer("Hello, my dog is cute", return_tensors="pt")
            >>> outputs = model(**inputs)

            >>> logits = outputs.logits

            >>> # Model can also be used with EncoderDecoder framework
            >>> from transformers import BertTokenizer, EncoderDecoderModel, ProphetNetTokenizer
            >>> import torch

            >>> tokenizer_enc = BertTokenizer.from_pretrained('bert-large-uncased')
            >>> tokenizer_dec = ProphetNetTokenizer.from_pretrained('microsoft/prophetnet-large-uncased')
            >>> model = EncoderDecoderModel.from_encoder_decoder_pretrained("bert-large-uncased", "patrickvonplaten/prophetnet-decoder-clm-large-uncased")

            >>> ARTICLE = (
            ... "the us state department said wednesday it had received no "
            ... "formal word from bolivia that it was expelling the us ambassador there "
            ... "but said the charges made against him are `` baseless ."
            ... )
            >>> input_ids = tokenizer_enc(ARTICLE, return_tensors="pt").input_ids
            >>> labels = tokenizer_dec("us rejects charges against its ambassador in bolivia", return_tensors="pt").input_ids
            >>> outputs = model(input_ids=input_ids, decoder_input_ids=labels[:, :-1], labels=labels[:, 1:])

            >>> loss = outputs.loss
        """
        return_dict = return_dict if return_dict is not None else self.config.use_return_dict

        # decoder outputs consists of (dec_features, layer_state, dec_hidden, dec_attn)
        outputs = self.decoder(
            input_ids=input_ids,
            attention_mask=attention_mask,
            encoder_hidden_states=encoder_hidden_states,
            encoder_attention_mask=encoder_attention_mask,
            past_key_values=past_key_values,
            inputs_embeds=inputs_embeds,
            use_cache=use_cache,
            output_attentions=output_attentions,
            output_hidden_states=output_hidden_states,
            return_dict=return_dict,
        )

        batch_size, sequence_length = input_ids.shape if input_ids is not None else inputs_embeds.shape[:2]

        predicting_streams = outputs[1].view(batch_size, self.config.ngram, sequence_length, -1)
        predict_logits = self.lm_head(predicting_streams)

        logits = predict_logits[:, 0]
        logits_ngram = predict_logits[:, 1:] if self.config.ngram > 1 else None

        loss = None
        if labels is not None:
            loss = self._compute_loss(predict_logits, labels)

        if not return_dict:
            all_logits = tuple(v for v in [logits, logits_ngram] if v is not None)
            return (loss,) + all_logits + outputs[2:] if loss is not None else all_logits + outputs[2:]
        else:
            return ProphetNetDecoderLMOutput(
                loss=loss,
                logits=logits,
                logits_ngram=logits_ngram,
                past_key_values=outputs.past_key_values,
                hidden_states=outputs.hidden_states,
                hidden_states_ngram=outputs.hidden_states_ngram,
                attentions=outputs.attentions,
                ngram_attentions=outputs.ngram_attentions,
                cross_attentions=outputs.cross_attentions,
            )

    def _compute_loss(self, logits, labels, ignore_index=-100):
        expend_targets = labels.new_zeros(self.config.ngram, labels.size(0), labels.size(1)).fill_(ignore_index)

        for i in range(self.config.ngram):
            if i > 0 and self.disable_ngram_loss:
                break
            expend_targets[i, :, :] = labels

        lprobs = F.log_softmax(
            logits.view(-1, logits.size(-1)),
            dim=-1,
            dtype=torch.float32,
        )

        loss = F.nll_loss(lprobs, expend_targets.view(-1), reduction="mean")

        if self.config.eps > 0.0:
            smooth_loss = -lprobs.sum(dim=-1, keepdim=True)
            non_masked_tokens = expend_targets.ne(ignore_index).view(-1)
            smooth_loss = smooth_loss[non_masked_tokens]
            smooth_loss = smooth_loss.mean()

            eps_i = self.config.eps / lprobs.size(-1)
            loss = (1.0 - self.config.eps) * loss + eps_i * smooth_loss

        return loss

    def prepare_inputs_for_generation(self, input_ids, past=None, attention_mask=None, use_cache=None, **kwargs):
        # if model is used as a decoder in encoder-decoder model, the decoder attention mask is created on the fly
        if attention_mask is None:
            attention_mask = input_ids.new_ones(input_ids.shape)

        if past:
            input_ids = input_ids[:, -1:]
        # first step, decoder_cached_states are empty
        return {
            "input_ids": input_ids,  # encoder_outputs is defined. input_ids not needed
            "attention_mask": attention_mask,
            "past_key_values": past,
            "use_cache": use_cache,
        }

    @staticmethod
    def _reorder_cache(past, beam_idx):
        # this function reorders the cache for beam search
        def _reorder_cache(cache_dict, beam_idx):
            for k, key_value_states in cache_dict.items():
                if key_value_states is not None:
                    cache_dict[k] = key_value_states.index_select(0, beam_idx)
            return cache_dict

        reordered_past = []
        for layer_past in past:
            # get the correct batch idx from decoder layer's batch dim for cross and self-attn
            layer_past_new = {
                attn_key: _reorder_cache(attn_cache, beam_idx) for attn_key, attn_cache in layer_past.items()
            }
            reordered_past.append(layer_past_new)
        return reordered_past

    def set_decoder(self, decoder):
        self.decoder = decoder

    def get_decoder(self):
        return self.decoder<|MERGE_RESOLUTION|>--- conflicted
+++ resolved
@@ -16,11 +16,11 @@
 
 import copy
 import math
-import numpy as np
 import warnings
 from dataclasses import dataclass
 from typing import Dict, Optional, Tuple
 
+import numpy as np
 import torch
 import torch.nn.functional as F
 from torch import Tensor, nn
@@ -1509,11 +1509,7 @@
         seq_length, batch_size = hidden_states.shape[:2]
 
         # get causal mask
-<<<<<<< HEAD
         causal_mask = torch.full((seq_length, seq_length), -float("inf"), dtype=torch.float)
-=======
-        causal_mask = torch.full((seq_length, seq_length), -float("inf"))
->>>>>>> 6c843546
         causal_mask = torch.triu(causal_mask, 1)
         extended_causal_mask = causal_mask[:seq_length, :seq_length][None, :, :].expand(
             (batch_size,) + causal_mask.shape
