# coding=utf-8
# Copyright 2018 The Google AI Language Team Authors, Facebook AI Research authors and The HuggingFace Inc. team.
# Copyright (c) 2018, NVIDIA CORPORATION.  All rights reserved.
#
# Licensed under the Apache License, Version 2.0 (the "License");
# you may not use this file except in compliance with the License.
# You may obtain a copy of the License at
#
#     http://www.apache.org/licenses/LICENSE-2.0
#
# Unless required by applicable law or agreed to in writing, software
# distributed under the License is distributed on an "AS IS" BASIS,
# WITHOUT WARRANTIES OR CONDITIONS OF ANY KIND, either express or implied.
# See the License for the specific language governing permissions and
# limitations under the License.
"""PyTorch BERT model."""

import logging
import os
from typing import Callable, Tuple

import torch
from torch import Tensor, device, dtype, nn
from torch.nn import CrossEntropyLoss
from torch.nn import functional as F

from .activations import get_activation
from .configuration_utils import PretrainedConfig
from .file_utils import (
    DUMMY_INPUTS,
    TF2_WEIGHTS_NAME,
    TF_WEIGHTS_NAME,
    WEIGHTS_NAME,
    cached_path,
    hf_bucket_url,
    is_remote_url,
)


logger = logging.getLogger(__name__)


try:
    from torch.nn import Identity
except ImportError:
    # Older PyTorch compatibility
    class Identity(nn.Module):
        r"""A placeholder identity operator that is argument-insensitive.
        """

        def __init__(self, *args, **kwargs):
            super().__init__()

        def forward(self, input):
            return input


class ModuleUtilsMixin:
    """
    A few utilities for torch.nn.Modules, to be used as a mixin.
    """

    def num_parameters(self, only_trainable: bool = False) -> int:
        """
        Get number of (optionally, trainable) parameters in the module.
        """
        params = filter(lambda x: x.requires_grad, self.parameters()) if only_trainable else self.parameters()
        return sum(p.numel() for p in params)

    @staticmethod
    def _hook_rss_memory_pre_forward(module, *args, **kwargs):
        try:
            import psutil
        except (ImportError):
            raise ImportError("You need to install psutil (pip install psutil) to use memory tracing.")

        process = psutil.Process(os.getpid())
        mem = process.memory_info()
        module.mem_rss_pre_forward = mem.rss
        return None

    @staticmethod
    def _hook_rss_memory_post_forward(module, *args, **kwargs):
        try:
            import psutil
        except (ImportError):
            raise ImportError("You need to install psutil (pip install psutil) to use memory tracing.")

        process = psutil.Process(os.getpid())
        mem = process.memory_info()
        module.mem_rss_post_forward = mem.rss
        mem_rss_diff = module.mem_rss_post_forward - module.mem_rss_pre_forward
        module.mem_rss_diff = mem_rss_diff + (module.mem_rss_diff if hasattr(module, "mem_rss_diff") else 0)
        return None

    def add_memory_hooks(self):
        """ Add a memory hook before and after each sub-module forward pass to record increase in memory consumption.
            Increase in memory consumption is stored in a `mem_rss_diff` attribute for each module and can be reset to zero with `model.reset_memory_hooks_state()`
        """
        for module in self.modules():
            module.register_forward_pre_hook(self._hook_rss_memory_pre_forward)
            module.register_forward_hook(self._hook_rss_memory_post_forward)
        self.reset_memory_hooks_state()

    def reset_memory_hooks_state(self):
        for module in self.modules():
            module.mem_rss_diff = 0
            module.mem_rss_post_forward = 0
            module.mem_rss_pre_forward = 0

    @property
    def device(self) -> device:
        return next(self.parameters()).device

    @property
<<<<<<< HEAD
    def dtype(self):
        return next(self.parameters()).dtype

=======
    def dtype(self) -> dtype:
        return next(self.parameters()).dtype

    def invert_attention_mask(self, encoder_attention_mask: Tensor) -> Tensor:
        """type: torch.Tensor -> torch.Tensor"""
        if encoder_attention_mask.dim() == 3:
            encoder_extended_attention_mask = encoder_attention_mask[:, None, :, :]
        if encoder_attention_mask.dim() == 2:
            encoder_extended_attention_mask = encoder_attention_mask[:, None, None, :]
        # T5 has a mask that can compare sequence ids, we can simulate this here with this transposition
        # Cf. https://github.com/tensorflow/mesh/blob/8d2465e9bc93129b913b5ccc6a59aa97abd96ec6/mesh_tensorflow
        # /transformer/transformer_layers.py#L270
        # encoder_extended_attention_mask = (encoder_extended_attention_mask ==
        # encoder_extended_attention_mask.transpose(-1, -2))
        encoder_extended_attention_mask = encoder_extended_attention_mask.to(dtype=self.dtype)  # fp16 compatibility
        encoder_extended_attention_mask = (1.0 - encoder_extended_attention_mask) * -1e9
        return encoder_extended_attention_mask

    def get_extended_attention_mask(self, attention_mask: Tensor, input_shape: tuple, device: device):
        """Makes broadcastable attention mask and causal mask so that future and maked tokens are ignored.

        Arguments:
            attention_mask: torch.Tensor with 1 indicating tokens to ATTEND to
            input_shape: tuple, shape of input_ids
            device: torch.Device, usually self.device

        Returns:
            torch.Tensor with dtype of attention_mask.dtype
        """
        # We can provide a self-attention mask of dimensions [batch_size, from_seq_length, to_seq_length]
        # ourselves in which case we just need to make it broadcastable to all heads.
        if attention_mask.dim() == 3:
            extended_attention_mask = attention_mask[:, None, :, :]
        elif attention_mask.dim() == 2:
            # Provided a padding mask of dimensions [batch_size, seq_length]
            # - if the model is a decoder, apply a causal mask in addition to the padding mask
            # - if the model is an encoder, make the mask broadcastable to [batch_size, num_heads, seq_length, seq_length]
            if self.config.is_decoder:
                batch_size, seq_length = input_shape
                seq_ids = torch.arange(seq_length, device=device)
                causal_mask = seq_ids[None, None, :].repeat(batch_size, seq_length, 1) <= seq_ids[None, :, None]
                # causal and attention masks must have same type with pytorch version < 1.3
                causal_mask = causal_mask.to(attention_mask.dtype)
                extended_attention_mask = causal_mask[:, None, :, :] * attention_mask[:, None, None, :]
            else:
                extended_attention_mask = attention_mask[:, None, None, :]
        else:
            raise ValueError(
                "Wrong shape for input_ids (shape {}) or attention_mask (shape {})".format(
                    input_shape, attention_mask.shape
                )
            )

        # Since attention_mask is 1.0 for positions we want to attend and 0.0 for
        # masked positions, this operation will create a tensor which is 0.0 for
        # positions we want to attend and -10000.0 for masked positions.
        # Since we are adding it to the raw scores before the softmax, this is
        # effectively the same as removing these entirely.
        extended_attention_mask = extended_attention_mask.to(dtype=self.dtype)  # fp16 compatibility
        extended_attention_mask = (1.0 - extended_attention_mask) * -10000.0
        return extended_attention_mask

    def get_head_mask(self, head_mask, num_hidden_layers):
        """
        # Prepare head mask if needed
        # 1.0 in head_mask indicate we keep the head
        attention_probs has shape bsz x n_heads x N x N
        Arguments:
            head_mask: torch.Tensor or None: has shape [num_heads] or [num_hidden_layers x num_heads]
            num_hidden_layers: int
        Returns:
             Tensor of shape shape [num_hidden_layers x batch x num_heads x seq_length x seq_length]
             or list with [None] for each layer
        """
        if head_mask is not None:
            head_mask = self._convert_head_mask_to_5d(head_mask, num_hidden_layers)
        else:
            head_mask = [None] * num_hidden_layers

        return head_mask

    def _convert_head_mask_to_5d(self, head_mask, num_hidden_layers):
        """-> [num_hidden_layers x batch x num_heads x seq_length x seq_length]"""
        if head_mask.dim() == 1:
            head_mask = head_mask.unsqueeze(0).unsqueeze(0).unsqueeze(-1).unsqueeze(-1)
            head_mask = head_mask.expand(num_hidden_layers, -1, -1, -1, -1)
        elif head_mask.dim() == 2:
            head_mask = head_mask.unsqueeze(1).unsqueeze(-1).unsqueeze(-1)  # We can specify head_mask for each layer
        assert head_mask.dim() == 5, f"head_mask.dim != 5, instead {head_mask.dim()}"
        head_mask = head_mask.to(dtype=self.dtype)  # switch to fload if need + fp16 compatibility
        return head_mask

>>>>>>> dbd04124

class PreTrainedModel(nn.Module, ModuleUtilsMixin):
    r""" Base class for all models.

        :class:`~transformers.PreTrainedModel` takes care of storing the configuration of the models and handles methods for loading/downloading/saving models
        as well as a few methods common to all models to (i) resize the input embeddings and (ii) prune heads in the self-attention heads.

        Class attributes (overridden by derived classes):
            - ``config_class``: a class derived from :class:`~transformers.PretrainedConfig` to use as configuration class for this model architecture.
            - ``pretrained_model_archive_map``: a python ``dict`` of with `short-cut-names` (string) as keys and `url` (string) of associated pretrained weights as values.
            - ``load_tf_weights``: a python ``method`` for loading a TensorFlow checkpoint in a PyTorch model, taking as arguments:

                - ``model``: an instance of the relevant subclass of :class:`~transformers.PreTrainedModel`,
                - ``config``: an instance of the relevant subclass of :class:`~transformers.PretrainedConfig`,
                - ``path``: a path (string) to the TensorFlow checkpoint.

            - ``base_model_prefix``: a string indicating the attribute associated to the base model in derived classes of the same architecture adding modules on top of the base model.
    """
    config_class = None
    pretrained_model_archive_map = {}
    base_model_prefix = ""

    @property
    def dummy_inputs(self):
        """ Dummy inputs to do a forward pass in the network.

        Returns:
            torch.Tensor with dummy inputs
        """
        return {"input_ids": torch.tensor(DUMMY_INPUTS)}

    def __init__(self, config, *inputs, **kwargs):
        super().__init__()
        if not isinstance(config, PretrainedConfig):
            raise ValueError(
                "Parameter config in `{}(config)` should be an instance of class `PretrainedConfig`. "
                "To create a model from a pretrained model use "
                "`model = {}.from_pretrained(PRETRAINED_MODEL_NAME)`".format(
                    self.__class__.__name__, self.__class__.__name__
                )
            )
        # Save config in model
        self.config = config

    @property
    def base_model(self):
        return getattr(self, self.base_model_prefix, self)

    def get_input_embeddings(self):
        """
        Returns the model's input embeddings.

        Returns:
            :obj:`nn.Module`:
                A torch module mapping vocabulary to hidden states.
        """
        base_model = getattr(self, self.base_model_prefix, self)
        if base_model is not self:
            return base_model.get_input_embeddings()
        else:
            raise NotImplementedError

    def set_input_embeddings(self, value):
        """
        Set model's input embeddings

        Args:
            value (:obj:`nn.Module`):
                A module mapping vocabulary to hidden states.
        """
        base_model = getattr(self, self.base_model_prefix, self)
        if base_model is not self:
            base_model.set_input_embeddings(value)
        else:
            raise NotImplementedError

    def get_output_embeddings(self):
        """
        Returns the model's output embeddings.

        Returns:
            :obj:`nn.Module`:
                A torch module mapping hidden states to vocabulary.
        """
        return None  # Overwrite for models with output embeddings

    def tie_weights(self):
        """
        Tie the weights between the input embeddings and the output embeddings.
        If the `torchscript` flag is set in the configuration, can't handle parameter sharing so we are cloning
        the weights instead.
        """
        output_embeddings = self.get_output_embeddings()
        if output_embeddings is not None:
            self._tie_or_clone_weights(output_embeddings, self.get_input_embeddings())

    def _tie_or_clone_weights(self, output_embeddings, input_embeddings):
        """ Tie or clone module weights depending of whether we are using TorchScript or not
        """
        if self.config.torchscript:
            output_embeddings.weight = nn.Parameter(input_embeddings.weight.clone())
        else:
            output_embeddings.weight = input_embeddings.weight

        if getattr(output_embeddings, "bias", None) is not None:
            output_embeddings.bias.data = torch.nn.functional.pad(
                output_embeddings.bias.data,
                (0, output_embeddings.weight.shape[0] - output_embeddings.bias.shape[0],),
                "constant",
                0,
            )
        if hasattr(output_embeddings, "out_features") and hasattr(input_embeddings, "num_embeddings"):
            output_embeddings.out_features = input_embeddings.num_embeddings

    def resize_token_embeddings(self, new_num_tokens=None):
        """ Resize input token embeddings matrix of the model if new_num_tokens != config.vocab_size.
        Take care of tying weights embeddings afterwards if the model class has a `tie_weights()` method.

        Arguments:

            new_num_tokens: (`optional`) int:
                New number of tokens in the embedding matrix. Increasing the size will add newly initialized vectors at the end. Reducing the size will remove vectors from the end.
                If not provided or None: does nothing and just returns a pointer to the input tokens ``torch.nn.Embeddings`` Module of the model.

        Return: ``torch.nn.Embeddings``
            Pointer to the input tokens Embeddings Module of the model
        """
        base_model = getattr(self, self.base_model_prefix, self)  # get the base model if needed
        model_embeds = base_model._resize_token_embeddings(new_num_tokens)
        if new_num_tokens is None:
            return model_embeds

        # Update base model and current model config
        self.config.vocab_size = new_num_tokens
        base_model.vocab_size = new_num_tokens

        # Tie weights again if needed
        self.tie_weights()

        return model_embeds

    def _resize_token_embeddings(self, new_num_tokens):
        old_embeddings = self.get_input_embeddings()
        new_embeddings = self._get_resized_embeddings(old_embeddings, new_num_tokens)
        self.set_input_embeddings(new_embeddings)
        return self.get_input_embeddings()

    def _get_resized_embeddings(self, old_embeddings, new_num_tokens=None):
        """ Build a resized Embedding Module from a provided token Embedding Module.
            Increasing the size will add newly initialized vectors at the end
            Reducing the size will remove vectors from the end

        Args:
            new_num_tokens: (`optional`) int
                New number of tokens in the embedding matrix.
                Increasing the size will add newly initialized vectors at the end
                Reducing the size will remove vectors from the end
                If not provided or None: return the provided token Embedding Module.
        Return: ``torch.nn.Embeddings``
            Pointer to the resized Embedding Module or the old Embedding Module if new_num_tokens is None
        """
        if new_num_tokens is None:
            return old_embeddings

        old_num_tokens, old_embedding_dim = old_embeddings.weight.size()
        if old_num_tokens == new_num_tokens:
            return old_embeddings

        # Build new embeddings
        new_embeddings = nn.Embedding(new_num_tokens, old_embedding_dim)
        new_embeddings.to(old_embeddings.weight.device)

        # initialize all new embeddings (in particular added tokens)
        self._init_weights(new_embeddings)

        # Copy token embeddings from the previous weights
        num_tokens_to_copy = min(old_num_tokens, new_num_tokens)
        new_embeddings.weight.data[:num_tokens_to_copy, :] = old_embeddings.weight.data[:num_tokens_to_copy, :]

        return new_embeddings

    def init_weights(self):
        """ Initialize and prunes weights if needed. """
        # Initialize weights
        self.apply(self._init_weights)

        # Prune heads if needed
        if self.config.pruned_heads:
            self.prune_heads(self.config.pruned_heads)

        # Tie weights if needed
        self.tie_weights()

    def prune_heads(self, heads_to_prune):
        """ Prunes heads of the base model.

            Arguments:

                heads_to_prune: dict with keys being selected layer indices (`int`) and associated values being the list of heads to prune in said layer (list of `int`).
                E.g. {1: [0, 2], 2: [2, 3]} will prune heads 0 and 2 on layer 1 and heads 2 and 3 on layer 2.
        """
        # save new sets of pruned heads as union of previously stored pruned heads and newly pruned heads
        for layer, heads in heads_to_prune.items():
            union_heads = set(self.config.pruned_heads.get(layer, [])) | set(heads)
            self.config.pruned_heads[layer] = list(union_heads)  # Unfortunately we have to store it as list for JSON

        self.base_model._prune_heads(heads_to_prune)

    def _prune_heads(self, heads_to_prune):
        raise NotImplementedError()

    def save_pretrained(self, save_directory):
        """ Save a model and its configuration file to a directory, so that it
            can be re-loaded using the `:func:`~transformers.PreTrainedModel.from_pretrained`` class method.

            Arguments:
                save_directory: directory to which to save.
        """
        assert os.path.isdir(
            save_directory
        ), "Saving path should be a directory where the model and configuration can be saved"

        # Only save the model itself if we are using distributed training
        model_to_save = self.module if hasattr(self, "module") else self

        # Attach architecture to the config
        model_to_save.config.architectures = [model_to_save.__class__.__name__]

        # If we save using the predefined names, we can load using `from_pretrained`
        output_model_file = os.path.join(save_directory, WEIGHTS_NAME)

        if getattr(self.config, "xla_device", False):
            import torch_xla.core.xla_model as xm

            if xm.is_master_ordinal():
                # Save configuration file
                model_to_save.config.save_pretrained(save_directory)
            # xm.save takes care of saving only from master
            xm.save(model_to_save.state_dict(), output_model_file)
        else:
            model_to_save.config.save_pretrained(save_directory)
            torch.save(model_to_save.state_dict(), output_model_file)

        logger.info("Model weights saved in {}".format(output_model_file))

    @classmethod
    def from_pretrained(cls, pretrained_model_name_or_path, *model_args, **kwargs):
        r"""Instantiate a pretrained pytorch model from a pre-trained model configuration.

        The model is set in evaluation mode by default using ``model.eval()`` (Dropout modules are deactivated)
        To train the model, you should first set it back in training mode with ``model.train()``

        The warning ``Weights from XXX not initialized from pretrained model`` means that the weights of XXX do not come pre-trained with the rest of the model.
        It is up to you to train those weights with a downstream fine-tuning task.

        The warning ``Weights from XXX not used in YYY`` means that the layer XXX is not used by YYY, therefore those weights are discarded.

        Parameters:
            pretrained_model_name_or_path: either:
              - a string with the `shortcut name` of a pre-trained model to load from cache or download, e.g.: ``bert-base-uncased``.
              - a string with the `identifier name` of a pre-trained model that was user-uploaded to our S3, e.g.: ``dbmdz/bert-base-german-cased``.
              - a path to a `directory` containing model weights saved using :func:`~transformers.PreTrainedModel.save_pretrained`, e.g.: ``./my_model_directory/``.
              - a path or url to a `tensorflow index checkpoint file` (e.g. `./tf_model/model.ckpt.index`). In this case, ``from_tf`` should be set to True and a configuration object should be provided as ``config`` argument. This loading path is slower than converting the TensorFlow checkpoint in a PyTorch model using the provided conversion scripts and loading the PyTorch model afterwards.
              - None if you are both providing the configuration and state dictionary (resp. with keyword arguments ``config`` and ``state_dict``)

            model_args: (`optional`) Sequence of positional arguments:
                All remaning positional arguments will be passed to the underlying model's ``__init__`` method

            config: (`optional`) one of:
                - an instance of a class derived from :class:`~transformers.PretrainedConfig`, or
                - a string valid as input to :func:`~transformers.PretrainedConfig.from_pretrained()`
                Configuration for the model to use instead of an automatically loaded configuation. Configuration can be automatically loaded when:
                    - the model is a model provided by the library (loaded with the ``shortcut-name`` string of a pretrained model), or
                    - the model was saved using :func:`~transformers.PreTrainedModel.save_pretrained` and is reloaded by suppling the save directory.
                    - the model is loaded by suppling a local directory as ``pretrained_model_name_or_path`` and a configuration JSON file named `config.json` is found in the directory.

            state_dict: (`optional`) dict:
                an optional state dictionnary for the model to use instead of a state dictionary loaded from saved weights file.
                This option can be used if you want to create a model from a pretrained configuration but load your own weights.
                In this case though, you should check if using :func:`~transformers.PreTrainedModel.save_pretrained` and :func:`~transformers.PreTrainedModel.from_pretrained` is not a simpler option.

            cache_dir: (`optional`) string:
                Path to a directory in which a downloaded pre-trained model
                configuration should be cached if the standard cache should not be used.

            force_download: (`optional`) boolean, default False:
                Force to (re-)download the model weights and configuration files and override the cached versions if they exists.

            resume_download: (`optional`) boolean, default False:
                Do not delete incompletely recieved file. Attempt to resume the download if such a file exists.

            proxies: (`optional`) dict, default None:
                A dictionary of proxy servers to use by protocol or endpoint, e.g.: {'http': 'foo.bar:3128', 'http://hostname': 'foo.bar:4012'}.
                The proxies are used on each request.

            output_loading_info: (`optional`) boolean:
                Set to ``True`` to also return a dictionnary containing missing keys, unexpected keys and error messages.

            kwargs: (`optional`) Remaining dictionary of keyword arguments:
                Can be used to update the configuration object (after it being loaded) and initiate the model. (e.g. ``output_attention=True``). Behave differently depending on whether a `config` is provided or automatically loaded:

                - If a configuration is provided with ``config``, ``**kwargs`` will be directly passed to the underlying model's ``__init__`` method (we assume all relevant updates to the configuration have already been done)
                - If a configuration is not provided, ``kwargs`` will be first passed to the configuration class initialization function (:func:`~transformers.PretrainedConfig.from_pretrained`). Each key of ``kwargs`` that corresponds to a configuration attribute will be used to override said attribute with the supplied ``kwargs`` value. Remaining keys that do not correspond to any configuration attribute will be passed to the underlying model's ``__init__`` function.

        Examples::

            # For example purposes. Not runnable.
            model = BertModel.from_pretrained('bert-base-uncased')    # Download model and configuration from S3 and cache.
            model = BertModel.from_pretrained('./test/saved_model/')  # E.g. model was saved using `save_pretrained('./test/saved_model/')`
            model = BertModel.from_pretrained('bert-base-uncased', output_attention=True)  # Update configuration during loading
            assert model.config.output_attention == True
            # Loading from a TF checkpoint file instead of a PyTorch model (slower)
            config = BertConfig.from_json_file('./tf_model/my_tf_model_config.json')
            model = BertModel.from_pretrained('./tf_model/my_tf_checkpoint.ckpt.index', from_tf=True, config=config)

        """
        config = kwargs.pop("config", None)
        state_dict = kwargs.pop("state_dict", None)
        cache_dir = kwargs.pop("cache_dir", None)
        from_tf = kwargs.pop("from_tf", False)
        force_download = kwargs.pop("force_download", False)
        resume_download = kwargs.pop("resume_download", False)
        proxies = kwargs.pop("proxies", None)
        output_loading_info = kwargs.pop("output_loading_info", False)
        local_files_only = kwargs.pop("local_files_only", False)

        # Load config if we don't provide a configuration
        if not isinstance(config, PretrainedConfig):
            config_path = config if config is not None else pretrained_model_name_or_path
            config, model_kwargs = cls.config_class.from_pretrained(
                config_path,
                *model_args,
                cache_dir=cache_dir,
                return_unused_kwargs=True,
                force_download=force_download,
                resume_download=resume_download,
                proxies=proxies,
                local_files_only=local_files_only,
                **kwargs,
            )
        else:
            model_kwargs = kwargs

        # Load model
        if pretrained_model_name_or_path is not None:
            if pretrained_model_name_or_path in cls.pretrained_model_archive_map:
                archive_file = cls.pretrained_model_archive_map[pretrained_model_name_or_path]
            elif os.path.isdir(pretrained_model_name_or_path):
                if from_tf and os.path.isfile(os.path.join(pretrained_model_name_or_path, TF_WEIGHTS_NAME + ".index")):
                    # Load from a TF 1.0 checkpoint
                    archive_file = os.path.join(pretrained_model_name_or_path, TF_WEIGHTS_NAME + ".index")
                elif from_tf and os.path.isfile(os.path.join(pretrained_model_name_or_path, TF2_WEIGHTS_NAME)):
                    # Load from a TF 2.0 checkpoint
                    archive_file = os.path.join(pretrained_model_name_or_path, TF2_WEIGHTS_NAME)
                elif os.path.isfile(os.path.join(pretrained_model_name_or_path, WEIGHTS_NAME)):
                    # Load from a PyTorch checkpoint
                    archive_file = os.path.join(pretrained_model_name_or_path, WEIGHTS_NAME)
                else:
                    raise EnvironmentError(
                        "Error no file named {} found in directory {} or `from_tf` set to False".format(
                            [WEIGHTS_NAME, TF2_WEIGHTS_NAME, TF_WEIGHTS_NAME + ".index"],
                            pretrained_model_name_or_path,
                        )
                    )
            elif os.path.isfile(pretrained_model_name_or_path) or is_remote_url(pretrained_model_name_or_path):
                archive_file = pretrained_model_name_or_path
            elif os.path.isfile(pretrained_model_name_or_path + ".index"):
                assert (
                    from_tf
                ), "We found a TensorFlow checkpoint at {}, please set from_tf to True to load from this checkpoint".format(
                    pretrained_model_name_or_path + ".index"
                )
                archive_file = pretrained_model_name_or_path + ".index"
            else:
                archive_file = hf_bucket_url(
                    pretrained_model_name_or_path, postfix=(TF2_WEIGHTS_NAME if from_tf else WEIGHTS_NAME),
                )

            # redirect to the cache, if necessary
            try:
                resolved_archive_file = cached_path(
                    archive_file,
                    cache_dir=cache_dir,
                    force_download=force_download,
                    proxies=proxies,
                    resume_download=resume_download,
                    local_files_only=local_files_only,
                )
            except EnvironmentError:
                if pretrained_model_name_or_path in cls.pretrained_model_archive_map:
                    msg = "Couldn't reach server at '{}' to download pretrained weights.".format(archive_file)
                else:
                    msg = (
                        "Model name '{}' was not found in model name list ({}). "
                        "We assumed '{}' was a path or url to model weight files named one of {} but "
                        "couldn't find any such file at this path or url.".format(
                            pretrained_model_name_or_path,
                            ", ".join(cls.pretrained_model_archive_map.keys()),
                            archive_file,
                            [WEIGHTS_NAME, TF2_WEIGHTS_NAME, TF_WEIGHTS_NAME],
                        )
                    )
                raise EnvironmentError(msg)

            if resolved_archive_file == archive_file:
                logger.info("loading weights file {}".format(archive_file))
            else:
                logger.info("loading weights file {} from cache at {}".format(archive_file, resolved_archive_file))
        else:
            resolved_archive_file = None

        # Instantiate model.
        model = cls(config, *model_args, **model_kwargs)

        if state_dict is None and not from_tf:
            try:
                state_dict = torch.load(resolved_archive_file, map_location="cpu")
            except Exception:
                raise OSError(
                    "Unable to load weights from pytorch checkpoint file. "
                    "If you tried to load a PyTorch model from a TF 2.0 checkpoint, please set from_tf=True. "
                )

        missing_keys = []
        unexpected_keys = []
        error_msgs = []

        if from_tf:
            if resolved_archive_file.endswith(".index"):
                # Load from a TensorFlow 1.X checkpoint - provided by original authors
                model = cls.load_tf_weights(model, config, resolved_archive_file[:-6])  # Remove the '.index'
            else:
                # Load from our TensorFlow 2.0 checkpoints
                try:
                    from transformers import load_tf2_checkpoint_in_pytorch_model

                    model = load_tf2_checkpoint_in_pytorch_model(model, resolved_archive_file, allow_missing_keys=True)
                except ImportError:
                    logger.error(
                        "Loading a TensorFlow model in PyTorch, requires both PyTorch and TensorFlow to be installed. Please see "
                        "https://pytorch.org/ and https://www.tensorflow.org/install/ for installation instructions."
                    )
                    raise
        else:
            # Convert old format to new format if needed from a PyTorch state_dict
            old_keys = []
            new_keys = []
            for key in state_dict.keys():
                new_key = None
                if "gamma" in key:
                    new_key = key.replace("gamma", "weight")
                if "beta" in key:
                    new_key = key.replace("beta", "bias")
                if new_key:
                    old_keys.append(key)
                    new_keys.append(new_key)
            for old_key, new_key in zip(old_keys, new_keys):
                state_dict[new_key] = state_dict.pop(old_key)

            # copy state_dict so _load_from_state_dict can modify it
            metadata = getattr(state_dict, "_metadata", None)
            state_dict = state_dict.copy()
            if metadata is not None:
                state_dict._metadata = metadata

            # PyTorch's `_load_from_state_dict` does not copy parameters in a module's descendants
            # so we need to apply the function recursively.
            def load(module: nn.Module, prefix=""):
                local_metadata = {} if metadata is None else metadata.get(prefix[:-1], {})
                module._load_from_state_dict(
                    state_dict, prefix, local_metadata, True, missing_keys, unexpected_keys, error_msgs,
                )
                for name, child in module._modules.items():
                    if child is not None:
                        load(child, prefix + name + ".")

            # Make sure we are able to load base models as well as derived models (with heads)
            start_prefix = ""
            model_to_load = model
            has_prefix_module = any(s.startswith(cls.base_model_prefix) for s in state_dict.keys())
            if not hasattr(model, cls.base_model_prefix) and has_prefix_module:
                start_prefix = cls.base_model_prefix + "."
            if hasattr(model, cls.base_model_prefix) and not has_prefix_module:
                model_to_load = getattr(model, cls.base_model_prefix)

            load(model_to_load, prefix=start_prefix)

            if model.__class__.__name__ != model_to_load.__class__.__name__:
                base_model_state_dict = model_to_load.state_dict().keys()
                head_model_state_dict_without_base_prefix = [
                    key.split(cls.base_model_prefix + ".")[-1] for key in model.state_dict().keys()
                ]

                missing_keys.extend(head_model_state_dict_without_base_prefix - base_model_state_dict)

            if len(missing_keys) > 0:
                logger.info(
                    "Weights of {} not initialized from pretrained model: {}".format(
                        model.__class__.__name__, missing_keys
                    )
                )
            if len(unexpected_keys) > 0:
                logger.info(
                    "Weights from pretrained model not used in {}: {}".format(
                        model.__class__.__name__, unexpected_keys
                    )
                )
            if len(error_msgs) > 0:
                raise RuntimeError(
                    "Error(s) in loading state_dict for {}:\n\t{}".format(
                        model.__class__.__name__, "\n\t".join(error_msgs)
                    )
                )
        model.tie_weights()  # make sure token embedding weights are still tied if needed

        # Set model in evaluation mode to deactivate DropOut modules by default
        model.eval()

        if output_loading_info:
            loading_info = {
                "missing_keys": missing_keys,
                "unexpected_keys": unexpected_keys,
                "error_msgs": error_msgs,
            }
            return model, loading_info

        if hasattr(config, "xla_device") and config.xla_device:
            import torch_xla.core.xla_model as xm

            model = xm.send_cpu_data_to_device(model, xm.xla_device())
            model = model.to(xm.xla_device())

        return model

    def prepare_inputs_for_generation(self, input_ids, **kwargs):
        return {"input_ids": input_ids}

    def prepare_scores_for_generation(self, scores, **kwargs):
        return scores

    def _use_cache(self, outputs, use_cache):
        """During generation, decide whether to pass the `past` variable to the next forward pass."""
        if len(outputs) <= 1 or use_cache is False:
            return False
        if hasattr(self.config, "mem_len") and self.config.mem_len == 0:
            return False
        return True

    def enforce_repetition_penalty_(self, lprobs, batch_size, num_beams, prev_output_tokens, repetition_penalty):
        """repetition penalty (from CTRL paper https://arxiv.org/abs/1909.05858). """
        for i in range(batch_size * num_beams):
            for previous_token in set(prev_output_tokens[i].tolist()):
                # if score < 0 then repetition penalty has to multiplied to reduce the previous token probability
                if lprobs[i, previous_token] < 0:
                    lprobs[i, previous_token] *= repetition_penalty
                else:
                    lprobs[i, previous_token] /= repetition_penalty

    @torch.no_grad()
    def generate(
        self,
        input_ids=None,
        max_length=None,
        min_length=None,
        do_sample=None,
        early_stopping=None,
        num_beams=None,
        temperature=None,
        top_k=None,
        top_p=None,
        repetition_penalty=None,
        bad_words_ids=None,
        bos_token_id=None,
        pad_token_id=None,
        eos_token_id=None,
        length_penalty=None,
        no_repeat_ngram_size=None,
        num_return_sequences=None,
        attention_mask=None,
        decoder_start_token_id=None,
        use_cache=None,
    ):
        r""" Generates sequences for models with a LM head. The method currently supports greedy decoding, beam-search decoding, sampling with temperature, sampling with top-k or nucleus sampling.

        Adapted in part from `Facebook's XLM beam search code`_.

        .. _`Facebook's XLM beam search code`:
           https://github.com/facebookresearch/XLM/blob/9e6f6814d17be4fe5b15f2e6c43eb2b2d76daeb4/src/model/transformer.py#L529


        Parameters:

            input_ids: (`optional`) `torch.LongTensor` of shape `(batch_size, sequence_length)`
                The sequence used as a prompt for the generation. If `None` the method initializes
                it as an empty `torch.LongTensor` of shape `(1,)`.

            max_length: (`optional`) int
                The max length of the sequence to be generated.  Between `min_length` and infinity. Default to 20.

            min_length: (`optional`) int
                The min length of the sequence to be generated.  Between 0 and infinity. Default to 0.

            do_sample: (`optional`) bool
                If set to `False` greedy decoding is used. Otherwise sampling is used. Defaults to `False` as defined in `configuration_utils.PretrainedConfig`.

            early_stopping: (`optional`) bool
                if set to `True` beam search is stopped when at least `num_beams` sentences finished per batch. Defaults to `False` as defined in `configuration_utils.PretrainedConfig`.

            num_beams: (`optional`) int
                Number of beams for beam search. Must be between 1 and infinity. 1 means no beam search. Default to 1.

            temperature: (`optional`) float
                The value used to module the next token probabilities. Must be strictly positive. Default to 1.0.

            top_k: (`optional`) int
                The number of highest probability vocabulary tokens to keep for top-k-filtering. Between 1 and infinity. Default to 50.

            top_p: (`optional`) float
                The cumulative probability of parameter highest probability vocabulary tokens to keep for nucleus sampling. Must be between 0 and 1. Default to 1.

            repetition_penalty: (`optional`) float
                The parameter for repetition penalty. Between 1.0 and infinity. 1.0 means no penalty. Default to 1.0.

            pad_token_id: (`optional`) int
                Padding token. Default to specicic model pad_token_id or None if it does not exist.

            bos_token_id: (`optional`) int
                BOS token. Defaults to `bos_token_id` as defined in the models config.

            eos_token_id: (`optional`) int
                EOS token. Defaults to `eos_token_id` as defined in the models config.

            length_penalty: (`optional`) float
                Exponential penalty to the length. Default to 1.

            no_repeat_ngram_size: (`optional`) int
                If set to int > 0, all ngrams of size `no_repeat_ngram_size` can only occur once.
            bad_words_ids: (`optional`) list of lists of int
                `bad_words_ids` contains tokens that are not allowed to be generated. In order to get the tokens of the words that should not appear in the generated text, use `tokenizer.encode(bad_word, add_prefix_space=True)`.

            num_return_sequences: (`optional`) int
                The number of independently computed returned sequences for each element in the batch. Default to 1.

            attention_mask (`optional`) obj: `torch.LongTensor` of same shape as `input_ids`
                Mask to avoid performing attention on padding token indices.
                Mask values selected in ``[0, 1]``:
                ``1`` for tokens that are NOT MASKED, ``0`` for MASKED tokens.
                Defaults to `None`.

            `What are attention masks? <../glossary.html#attention-mask>`__

            decoder_start_token_id=None: (`optional`) int
                If an encoder-decoder model starts decoding with a different token than BOS.
                Defaults to `None` and is changed to `BOS` later.

            use_cache: (`optional`) bool
                If `use_cache` is True, past key values are used to speed up decoding if applicable to model. Defaults to `True`.

        Return:

            output: `torch.LongTensor` of shape `(batch_size * num_return_sequences, sequence_length)`
                sequence_length is either equal to max_length or shorter if all batches finished early due to the `eos_token_id`

        Examples::

            tokenizer = AutoTokenizer.from_pretrained('distilgpt2')   # Initialize tokenizer
            model = AutoModelWithLMHead.from_pretrained('distilgpt2')    # Download model and configuration from S3 and cache.
            outputs = model.generate(max_length=40)  # do greedy decoding
            print('Generated: {}'.format(tokenizer.decode(outputs[0], skip_special_tokens=True)))

            tokenizer = AutoTokenizer.from_pretrained('openai-gpt')   # Initialize tokenizer
            model = AutoModelWithLMHead.from_pretrained('openai-gpt')    # Download model and configuration from S3 and cache.
            input_context = 'The dog'
            input_ids = tokenizer.encode(input_context, return_tensors='pt')  # encode input context
            outputs = model.generate(input_ids=input_ids, num_beams=5, num_return_sequences=3, temperature=1.5)  # generate 3 independent sequences using beam search decoding (5 beams) with sampling from initial context 'The dog'
            for i in range(3): #  3 output sequences were generated
                print('Generated {}: {}'.format(i, tokenizer.decode(outputs[i], skip_special_tokens=True)))

            tokenizer = AutoTokenizer.from_pretrained('distilgpt2')   # Initialize tokenizer
            model = AutoModelWithLMHead.from_pretrained('distilgpt2')    # Download model and configuration from S3 and cache.
            input_context = 'The dog'
            input_ids = tokenizer.encode(input_context, return_tensors='pt')  # encode input context
            outputs = model.generate(input_ids=input_ids, max_length=40, temperature=0.7, num_return_sequences=3)  # 3 generate sequences using by sampling
            for i in range(3): #  3 output sequences were generated
                print('Generated {}: {}'.format(i, tokenizer.decode(outputs[i], skip_special_tokens=True)))

            tokenizer = AutoTokenizer.from_pretrained('ctrl')   # Initialize tokenizer
            model = AutoModelWithLMHead.from_pretrained('ctrl')    # Download model and configuration from S3 and cache.
            input_context = 'Legal My neighbor is'  # "Legal" is one of the control codes for ctrl
            input_ids = tokenizer.encode(input_context, return_tensors='pt')  # encode input context
            outputs = model.generate(input_ids=input_ids, max_length=50, temperature=0.7, repetition_penalty=1.2)  # generate sequences
            print('Generated: {}'.format(tokenizer.decode(outputs[0], skip_special_tokens=True)))

            tokenizer = AutoTokenizer.from_pretrained('gpt2')   # Initialize tokenizer
            model = AutoModelWithLMHead.from_pretrained('gpt2')    # Download model and configuration from S3 and cache.
            input_context = 'My cute dog'  # "Legal" is one of the control codes for ctrl
            bad_words_ids = [tokenizer.encode(bad_word, add_prefix_space=True) for bad_word in ['idiot', 'stupid', 'shut up']]
            input_ids = tokenizer.encode(input_context, return_tensors='pt')  # encode input context
            outputs = model.generate(input_ids=input_ids, max_length=100, do_sample=True, bad_words_ids=bad_words_ids)  # generate sequences without allowing bad_words to be generated
        """

        # We cannot generate if the model does not have a LM head
        if self.get_output_embeddings() is None:
            raise AttributeError(
                "You tried to generate sequences with a model that does not have a LM Head."
                "Please use another model class (e.g. `OpenAIGPTLMHeadModel`, `XLNetLMHeadModel`, `GPT2LMHeadModel`, `CTRLLMHeadModel`, `T5WithLMHeadModel`, `TransfoXLLMHeadModel`, `XLMWithLMHeadModel`, `BartForConditionalGeneration` )"
            )

        max_length = max_length if max_length is not None else self.config.max_length
        min_length = min_length if min_length is not None else self.config.min_length
        do_sample = do_sample if do_sample is not None else self.config.do_sample
        early_stopping = early_stopping if early_stopping is not None else self.config.early_stopping
        use_cache = use_cache if use_cache is not None else self.config.use_cache
        num_beams = num_beams if num_beams is not None else self.config.num_beams
        temperature = temperature if temperature is not None else self.config.temperature
        top_k = top_k if top_k is not None else self.config.top_k
        top_p = top_p if top_p is not None else self.config.top_p
        repetition_penalty = repetition_penalty if repetition_penalty is not None else self.config.repetition_penalty
        bos_token_id = bos_token_id if bos_token_id is not None else self.config.bos_token_id
        pad_token_id = pad_token_id if pad_token_id is not None else self.config.pad_token_id
        eos_token_id = eos_token_id if eos_token_id is not None else self.config.eos_token_id
        length_penalty = length_penalty if length_penalty is not None else self.config.length_penalty
        no_repeat_ngram_size = (
            no_repeat_ngram_size if no_repeat_ngram_size is not None else self.config.no_repeat_ngram_size
        )
        bad_words_ids = bad_words_ids if bad_words_ids is not None else self.config.bad_words_ids
        num_return_sequences = (
            num_return_sequences if num_return_sequences is not None else self.config.num_return_sequences
        )
        decoder_start_token_id = (
            decoder_start_token_id if decoder_start_token_id is not None else self.config.decoder_start_token_id
        )

        if input_ids is not None:
            batch_size = input_ids.shape[0]  # overriden by the input batch_size
        else:
            batch_size = 1

        assert isinstance(max_length, int) and max_length > 0, "`max_length` should be a strictly positive integer."
        assert isinstance(min_length, int) and min_length >= 0, "`min_length` should be a positive integer."
        assert isinstance(do_sample, bool), "`do_sample` should be a boolean."
        assert isinstance(early_stopping, bool), "`early_stopping` should be a boolean."
        assert isinstance(use_cache, bool), "`use_cache` should be a boolean."
        assert isinstance(num_beams, int) and num_beams > 0, "`num_beams` should be a strictly positive integer."
        assert temperature > 0, "`temperature` should be strictly positive."
        assert isinstance(top_k, int) and top_k >= 0, "`top_k` should be a positive integer."
        assert 0 <= top_p <= 1, "`top_p` should be between 0 and 1."
        assert repetition_penalty >= 1.0, "`repetition_penalty` should be >= 1."
        assert input_ids is not None or (
            isinstance(bos_token_id, int) and bos_token_id >= 0
        ), "If input_ids is not defined, `bos_token_id` should be a positive integer."
        assert pad_token_id is None or (
            isinstance(pad_token_id, int) and (pad_token_id >= 0)
        ), "`pad_token_id` should be a positive integer."
        assert (eos_token_id is None) or (
            isinstance(eos_token_id, int) and (eos_token_id >= 0)
        ), "`eos_token_id` should be a positive integer."
        assert length_penalty > 0, "`length_penalty` should be strictly positive."
        assert (
            isinstance(no_repeat_ngram_size, int) and no_repeat_ngram_size >= 0
        ), "`no_repeat_ngram_size` should be a positive integer."
        assert (
            isinstance(num_return_sequences, int) and num_return_sequences > 0
        ), "`num_return_sequences` should be a strictly positive integer."
        assert (
            bad_words_ids is None or isinstance(bad_words_ids, list) and isinstance(bad_words_ids[0], list)
        ), "`bad_words_ids` is either `None` or a list of lists of tokens that should not be generated"

        if input_ids is None:
            assert isinstance(bos_token_id, int) and bos_token_id >= 0, (
                "you should either supply a context to complete as `input_ids` input "
                "or a `bos_token_id` (integer >= 0) as a first token to start the generation."
            )
            input_ids = torch.full(
                (batch_size, 1), bos_token_id, dtype=torch.long, device=next(self.parameters()).device,
            )
        else:
            assert input_ids.dim() == 2, "Input prompt should be of shape (batch_size, sequence length)."

        # not allow to duplicate outputs when greedy decoding
        if do_sample is False:
            if num_beams == 1:
                # no_beam_search greedy generation conditions
                assert (
                    num_return_sequences == 1
                ), "Greedy decoding will always produce the same output for num_beams == 1 and num_return_sequences > 1. Please set num_return_sequences = 1"

            else:
                # beam_search greedy generation conditions
                assert (
                    num_beams >= num_return_sequences
                ), "Greedy beam search decoding cannot return more sequences than it has beams. Please set num_beams >= num_return_sequences"

        # create attention mask if necessary
        # TODO (PVP): this should later be handled by the forward fn() in each model in the future see PR 3140
        if (attention_mask is None) and (pad_token_id is not None) and (pad_token_id in input_ids):
            attention_mask = input_ids.ne(pad_token_id).long()
        elif attention_mask is None:
            attention_mask = input_ids.new_ones(input_ids.shape)

        # set pad_token_id to eos_token_id if not set. Important that this is done after
        # attention_mask is created
        if pad_token_id is None and eos_token_id is not None:
            logger.warning(
                "Setting `pad_token_id` to {} (first `eos_token_id`) to generate sequence".format(eos_token_id)
            )
            pad_token_id = eos_token_id

        # current position and vocab size
        vocab_size = self.config.vocab_size

        # set effective batch size and effective batch multiplier according to do_sample
        if do_sample:
            effective_batch_size = batch_size * num_return_sequences
            effective_batch_mult = num_return_sequences
        else:
            effective_batch_size = batch_size
            effective_batch_mult = 1

        if self.config.is_encoder_decoder:
            if decoder_start_token_id is None:
                decoder_start_token_id = bos_token_id

            assert (
                decoder_start_token_id is not None
            ), "decoder_start_token_id or bos_token_id has to be defined for encoder-decoder generation"
            assert hasattr(self, "get_encoder"), "{} should have a 'get_encoder' function defined".format(self)
            assert callable(self.get_encoder), "{} should be a method".format(self.get_encoder)

            # get encoder and store encoder outputs
            encoder = self.get_encoder()

            encoder_outputs: tuple = encoder(input_ids, attention_mask=attention_mask)

        # Expand input ids if num_beams > 1 or num_return_sequences > 1
        if num_return_sequences > 1 or num_beams > 1:
            input_ids_len = input_ids.shape[-1]
            input_ids = input_ids.unsqueeze(1).expand(batch_size, effective_batch_mult * num_beams, input_ids_len)
            attention_mask = attention_mask.unsqueeze(1).expand(
                batch_size, effective_batch_mult * num_beams, input_ids_len
            )

            input_ids = input_ids.contiguous().view(
                effective_batch_size * num_beams, input_ids_len
            )  # shape: (batch_size * num_return_sequences * num_beams, cur_len)
            attention_mask = attention_mask.contiguous().view(
                effective_batch_size * num_beams, input_ids_len
            )  # shape: (batch_size * num_return_sequences * num_beams, cur_len)

        if self.config.is_encoder_decoder:
            # create empty decoder_input_ids
            input_ids = torch.full(
                (effective_batch_size * num_beams, 1),
                decoder_start_token_id,
                dtype=torch.long,
                device=next(self.parameters()).device,
            )
            cur_len = 1

            assert (
                batch_size == encoder_outputs[0].shape[0]
            ), f"expected encoder_outputs[0] to have 1st dimension bs={batch_size}, got {encoder_outputs[0].shape[0]} "

            # expand batch_idx to assign correct encoder output for expanded input_ids (due to num_beams > 1 and num_return_sequences > 1)
            expanded_batch_idxs = (
                torch.arange(batch_size)
                .view(-1, 1)
                .repeat(1, num_beams * effective_batch_mult)
                .view(-1)
                .to(input_ids.device)
            )
            # expand encoder_outputs
            encoder_outputs = (encoder_outputs[0].index_select(0, expanded_batch_idxs), *encoder_outputs[1:])

        else:
            encoder_outputs = None
            cur_len = input_ids.shape[-1]

        if num_beams > 1:
            output = self._generate_beam_search(
                input_ids,
                cur_len=cur_len,
                max_length=max_length,
                min_length=min_length,
                do_sample=do_sample,
                early_stopping=early_stopping,
                temperature=temperature,
                top_k=top_k,
                top_p=top_p,
                repetition_penalty=repetition_penalty,
                no_repeat_ngram_size=no_repeat_ngram_size,
                bad_words_ids=bad_words_ids,
                bos_token_id=bos_token_id,
                pad_token_id=pad_token_id,
                decoder_start_token_id=decoder_start_token_id,
                eos_token_id=eos_token_id,
                batch_size=effective_batch_size,
                num_return_sequences=num_return_sequences,
                length_penalty=length_penalty,
                num_beams=num_beams,
                vocab_size=vocab_size,
                encoder_outputs=encoder_outputs,
                attention_mask=attention_mask,
                use_cache=use_cache,
            )
        else:
            output = self._generate_no_beam_search(
                input_ids,
                cur_len=cur_len,
                max_length=max_length,
                min_length=min_length,
                do_sample=do_sample,
                temperature=temperature,
                top_k=top_k,
                top_p=top_p,
                repetition_penalty=repetition_penalty,
                no_repeat_ngram_size=no_repeat_ngram_size,
                bad_words_ids=bad_words_ids,
                bos_token_id=bos_token_id,
                pad_token_id=pad_token_id,
                decoder_start_token_id=decoder_start_token_id,
                eos_token_id=eos_token_id,
                batch_size=effective_batch_size,
                encoder_outputs=encoder_outputs,
                attention_mask=attention_mask,
                use_cache=use_cache,
            )

        return output

    def _generate_no_beam_search(
        self,
        input_ids,
        cur_len,
        max_length,
        min_length,
        do_sample,
        temperature,
        top_k,
        top_p,
        repetition_penalty,
        no_repeat_ngram_size,
        bad_words_ids,
        bos_token_id,
        pad_token_id,
        eos_token_id,
        decoder_start_token_id,
        batch_size,
        encoder_outputs,
        attention_mask,
        use_cache,
    ):
        """ Generate sequences for each example without beam search (num_beams == 1).
            All returned sequence are generated independantly.
        """
        # length of generated sentences / unfinished sentences
        unfinished_sents = input_ids.new(batch_size).fill_(1)
        sent_lengths = input_ids.new(batch_size).fill_(max_length)

        past = encoder_outputs  # defined for encoder-decoder models, None for decoder-only models

        while cur_len < max_length:
            model_inputs = self.prepare_inputs_for_generation(
                input_ids, past=past, attention_mask=attention_mask, use_cache=use_cache
            )

            outputs = self(**model_inputs)
            next_token_logits = outputs[0][:, -1, :]

            # if model has past, then set the past variable to speed up decoding
            if self._use_cache(outputs, use_cache):
                past = outputs[1]

            # repetition penalty from CTRL paper (https://arxiv.org/abs/1909.05858)
            if repetition_penalty != 1.0:
                self.enforce_repetition_penalty_(next_token_logits, batch_size, 1, input_ids, repetition_penalty)

            if no_repeat_ngram_size > 0:
                # calculate a list of banned tokens to prevent repetitively generating the same ngrams
                # from fairseq: https://github.com/pytorch/fairseq/blob/a07cb6f40480928c9e0548b737aadd36ee66ac76/fairseq/sequence_generator.py#L345
                banned_tokens = calc_banned_ngram_tokens(input_ids, batch_size, no_repeat_ngram_size, cur_len)
                for batch_idx in range(batch_size):
                    next_token_logits[batch_idx, banned_tokens[batch_idx]] = -float("inf")

            if bad_words_ids is not None:
                # calculate a list of banned tokens according to bad words
                banned_tokens = calc_banned_bad_words_ids(input_ids, bad_words_ids)

                for batch_idx in range(batch_size):
                    next_token_logits[batch_idx, banned_tokens[batch_idx]] = -float("inf")

            # set eos token prob to zero if min_length is not reached
            if eos_token_id is not None and cur_len < min_length:
                next_token_logits[:, eos_token_id] = -float("inf")

            if do_sample:
                # Temperature (higher temperature => more likely to sample low probability tokens)
                if temperature != 1.0:
                    next_token_logits = next_token_logits / temperature
                # Top-p/top-k filtering
                next_token_logits = top_k_top_p_filtering(next_token_logits, top_k=top_k, top_p=top_p)
                # Sample
                probs = F.softmax(next_token_logits, dim=-1)
                next_token = torch.multinomial(probs, num_samples=1).squeeze(1)
            else:
                # Greedy decoding
                next_token = torch.argmax(next_token_logits, dim=-1)

            # update generations and finished sentences
            if eos_token_id is not None:
                # pad finished sentences if eos_token_id exist
                tokens_to_add = next_token * unfinished_sents + (pad_token_id) * (1 - unfinished_sents)
            else:
                tokens_to_add = next_token

            input_ids = torch.cat([input_ids, tokens_to_add.unsqueeze(-1)], dim=-1)

            if eos_token_id is not None:
                eos_in_sents = tokens_to_add == eos_token_id
                # if sentence is unfinished and the token to add is eos, sent_lengths is filled with current length
                is_sents_unfinished_and_token_to_add_is_eos = unfinished_sents.mul(eos_in_sents.long()).bool()
                sent_lengths.masked_fill_(is_sents_unfinished_and_token_to_add_is_eos, cur_len + 1)
                # unfinished_sents is set to zero if eos in sentence
                unfinished_sents.mul_((~eos_in_sents).long())

            # stop when there is a </s> in each sentence, or if we exceed the maximul length
            if unfinished_sents.max() == 0:
                break

            # extend attention_mask for new generated input if only decoder
            if self.config.is_encoder_decoder is False:
                attention_mask = torch.cat(
                    [attention_mask, attention_mask.new_ones((attention_mask.shape[0], 1))], dim=-1
                )

            cur_len = cur_len + 1

        # if there are different sentences lengths in the batch, some batches have to be padded
        if sent_lengths.min().item() != sent_lengths.max().item():
            assert pad_token_id is not None, "`Pad_token_id` has to be defined if batches have different lengths"
            # finished sents are filled with pad_token
            decoded = input_ids.new(batch_size, sent_lengths.max().item()).fill_(pad_token_id)
        else:
            decoded = input_ids

        for hypo_idx, hypo in enumerate(input_ids):
            decoded[hypo_idx, : sent_lengths[hypo_idx]] = hypo[: sent_lengths[hypo_idx]]

        return decoded

    def _generate_beam_search(
        self,
        input_ids,
        cur_len,
        max_length,
        min_length,
        do_sample,
        early_stopping,
        temperature,
        top_k,
        top_p,
        repetition_penalty,
        no_repeat_ngram_size,
        bad_words_ids,
        bos_token_id,
        pad_token_id,
        eos_token_id,
        decoder_start_token_id,
        batch_size,
        num_return_sequences,
        length_penalty,
        num_beams,
        vocab_size,
        encoder_outputs,
        attention_mask,
        use_cache,
    ):
        """ Generate sequences for each example with beam search.
        """

        # generated hypotheses
        generated_hyps = [
            BeamHypotheses(num_beams, max_length, length_penalty, early_stopping=early_stopping)
            for _ in range(batch_size)
        ]

        # scores for each sentence in the beam
        beam_scores = torch.zeros((batch_size, num_beams), dtype=torch.float, device=input_ids.device)

        # for greedy decoding it is made sure that only tokens of the first beam are considered to avoid sampling the exact same tokens three times
        if do_sample is False:
            beam_scores[:, 1:] = -1e9
        beam_scores = beam_scores.view(-1)  # shape (batch_size * num_beams,)

        # cache compute states
        past = encoder_outputs  # defined for encoder-decoder models, None for decoder-only models

        # done sentences
        done = [False for _ in range(batch_size)]

        while cur_len < max_length:
            model_inputs = self.prepare_inputs_for_generation(
                input_ids, past=past, attention_mask=attention_mask, use_cache=use_cache
            )
            outputs = self(**model_inputs)  # (batch_size * num_beams, cur_len, vocab_size)
            next_token_logits = outputs[0][:, -1, :]  # (batch_size * num_beams, vocab_size)

            # if model has past, then set the past variable to speed up decoding
            if self._use_cache(outputs, use_cache):
                past = outputs[1]

            # repetition penalty (from CTRL paper https://arxiv.org/abs/1909.05858)
            if repetition_penalty != 1.0:
                self.enforce_repetition_penalty_(
                    next_token_logits, batch_size, num_beams, input_ids, repetition_penalty,
                )

            if temperature != 1.0:
                next_token_logits = next_token_logits / temperature

            scores = F.log_softmax(next_token_logits, dim=-1)  # (batch_size * num_beams, vocab_size)
            if self.config.is_encoder_decoder and do_sample is False:
                # TODO (PVP) still a bit hacky here - there might be a better solutino
                scores = self.prepare_scores_for_generation(scores, cur_len=cur_len, max_length=max_length)

            # set eos token prob to zero if min_length is not reached
            if eos_token_id is not None and cur_len < min_length:
                scores[:, eos_token_id] = -float("inf")

            if no_repeat_ngram_size > 0:
                # calculate a list of banned tokens to prevent repetitively generating the same ngrams
                num_batch_hypotheses = batch_size * num_beams
                # from fairseq: https://github.com/pytorch/fairseq/blob/a07cb6f40480928c9e0548b737aadd36ee66ac76/fairseq/sequence_generator.py#L345
                banned_batch_tokens = calc_banned_ngram_tokens(
                    input_ids, num_batch_hypotheses, no_repeat_ngram_size, cur_len
                )
                for i, banned_tokens in enumerate(banned_batch_tokens):
                    scores[i, banned_tokens] = -float("inf")

            if bad_words_ids is not None:
                # calculate a list of banned tokens according to bad words
                banned_tokens = calc_banned_bad_words_ids(input_ids, bad_words_ids)

                for i, banned_tokens in enumerate(banned_tokens):
                    scores[i, banned_tokens] = -float("inf")

            assert scores.shape == (batch_size * num_beams, vocab_size), "Shapes of scores: {} != {}".format(
                scores.shape, (batch_size * num_beams, vocab_size)
            )

            if do_sample:
                _scores = scores + beam_scores[:, None].expand_as(scores)  # (batch_size * num_beams, vocab_size)
                # Top-p/top-k filtering
                _scores = top_k_top_p_filtering(
                    _scores, top_k=top_k, top_p=top_p, min_tokens_to_keep=2
                )  # (batch_size * num_beams, vocab_size)
                # re-organize to group the beam together to sample from all beam_idxs
                _scores = _scores.contiguous().view(
                    batch_size, num_beams * vocab_size
                )  # (batch_size, num_beams * vocab_size)

                # Sample 2 next tokens for each beam (so we have some spare tokens and match output of greedy beam search)
                probs = F.softmax(_scores, dim=-1)
                next_tokens = torch.multinomial(probs, num_samples=2 * num_beams)  # (batch_size, num_beams * 2)
                # Compute next scores
                next_scores = torch.gather(_scores, -1, next_tokens)  # (batch_size, num_beams * 2)
                # sort the sampled vector to make sure that the first num_beams samples are the best
                next_scores, next_scores_indices = torch.sort(next_scores, descending=True, dim=1)
                next_tokens = torch.gather(next_tokens, -1, next_scores_indices)  # (batch_size, num_beams * 2)

            else:
                next_scores = scores + beam_scores[:, None].expand_as(scores)  # (batch_size * num_beams, vocab_size)

                # re-organize to group the beam together (we are keeping top hypothesis accross beams)
                next_scores = next_scores.view(
                    batch_size, num_beams * vocab_size
                )  # (batch_size, num_beams * vocab_size)

                next_scores, next_tokens = torch.topk(next_scores, 2 * num_beams, dim=1, largest=True, sorted=True)

            assert next_scores.size() == next_tokens.size() == (batch_size, 2 * num_beams)

            # next batch beam content
            next_batch_beam = []

            # for each sentence
            for batch_idx in range(batch_size):

                # if we are done with this sentence
                if done[batch_idx]:
                    assert (
                        len(generated_hyps[batch_idx]) >= num_beams
                    ), "Batch can only be done if at least {} beams have been generated".format(num_beams)
                    assert (
                        eos_token_id is not None and pad_token_id is not None
                    ), "generated beams >= num_beams -> eos_token_id and pad_token have to be defined"
                    next_batch_beam.extend([(0, pad_token_id, 0)] * num_beams)  # pad the batch
                    continue

                # next sentence beam content
                next_sent_beam = []

                # next tokens for this sentence
                for beam_token_rank, (beam_token_id, beam_token_score) in enumerate(
                    zip(next_tokens[batch_idx], next_scores[batch_idx])
                ):
                    # get beam and token IDs
                    beam_id = beam_token_id // vocab_size
                    token_id = beam_token_id % vocab_size

                    effective_beam_id = batch_idx * num_beams + beam_id
                    # add to generated hypotheses if end of sentence or last iteration
                    if (eos_token_id is not None) and (token_id.item() == eos_token_id):
                        # if beam_token does not belong to top num_beams tokens, it should not be added
                        is_beam_token_worse_than_top_num_beams = beam_token_rank >= num_beams
                        if is_beam_token_worse_than_top_num_beams:
                            continue
                        generated_hyps[batch_idx].add(
                            input_ids[effective_beam_id].clone(), beam_token_score.item(),
                        )
                    else:
                        # add next predicted token if it is not eos_token
                        next_sent_beam.append((beam_token_score, token_id, effective_beam_id))

                    # the beam for next step is full
                    if len(next_sent_beam) == num_beams:
                        break

                # Check if were done so that we can save a pad step if all(done)
                done[batch_idx] = done[batch_idx] or generated_hyps[batch_idx].is_done(
                    next_scores[batch_idx].max().item(), cur_len=cur_len
                )

                # update next beam content
                assert len(next_sent_beam) == num_beams, "Beam should always be full"
                next_batch_beam.extend(next_sent_beam)
                assert len(next_batch_beam) == num_beams * (batch_idx + 1)

            # stop when we are done with each sentence
            if all(done):
                break

            # sanity check / prepare next batch
            assert len(next_batch_beam) == batch_size * num_beams
            beam_scores = beam_scores.new([x[0] for x in next_batch_beam])
            beam_tokens = input_ids.new([x[1] for x in next_batch_beam])
            beam_idx = input_ids.new([x[2] for x in next_batch_beam])

            # re-order batch
            input_ids = input_ids[beam_idx, :]
            input_ids = torch.cat([input_ids, beam_tokens.unsqueeze(1)], dim=-1)
            # re-order internal states
            if past is not None:
                past = self._reorder_cache(past, beam_idx)

            # extend attention_mask for new generated input if only decoder
            if self.config.is_encoder_decoder is False:
                attention_mask = torch.cat(
                    [attention_mask, attention_mask.new_ones((attention_mask.shape[0], 1))], dim=-1
                )

            # update current length
            cur_len = cur_len + 1

        # finalize all open beam hypotheses and end to generated hypotheses
        for batch_idx in range(batch_size):
            if done[batch_idx]:
                continue

            # test that beam scores match previously calculated scores if not eos and batch_idx not done
            if eos_token_id is not None and all(
                (token_id % vocab_size).item() is not eos_token_id for token_id in next_tokens[batch_idx]
            ):
                assert torch.all(
                    next_scores[batch_idx, :num_beams] == beam_scores.view(batch_size, num_beams)[batch_idx]
                ), "If batch_idx is not done, final next scores: {} have to equal to accumulated beam_scores: {}".format(
                    next_scores[:, :num_beams][batch_idx], beam_scores.view(batch_size, num_beams)[batch_idx],
                )

            # need to add best num_beams hypotheses to generated hyps
            for beam_id in range(num_beams):
                effective_beam_id = batch_idx * num_beams + beam_id
                final_score = beam_scores[effective_beam_id].item()
                final_tokens = input_ids[effective_beam_id]
                generated_hyps[batch_idx].add(final_tokens, final_score)

        # depending on whether greedy generation is wanted or not define different output_batch_size and output_num_return_sequences_per_batch
        output_batch_size = batch_size if do_sample else batch_size * num_return_sequences
        output_num_return_sequences_per_batch = 1 if do_sample else num_return_sequences

        # select the best hypotheses
        sent_lengths = input_ids.new(output_batch_size)
        best = []

        # retrieve best hypotheses
        for i, hypotheses in enumerate(generated_hyps):
            sorted_hyps = sorted(hypotheses.beams, key=lambda x: x[0])
            for j in range(output_num_return_sequences_per_batch):
                effective_batch_idx = output_num_return_sequences_per_batch * i + j
                best_hyp = sorted_hyps.pop()[1]
                sent_lengths[effective_batch_idx] = len(best_hyp)
                best.append(best_hyp)

        # shorter batches are filled with pad_token
        if sent_lengths.min().item() != sent_lengths.max().item():
            assert pad_token_id is not None, "`Pad_token_id` has to be defined"
            sent_max_len = min(sent_lengths.max().item() + 1, max_length)
            decoded = input_ids.new(output_batch_size, sent_max_len).fill_(pad_token_id)

            # fill with hypothesis and eos_token_id if necessary
            for i, hypo in enumerate(best):
                decoded[i, : sent_lengths[i]] = hypo
                if sent_lengths[i] < max_length:
                    decoded[i, sent_lengths[i]] = eos_token_id
        else:
            # none of the hypotheses have an eos_token
            assert (len(hypo) == max_length for hypo in best)
            decoded = torch.stack(best).type(torch.long).to(next(self.parameters()).device)

        return decoded

    # force one of token_ids to be generated by setting prob of all other tokens to 0.
    def _force_token_ids_generation(self, scores, token_ids) -> None:
        if isinstance(token_ids, int):
            token_ids = [token_ids]
        all_but_token_ids_mask = torch.tensor(
            [x for x in range(self.config.vocab_size) if x not in token_ids],
            dtype=torch.long,
            device=next(self.parameters()).device,
        )
        assert len(scores.shape) == 2, "scores should be of rank 2 with shape: [batch_size, vocab_size]"
        scores[:, all_but_token_ids_mask] = -float("inf")

<<<<<<< HEAD
    def _reorder_cache(self, past, beam_idx):
=======
    @staticmethod
    def _reorder_cache(past: Tuple, beam_idx: Tensor) -> Tuple[Tensor]:
>>>>>>> dbd04124
        return tuple(layer_past.index_select(1, beam_idx) for layer_past in past)


def calc_banned_ngram_tokens(prev_input_ids: Tensor, num_hypos: int, no_repeat_ngram_size: int, cur_len: int) -> None:
    """Copied from fairseq for no_repeat_ngram in beam_search"""
    if cur_len + 1 < no_repeat_ngram_size:
        # return no banned tokens if we haven't generated no_repeat_ngram_size tokens yet
        return [[] for _ in range(num_hypos)]
    generated_ngrams = [{} for _ in range(num_hypos)]
    for idx in range(num_hypos):
        gen_tokens = prev_input_ids[idx].tolist()
        generated_ngram = generated_ngrams[idx]
        for ngram in zip(*[gen_tokens[i:] for i in range(no_repeat_ngram_size)]):
            prev_ngram_tuple = tuple(ngram[:-1])
            generated_ngram[prev_ngram_tuple] = generated_ngram.get(prev_ngram_tuple, []) + [ngram[-1]]

    def _get_generated_ngrams(hypo_idx):
        # Before decoding the next token, prevent decoding of ngrams that have already appeared
        start_idx = cur_len + 1 - no_repeat_ngram_size
        ngram_idx = tuple(prev_input_ids[hypo_idx, start_idx:cur_len].tolist())
        return generated_ngrams[hypo_idx].get(ngram_idx, [])

    banned_tokens = [_get_generated_ngrams(hypo_idx) for hypo_idx in range(num_hypos)]
    return banned_tokens


def calc_banned_bad_words_ids(prev_input_ids, bad_words_ids):
    banned_tokens = []

    def _tokens_match(prev_tokens, tokens):
        if len(tokens) == 0:
            # if bad word tokens is just one token always ban it
            return True
        if len(tokens) > len(prev_input_ids):
            # if bad word tokens are longer then prev input_ids they can't be equal
            return False

        if prev_tokens[-len(tokens) :] == tokens:
            # if tokens match
            return True
        else:
            return False

    for prev_input_ids_slice in prev_input_ids:
        banned_tokens_slice = []

        for banned_token_seq in bad_words_ids:
            assert len(banned_token_seq) > 0, "Banned words token sequences {} cannot have an empty list".format(
                bad_words_ids
            )

            if _tokens_match(prev_input_ids_slice.tolist(), banned_token_seq[:-1]) is False:
                # if tokens do not match continue
                continue

            banned_tokens_slice.append(banned_token_seq[-1])

        banned_tokens.append(banned_tokens_slice)

    return banned_tokens


def top_k_top_p_filtering(logits, top_k=0, top_p=1.0, filter_value=-float("Inf"), min_tokens_to_keep=1):
    """ Filter a distribution of logits using top-k and/or nucleus (top-p) filtering
        Args:
            logits: logits distribution shape (batch size, vocabulary size)
            if top_k > 0: keep only top k tokens with highest probability (top-k filtering).
            if top_p < 1.0: keep the top tokens with cumulative probability >= top_p (nucleus filtering).
                Nucleus filtering is described in Holtzman et al. (http://arxiv.org/abs/1904.09751)
            Make sure we keep at least min_tokens_to_keep per batch example in the output
        From: https://gist.github.com/thomwolf/1a5a29f6962089e871b94cbd09daf317
    """
    if top_k > 0:
        top_k = min(max(top_k, min_tokens_to_keep), logits.size(-1))  # Safety check
        # Remove all tokens with a probability less than the last token of the top-k
        indices_to_remove = logits < torch.topk(logits, top_k)[0][..., -1, None]
        logits[indices_to_remove] = filter_value

    if top_p < 1.0:
        sorted_logits, sorted_indices = torch.sort(logits, descending=True)
        cumulative_probs = torch.cumsum(F.softmax(sorted_logits, dim=-1), dim=-1)

        # Remove tokens with cumulative probability above the threshold (token with 0 are kept)
        sorted_indices_to_remove = cumulative_probs > top_p
        if min_tokens_to_keep > 1:
            # Keep at least min_tokens_to_keep (set to min_tokens_to_keep-1 because we add the first one below)
            sorted_indices_to_remove[..., :min_tokens_to_keep] = 0
        # Shift the indices to the right to keep also the first token above the threshold
        sorted_indices_to_remove[..., 1:] = sorted_indices_to_remove[..., :-1].clone()
        sorted_indices_to_remove[..., 0] = 0

        # scatter sorted tensors to original indexing
        indices_to_remove = sorted_indices_to_remove.scatter(1, sorted_indices, sorted_indices_to_remove)
        logits[indices_to_remove] = filter_value
    return logits


class BeamHypotheses(object):
    def __init__(self, num_beams, max_length, length_penalty, early_stopping):
        """
        Initialize n-best list of hypotheses.
        """
        self.max_length = max_length - 1  # ignoring bos_token
        self.length_penalty = length_penalty
        self.early_stopping = early_stopping
        self.num_beams = num_beams
        self.beams = []
        self.worst_score = 1e9

    def __len__(self):
        """
        Number of hypotheses in the list.
        """
        return len(self.beams)

    def add(self, hyp, sum_logprobs):
        """
        Add a new hypothesis to the list.
        """
        score = sum_logprobs / len(hyp) ** self.length_penalty
        if len(self) < self.num_beams or score > self.worst_score:
            self.beams.append((score, hyp))
            if len(self) > self.num_beams:
                sorted_scores = sorted([(s, idx) for idx, (s, _) in enumerate(self.beams)])
                del self.beams[sorted_scores[0][1]]
                self.worst_score = sorted_scores[1][0]
            else:
                self.worst_score = min(score, self.worst_score)

    def is_done(self, best_sum_logprobs, cur_len=None):
        """
        If there are enough hypotheses and that none of the hypotheses being generated
        can become better than the worst one in the heap, then we are done with this sentence.
        """

        if len(self) < self.num_beams:
            return False
        elif self.early_stopping:
            return True
        else:
            if cur_len is None:
                cur_len = self.max_length
            cur_score = best_sum_logprobs / cur_len ** self.length_penalty
            ret = self.worst_score >= cur_score
            return ret


class Conv1D(nn.Module):
    def __init__(self, nf, nx):
        """ Conv1D layer as defined by Radford et al. for OpenAI GPT (and also used in GPT-2)
            Basically works like a Linear layer but the weights are transposed
        """
        super().__init__()
        self.nf = nf
        w = torch.empty(nx, nf)
        nn.init.normal_(w, std=0.02)
        self.weight = nn.Parameter(w)
        self.bias = nn.Parameter(torch.zeros(nf))

    def forward(self, x):
        size_out = x.size()[:-1] + (self.nf,)
        x = torch.addmm(self.bias, x.view(-1, x.size(-1)), self.weight)
        x = x.view(*size_out)
        return x


class PoolerStartLogits(nn.Module):
    """ Compute SQuAD start_logits from sequence hidden states. """

    def __init__(self, config):
        super().__init__()
        self.dense = nn.Linear(config.hidden_size, 1)

    def forward(self, hidden_states, p_mask=None):
        """ Args:
            **p_mask**: (`optional`) ``torch.FloatTensor`` of shape `(batch_size, seq_len)`
                invalid position mask such as query and special symbols (PAD, SEP, CLS)
                1.0 means token should be masked.
        """
        x = self.dense(hidden_states).squeeze(-1)

        if p_mask is not None:
            if next(self.parameters()).dtype == torch.float16:
                x = x * (1 - p_mask) - 65500 * p_mask
            else:
                x = x * (1 - p_mask) - 1e30 * p_mask

        return x


class PoolerEndLogits(nn.Module):
    """ Compute SQuAD end_logits from sequence hidden states and start token hidden state.
    """

    def __init__(self, config):
        super().__init__()
        self.dense_0 = nn.Linear(config.hidden_size * 2, config.hidden_size)
        self.activation = nn.Tanh()
        self.LayerNorm = nn.LayerNorm(config.hidden_size, eps=config.layer_norm_eps)
        self.dense_1 = nn.Linear(config.hidden_size, 1)

    def forward(self, hidden_states, start_states=None, start_positions=None, p_mask=None):
        """ Args:
            One of ``start_states``, ``start_positions`` should be not None.
            If both are set, ``start_positions`` overrides ``start_states``.

            **start_states**: ``torch.LongTensor`` of shape identical to hidden_states
                hidden states of the first tokens for the labeled span.
            **start_positions**: ``torch.LongTensor`` of shape ``(batch_size,)``
                position of the first token for the labeled span:
            **p_mask**: (`optional`) ``torch.FloatTensor`` of shape ``(batch_size, seq_len)``
                Mask of invalid position such as query and special symbols (PAD, SEP, CLS)
                1.0 means token should be masked.
        """
        assert (
            start_states is not None or start_positions is not None
        ), "One of start_states, start_positions should be not None"
        if start_positions is not None:
            slen, hsz = hidden_states.shape[-2:]
            start_positions = start_positions[:, None, None].expand(-1, -1, hsz)  # shape (bsz, 1, hsz)
            start_states = hidden_states.gather(-2, start_positions)  # shape (bsz, 1, hsz)
            start_states = start_states.expand(-1, slen, -1)  # shape (bsz, slen, hsz)

        x = self.dense_0(torch.cat([hidden_states, start_states], dim=-1))
        x = self.activation(x)
        x = self.LayerNorm(x)
        x = self.dense_1(x).squeeze(-1)

        if p_mask is not None:
            if next(self.parameters()).dtype == torch.float16:
                x = x * (1 - p_mask) - 65500 * p_mask
            else:
                x = x * (1 - p_mask) - 1e30 * p_mask

        return x


class PoolerAnswerClass(nn.Module):
    """ Compute SQuAD 2.0 answer class from classification and start tokens hidden states. """

    def __init__(self, config):
        super().__init__()
        self.dense_0 = nn.Linear(config.hidden_size * 2, config.hidden_size)
        self.activation = nn.Tanh()
        self.dense_1 = nn.Linear(config.hidden_size, 1, bias=False)

    def forward(self, hidden_states, start_states=None, start_positions=None, cls_index=None):
        """
        Args:
            One of ``start_states``, ``start_positions`` should be not None.
            If both are set, ``start_positions`` overrides ``start_states``.

            **start_states**: ``torch.LongTensor`` of shape identical to ``hidden_states``.
                hidden states of the first tokens for the labeled span.
            **start_positions**: ``torch.LongTensor`` of shape ``(batch_size,)``
                position of the first token for the labeled span.
            **cls_index**: torch.LongTensor of shape ``(batch_size,)``
                position of the CLS token. If None, take the last token.

            note(Original repo):
                no dependency on end_feature so that we can obtain one single `cls_logits`
                for each sample
        """
        hsz = hidden_states.shape[-1]
        assert (
            start_states is not None or start_positions is not None
        ), "One of start_states, start_positions should be not None"
        if start_positions is not None:
            start_positions = start_positions[:, None, None].expand(-1, -1, hsz)  # shape (bsz, 1, hsz)
            start_states = hidden_states.gather(-2, start_positions).squeeze(-2)  # shape (bsz, hsz)

        if cls_index is not None:
            cls_index = cls_index[:, None, None].expand(-1, -1, hsz)  # shape (bsz, 1, hsz)
            cls_token_state = hidden_states.gather(-2, cls_index).squeeze(-2)  # shape (bsz, hsz)
        else:
            cls_token_state = hidden_states[:, -1, :]  # shape (bsz, hsz)

        x = self.dense_0(torch.cat([start_states, cls_token_state], dim=-1))
        x = self.activation(x)
        x = self.dense_1(x).squeeze(-1)

        return x


class SQuADHead(nn.Module):
    r""" A SQuAD head inspired by XLNet.

    Parameters:
        config (:class:`~transformers.XLNetConfig`): Model configuration class with all the parameters of the model.

    Inputs:
        **hidden_states**: ``torch.FloatTensor`` of shape ``(batch_size, seq_len, hidden_size)``
            hidden states of sequence tokens
        **start_positions**: ``torch.LongTensor`` of shape ``(batch_size,)``
            position of the first token for the labeled span.
        **end_positions**: ``torch.LongTensor`` of shape ``(batch_size,)``
            position of the last token for the labeled span.
        **cls_index**: torch.LongTensor of shape ``(batch_size,)``
            position of the CLS token. If None, take the last token.
        **is_impossible**: ``torch.LongTensor`` of shape ``(batch_size,)``
            Whether the question has a possible answer in the paragraph or not.
        **p_mask**: (`optional`) ``torch.FloatTensor`` of shape ``(batch_size, seq_len)``
            Mask of invalid position such as query and special symbols (PAD, SEP, CLS)
            1.0 means token should be masked.

    Outputs: `Tuple` comprising various elements depending on the configuration (config) and inputs:
        **loss**: (`optional`, returned if both ``start_positions`` and ``end_positions`` are provided) ``torch.FloatTensor`` of shape ``(1,)``:
            Classification loss as the sum of start token, end token (and is_impossible if provided) classification losses.
        **start_top_log_probs**: (`optional`, returned if ``start_positions`` or ``end_positions`` is not provided)
            ``torch.FloatTensor`` of shape ``(batch_size, config.start_n_top)``
            Log probabilities for the top config.start_n_top start token possibilities (beam-search).
        **start_top_index**: (`optional`, returned if ``start_positions`` or ``end_positions`` is not provided)
            ``torch.LongTensor`` of shape ``(batch_size, config.start_n_top)``
            Indices for the top config.start_n_top start token possibilities (beam-search).
        **end_top_log_probs**: (`optional`, returned if ``start_positions`` or ``end_positions`` is not provided)
            ``torch.FloatTensor`` of shape ``(batch_size, config.start_n_top * config.end_n_top)``
            Log probabilities for the top ``config.start_n_top * config.end_n_top`` end token possibilities (beam-search).
        **end_top_index**: (`optional`, returned if ``start_positions`` or ``end_positions`` is not provided)
            ``torch.LongTensor`` of shape ``(batch_size, config.start_n_top * config.end_n_top)``
            Indices for the top ``config.start_n_top * config.end_n_top`` end token possibilities (beam-search).
        **cls_logits**: (`optional`, returned if ``start_positions`` or ``end_positions`` is not provided)
            ``torch.FloatTensor`` of shape ``(batch_size,)``
            Log probabilities for the ``is_impossible`` label of the answers.
    """

    def __init__(self, config):
        super().__init__()
        self.start_n_top = config.start_n_top
        self.end_n_top = config.end_n_top

        self.start_logits = PoolerStartLogits(config)
        self.end_logits = PoolerEndLogits(config)
        self.answer_class = PoolerAnswerClass(config)

    def forward(
        self, hidden_states, start_positions=None, end_positions=None, cls_index=None, is_impossible=None, p_mask=None,
    ):
        outputs = ()

        start_logits = self.start_logits(hidden_states, p_mask=p_mask)

        if start_positions is not None and end_positions is not None:
            # If we are on multi-GPU, let's remove the dimension added by batch splitting
            for x in (start_positions, end_positions, cls_index, is_impossible):
                if x is not None and x.dim() > 1:
                    x.squeeze_(-1)

            # during training, compute the end logits based on the ground truth of the start position
            end_logits = self.end_logits(hidden_states, start_positions=start_positions, p_mask=p_mask)

            loss_fct = CrossEntropyLoss()
            start_loss = loss_fct(start_logits, start_positions)
            end_loss = loss_fct(end_logits, end_positions)
            total_loss = (start_loss + end_loss) / 2

            if cls_index is not None and is_impossible is not None:
                # Predict answerability from the representation of CLS and START
                cls_logits = self.answer_class(hidden_states, start_positions=start_positions, cls_index=cls_index)
                loss_fct_cls = nn.BCEWithLogitsLoss()
                cls_loss = loss_fct_cls(cls_logits, is_impossible)

                # note(zhiliny): by default multiply the loss by 0.5 so that the scale is comparable to start_loss and end_loss
                total_loss += cls_loss * 0.5

            outputs = (total_loss,) + outputs

        else:
            # during inference, compute the end logits based on beam search
            bsz, slen, hsz = hidden_states.size()
            start_log_probs = F.softmax(start_logits, dim=-1)  # shape (bsz, slen)

            start_top_log_probs, start_top_index = torch.topk(
                start_log_probs, self.start_n_top, dim=-1
            )  # shape (bsz, start_n_top)
            start_top_index_exp = start_top_index.unsqueeze(-1).expand(-1, -1, hsz)  # shape (bsz, start_n_top, hsz)
            start_states = torch.gather(hidden_states, -2, start_top_index_exp)  # shape (bsz, start_n_top, hsz)
            start_states = start_states.unsqueeze(1).expand(-1, slen, -1, -1)  # shape (bsz, slen, start_n_top, hsz)

            hidden_states_expanded = hidden_states.unsqueeze(2).expand_as(
                start_states
            )  # shape (bsz, slen, start_n_top, hsz)
            p_mask = p_mask.unsqueeze(-1) if p_mask is not None else None
            end_logits = self.end_logits(hidden_states_expanded, start_states=start_states, p_mask=p_mask)
            end_log_probs = F.softmax(end_logits, dim=1)  # shape (bsz, slen, start_n_top)

            end_top_log_probs, end_top_index = torch.topk(
                end_log_probs, self.end_n_top, dim=1
            )  # shape (bsz, end_n_top, start_n_top)
            end_top_log_probs = end_top_log_probs.view(-1, self.start_n_top * self.end_n_top)
            end_top_index = end_top_index.view(-1, self.start_n_top * self.end_n_top)

            start_states = torch.einsum("blh,bl->bh", hidden_states, start_log_probs)
            cls_logits = self.answer_class(hidden_states, start_states=start_states, cls_index=cls_index)

            outputs = (start_top_log_probs, start_top_index, end_top_log_probs, end_top_index, cls_logits,) + outputs

        # return start_top_log_probs, start_top_index, end_top_log_probs, end_top_index, cls_logits
        # or (if labels are provided) (total_loss,)
        return outputs


class SequenceSummary(nn.Module):
    r""" Compute a single vector summary of a sequence hidden states according to various possibilities:
        Args of the config class:
            summary_type:
                - 'last' => [default] take the last token hidden state (like XLNet)
                - 'first' => take the first token hidden state (like Bert)
                - 'mean' => take the mean of all tokens hidden states
                - 'cls_index' => supply a Tensor of classification token position (GPT/GPT-2)
                - 'attn' => Not implemented now, use multi-head attention
            summary_use_proj: Add a projection after the vector extraction
            summary_proj_to_labels: If True, the projection outputs to config.num_labels classes (otherwise to hidden_size). Default: False.
            summary_activation: 'tanh' or another string => add an activation to the output, Other => no activation. Default
            summary_first_dropout: Add a dropout before the projection and activation
            summary_last_dropout: Add a dropout after the projection and activation
    """

    def __init__(self, config: PretrainedConfig):
        super().__init__()

        self.summary_type = getattr(config, "summary_type", "last")
        if self.summary_type == "attn":
            # We should use a standard multi-head attention module with absolute positional embedding for that.
            # Cf. https://github.com/zihangdai/xlnet/blob/master/modeling.py#L253-L276
            # We can probably just use the multi-head attention module of PyTorch >=1.1.0
            raise NotImplementedError

        self.summary = Identity()
        if hasattr(config, "summary_use_proj") and config.summary_use_proj:
            if hasattr(config, "summary_proj_to_labels") and config.summary_proj_to_labels and config.num_labels > 0:
                num_classes = config.num_labels
            else:
                num_classes = config.hidden_size
            self.summary = nn.Linear(config.hidden_size, num_classes)

        activation_string = getattr(config, "summary_activation", None)
        self.activation: Callable = (get_activation(activation_string) if activation_string else Identity())

        self.first_dropout = Identity()
        if hasattr(config, "summary_first_dropout") and config.summary_first_dropout > 0:
            self.first_dropout = nn.Dropout(config.summary_first_dropout)

        self.last_dropout = Identity()
        if hasattr(config, "summary_last_dropout") and config.summary_last_dropout > 0:
            self.last_dropout = nn.Dropout(config.summary_last_dropout)

    def forward(self, hidden_states, cls_index=None):
        """ hidden_states: float Tensor in shape [bsz, ..., seq_len, hidden_size], the hidden-states of the last layer.
            cls_index: [optional] position of the classification token if summary_type == 'cls_index',
                shape (bsz,) or more generally (bsz, ...) where ... are optional leading dimensions of hidden_states.
                if summary_type == 'cls_index' and cls_index is None:
                    we take the last token of the sequence as classification token
        """
        if self.summary_type == "last":
            output = hidden_states[:, -1]
        elif self.summary_type == "first":
            output = hidden_states[:, 0]
        elif self.summary_type == "mean":
            output = hidden_states.mean(dim=1)
        elif self.summary_type == "cls_index":
            if cls_index is None:
                cls_index = torch.full_like(hidden_states[..., :1, :], hidden_states.shape[-2] - 1, dtype=torch.long,)
            else:
                cls_index = cls_index.unsqueeze(-1).unsqueeze(-1)
                cls_index = cls_index.expand((-1,) * (cls_index.dim() - 1) + (hidden_states.size(-1),))
            # shape of cls_index: (bsz, XX, 1, hidden_size) where XX are optional leading dim of hidden_states
            output = hidden_states.gather(-2, cls_index).squeeze(-2)  # shape (bsz, XX, hidden_size)
        elif self.summary_type == "attn":
            raise NotImplementedError

        output = self.first_dropout(output)
        output = self.summary(output)
        output = self.activation(output)
        output = self.last_dropout(output)

        return output


def create_position_ids_from_input_ids(input_ids, padding_idx):
    """ Replace non-padding symbols with their position numbers. Position numbers begin at
    padding_idx+1. Padding symbols are ignored. This is modified from fairseq's
    `utils.make_positions`.

    :param torch.Tensor x:
    :return torch.Tensor:
    """
    # The series of casts and type-conversions here are carefully balanced to both work with ONNX export and XLA.
    mask = input_ids.ne(padding_idx).int()
    incremental_indicies = torch.cumsum(mask, dim=1).type_as(mask) * mask
    return incremental_indicies.long() + padding_idx


def prune_linear_layer(layer, index, dim=0):
    """ Prune a linear layer (a model parameters) to keep only entries in index.
        Return the pruned layer as a new layer with requires_grad=True.
        Used to remove heads.
    """
    index = index.to(layer.weight.device)
    W = layer.weight.index_select(dim, index).clone().detach()
    if layer.bias is not None:
        if dim == 1:
            b = layer.bias.clone().detach()
        else:
            b = layer.bias[index].clone().detach()
    new_size = list(layer.weight.size())
    new_size[dim] = len(index)
    new_layer = nn.Linear(new_size[1], new_size[0], bias=layer.bias is not None).to(layer.weight.device)
    new_layer.weight.requires_grad = False
    new_layer.weight.copy_(W.contiguous())
    new_layer.weight.requires_grad = True
    if layer.bias is not None:
        new_layer.bias.requires_grad = False
        new_layer.bias.copy_(b.contiguous())
        new_layer.bias.requires_grad = True
    return new_layer


def prune_conv1d_layer(layer, index, dim=1):
    """ Prune a Conv1D layer (a model parameters) to keep only entries in index.
        A Conv1D work as a Linear layer (see e.g. BERT) but the weights are transposed.
        Return the pruned layer as a new layer with requires_grad=True.
        Used to remove heads.
    """
    index = index.to(layer.weight.device)
    W = layer.weight.index_select(dim, index).clone().detach()
    if dim == 0:
        b = layer.bias.clone().detach()
    else:
        b = layer.bias[index].clone().detach()
    new_size = list(layer.weight.size())
    new_size[dim] = len(index)
    new_layer = Conv1D(new_size[1], new_size[0]).to(layer.weight.device)
    new_layer.weight.requires_grad = False
    new_layer.weight.copy_(W.contiguous())
    new_layer.weight.requires_grad = True
    new_layer.bias.requires_grad = False
    new_layer.bias.copy_(b.contiguous())
    new_layer.bias.requires_grad = True
    return new_layer


def prune_layer(layer, index, dim=None):
    """ Prune a Conv1D or nn.Linear layer (a model parameters) to keep only entries in index.
        Return the pruned layer as a new layer with requires_grad=True.
        Used to remove heads.
    """
    if isinstance(layer, nn.Linear):
        return prune_linear_layer(layer, index, dim=0 if dim is None else dim)
    elif isinstance(layer, Conv1D):
        return prune_conv1d_layer(layer, index, dim=1 if dim is None else dim)
    else:
        raise ValueError("Can't prune layer of class {}".format(layer.__class__))<|MERGE_RESOLUTION|>--- conflicted
+++ resolved
@@ -113,11 +113,6 @@
         return next(self.parameters()).device
 
     @property
-<<<<<<< HEAD
-    def dtype(self):
-        return next(self.parameters()).dtype
-
-=======
     def dtype(self) -> dtype:
         return next(self.parameters()).dtype
 
@@ -210,7 +205,6 @@
         head_mask = head_mask.to(dtype=self.dtype)  # switch to fload if need + fp16 compatibility
         return head_mask
 
->>>>>>> dbd04124
 
 class PreTrainedModel(nn.Module, ModuleUtilsMixin):
     r""" Base class for all models.
@@ -418,9 +412,6 @@
             self.config.pruned_heads[layer] = list(union_heads)  # Unfortunately we have to store it as list for JSON
 
         self.base_model._prune_heads(heads_to_prune)
-
-    def _prune_heads(self, heads_to_prune):
-        raise NotImplementedError()
 
     def save_pretrained(self, save_directory):
         """ Save a model and its configuration file to a directory, so that it
@@ -1544,12 +1535,8 @@
         assert len(scores.shape) == 2, "scores should be of rank 2 with shape: [batch_size, vocab_size]"
         scores[:, all_but_token_ids_mask] = -float("inf")
 
-<<<<<<< HEAD
-    def _reorder_cache(self, past, beam_idx):
-=======
     @staticmethod
     def _reorder_cache(past: Tuple, beam_idx: Tensor) -> Tuple[Tensor]:
->>>>>>> dbd04124
         return tuple(layer_past.index_select(1, beam_idx) for layer_past in past)
 
 
