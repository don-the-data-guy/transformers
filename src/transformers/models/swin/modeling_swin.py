# coding=utf-8
# Copyright 2022 Microsoft Research and The HuggingFace Inc. team. All rights reserved.
#
# Licensed under the Apache License, Version 2.0 (the "License");
# you may not use this file except in compliance with the License.
# You may obtain a copy of the License at
#
#     http://www.apache.org/licenses/LICENSE-2.0
#
# Unless required by applicable law or agreed to in writing, software
# distributed under the License is distributed on an "AS IS" BASIS,
# WITHOUT WARRANTIES OR CONDITIONS OF ANY KIND, either express or implied.
# See the License for the specific language governing permissions and
# limitations under the License.
""" PyTorch Swin Transformer model."""


import collections.abc
import math
from dataclasses import dataclass
from typing import Optional, Tuple

import torch
import torch.utils.checkpoint
from torch import nn
from torch.nn import BCEWithLogitsLoss, CrossEntropyLoss, MSELoss

from ...activations import ACT2FN
<<<<<<< HEAD
from ...file_utils import (
    ModelOutput,
    add_start_docstrings,
    add_start_docstrings_to_model_forward,
    replace_return_docstrings,
)
from ...modeling_outputs import BaseModelOutputWithPooling, SequenceClassifierOutput
=======
from ...file_utils import add_code_sample_docstrings, add_start_docstrings, add_start_docstrings_to_model_forward
from ...modeling_outputs import BaseModelOutput, BaseModelOutputWithPooling, SequenceClassifierOutput
>>>>>>> 45c7b5b1
from ...modeling_utils import PreTrainedModel, find_pruneable_heads_and_indices, prune_linear_layer
from ...utils import logging
from .configuration_swin import SwinConfig


logger = logging.get_logger(__name__)

# General docstring
_CONFIG_FOR_DOC = "SwinConfig"
_FEAT_EXTRACTOR_FOR_DOC = "AutoFeatureExtractor"

# Base docstring
_CHECKPOINT_FOR_DOC = "microsoft/swin-tiny-patch4-window7-224"
_EXPECTED_OUTPUT_SHAPE = [1, 49, 768]

# Image classification docstring
_IMAGE_CLASS_CHECKPOINT = "microsoft/swin-tiny-patch4-window7-224"
_IMAGE_CLASS_EXPECTED_OUTPUT = "'tabby, tabby cat'"


SWIN_PRETRAINED_MODEL_ARCHIVE_LIST = [
    "microsoft/swin-tiny-patch4-window7-224",
    # See all Swin models at https://huggingface.co/models?filter=swin
]


@dataclass
class SwinModelOutputWithPooling(ModelOutput):
    """
    Base class for model's outputs that also contains a pooling of the last hidden states.

    Args:
        last_hidden_state (`torch.FloatTensor` of shape `(batch_size, sequence_length, hidden_size)`):
            Sequence of hidden-states at the output of the last layer of the model.
        pooler_output (`torch.FloatTensor` of shape `(batch_size, hidden_size)`):
            Last layer hidden-state of the first token of the sequence (classification token) after further processing
            through the layers used for the auxiliary pretraining task. E.g. for BERT-family of models, this returns
            the classification token after processing through a linear layer and a tanh activation function. The linear
            layer weights are trained from the next sentence prediction (classification) objective during pretraining.
        hidden_states (`tuple(torch.FloatTensor)`, *optional*, returned when `output_hidden_states=True` is passed or when `config.output_hidden_states=True`):
            Tuple of `torch.FloatTensor` (one for the output of the embeddings + one for the output of each layer) of
            shape `(batch_size, sequence_length, hidden_size)`.

            Hidden-states of the model at the output of each layer plus the initial embedding outputs.
        hidden_states_spatial_dimensions (`tuple(tuple(int, int))`, *optional*, a tuple containing the spatial dimension of each `hidden_state` needed to reshape the `hidden_states` to `batch, channels, height, width`. Due to padding, their spatial size cannot inferred before the `forward` method:
        attentions (`tuple(torch.FloatTensor)`, *optional*, returned when `output_attentions=True` is passed or when `config.output_attentions=True`):
            Tuple of `torch.FloatTensor` (one for each layer) of shape `(batch_size, num_heads, sequence_length,
            sequence_length)`.

            Attentions weights after the attention softmax, used to compute the weighted average in the self-attention
            heads.
    """

    last_hidden_state: torch.FloatTensor = None
    pooler_output: torch.FloatTensor = None
    hidden_states: Optional[Tuple[torch.FloatTensor]] = None
    hidden_states_spatial_dimensions: Tuple[Tuple[int, int]] = None
    attentions: Optional[Tuple[torch.FloatTensor]] = None


@dataclass
class SwinBaseModelOutput(ModelOutput):
    """
    Base class for model's outputs that may also contain a past key/values (to speed up sequential decoding).

    Args:
        last_hidden_state (`torch.FloatTensor` of shape `(batch_size, sequence_length, hidden_size)`):
            Sequence of hidden-states at the output of the last layer of the model.

            If `past_key_values` is used only the last hidden-state of the sequences of shape `(batch_size, 1,
            hidden_size)` is output.
        past_key_values (`tuple(tuple(torch.FloatTensor))`, *optional*, returned when `use_cache=True` is passed or when `config.use_cache=True`):
            Tuple of `tuple(torch.FloatTensor)` of length `config.n_layers`, with each tuple having 2 tensors of shape
            `(batch_size, num_heads, sequence_length, embed_size_per_head)`) and optionally if
            `config.is_encoder_decoder=True` 2 additional tensors of shape `(batch_size, num_heads,
            encoder_sequence_length, embed_size_per_head)`.

            Contains pre-computed hidden-states (key and values in the self-attention blocks and optionally if
            `config.is_encoder_decoder=True` in the cross-attention blocks) that can be used (see `past_key_values`
            input) to speed up sequential decoding.
        hidden_states (`tuple(torch.FloatTensor)`, *optional*, returned when `output_hidden_states=True` is passed or when `config.output_hidden_states=True`):
            Tuple of `torch.FloatTensor` (one for the output of the embeddings + one for the output of each layer) of
            shape `(batch_size, sequence_length, hidden_size)`.

            Hidden-states of the model at the output of each layer plus the initial embedding outputs.
        hidden_states_spatial_dimensions (`tuple(tuple(int, int))`, *optional*, a tuple containing the spatial dimension of each `hidden_state` needed to reshape the `hidden_states` to `batch, channels, height, width`. Due to padding, their spatial size cannot inferred before the `forward` method:
        attentions (`tuple(torch.FloatTensor)`, *optional*, returned when `output_attentions=True` is passed or when `config.output_attentions=True`):
            Tuple of `torch.FloatTensor` (one for each layer) of shape `(batch_size, num_heads, sequence_length,
            sequence_length)`.

            Attentions weights after the attention softmax, used to compute the weighted average in the self-attention
            heads.
    """

    last_hidden_state: torch.FloatTensor = None
    hidden_states: Optional[Tuple[torch.FloatTensor]] = None
    hidden_states_spatial_dimensions: Tuple[Tuple[int, int]] = None
    attentions: Optional[Tuple[torch.FloatTensor]] = None


# to_2tuple, drop_path, SwinPatchEmbeddings, SwinPatchMerging and SwinDropPath are from the timm library.


# Copied from transformers.models.vit.modeling_vit.to_2tuple
def to_2tuple(x):
    if isinstance(x, collections.abc.Iterable):
        return x
    return (x, x)


def window_partition(input_feature, window_size):
    """
    Partitions the given input into windows.
    """
    batch_size, height, width, num_channels = input_feature.shape
    input_feature = input_feature.view(
        batch_size, height // window_size, window_size, width // window_size, window_size, num_channels
    )
    windows = input_feature.permute(0, 1, 3, 2, 4, 5).contiguous().view(-1, window_size, window_size, num_channels)
    return windows


def window_reverse(windows, window_size, height, width):
    """
    Merges windows to produce higher resolution features.
    """
    batch_size = int(windows.shape[0] / (height * width / window_size / window_size))
    windows = windows.view(batch_size, height // window_size, width // window_size, window_size, window_size, -1)
    windows = windows.permute(0, 1, 3, 2, 4, 5).contiguous().view(batch_size, height, width, -1)
    return windows


def drop_path(input, drop_prob=0.0, training=False, scale_by_keep=True):
    """
    Drop paths (Stochastic Depth) per sample (when applied in main path of residual blocks).
    """
    if drop_prob == 0.0 or not training:
        return input
    keep_prob = 1 - drop_prob
    shape = (input.shape[0],) + (1,) * (input.ndim - 1)  # work with diff dim tensors, not just 2D ConvNets
    random_tensor = input.new_empty(shape).bernoulli_(keep_prob)
    if keep_prob > 0.0 and scale_by_keep:
        random_tensor.div_(keep_prob)
    return input * random_tensor


class SwinEmbeddings(nn.Module):
    """
    Construct the patch and position embeddings.
    """

    def __init__(self, config):
        super().__init__()

        self.patch_embeddings = SwinPatchEmbeddings(
            image_size=config.image_size,
            patch_size=config.patch_size,
            num_channels=config.num_channels,
            embed_dim=config.embed_dim,
        )
        num_patches = self.patch_embeddings.num_patches
        self.patch_grid = self.patch_embeddings.grid_size

        if config.use_absolute_embeddings:
            self.position_embeddings = nn.Parameter(torch.zeros(1, num_patches + 1, config.embed_dim))
        else:
            self.position_embeddings = None

        self.norm = nn.LayerNorm(config.embed_dim)
        self.dropout = nn.Dropout(config.hidden_dropout_prob)

    def forward(self, pixel_values):
        embeddings, output_dimensions = self.patch_embeddings(pixel_values)
        embeddings = self.norm(embeddings)

        if self.position_embeddings is not None:
            embeddings = embeddings + self.position_embeddings

        embeddings = self.dropout(embeddings)

        return embeddings, output_dimensions


class SwinPatchEmbeddings(nn.Module):
    """
    Image to Patch Embedding.
    """

    def __init__(self, image_size=224, patch_size=16, num_channels=3, embed_dim=768):
        super().__init__()
        image_size = to_2tuple(image_size)
        patch_size = to_2tuple(patch_size)
        num_patches = (image_size[1] // patch_size[1]) * (image_size[0] // patch_size[0])
        self.image_size = image_size
        self.patch_size = patch_size
        self.num_patches = num_patches
        self.grid_size = (image_size[0] // patch_size[0], image_size[1] // patch_size[1])

        self.projection = nn.Conv2d(num_channels, embed_dim, kernel_size=patch_size, stride=patch_size)

    def maybe_pad(self, pixel_values, width, height):
        if width % self.patch_size[1] != 0:
            pad_values = (0, self.patch_size[1] - width % self.patch_size[1])
            pixel_values = nn.functional.pad(pixel_values, pad_values)
        if height % self.patch_size[0] != 0:
            pad_values = (0, 0, 0, self.patch_size[0] - height % self.patch_size[0])
            pixel_values = nn.functional.pad(pixel_values, pad_values)
        return pixel_values

    def forward(self, pixel_values):
        _, _, height, width = pixel_values.shape
        # pad the input to be divisible by self.patch_size, if needed
        pixel_values = self.maybe_pad(pixel_values, height, width)
        embeddings = self.projection(pixel_values)
        _, _, height, width = embeddings.shape
        output_dimensions = (height, width)
        embeddings_flat = embeddings.flatten(2).transpose(1, 2)

        return embeddings_flat, output_dimensions


class SwinPatchMerging(nn.Module):
    """
    Patch Merging Layer.

    Args:
        input_resolution (`Tuple[int]`):
            Resolution of input feature.
        dim (`int`):
            Number of input channels.
        norm_layer (`nn.Module`, *optional*, defaults to `nn.LayerNorm`):
            Normalization layer class.
    """

    def __init__(self, input_resolution, dim, norm_layer=nn.LayerNorm):
        super().__init__()
        self.dim = dim
        self.reduction = nn.Linear(4 * dim, 2 * dim, bias=False)
        self.norm = norm_layer(4 * dim)

    def maybe_pad(self, input_feature, width, height):
        should_pad = (height % 2 == 1) or (width % 2 == 1)
        if should_pad:
            pad_values = (0, 0, 0, width % 2, 0, height % 2)
            input_feature = nn.functional.pad(input_feature, pad_values)

        return input_feature

    def forward(self, input_feature, input_dimensions):
        height, width = input_dimensions
        # `dim` is height * width
        batch_size, dim, num_channels = input_feature.shape

        input_feature = input_feature.view(batch_size, height, width, num_channels)
        # pad input to be disible by width and height, if needed
        input_feature = self.maybe_pad(input_feature, height, width)

        input_feature_0 = input_feature[:, 0::2, 0::2, :]  # batch_size height/2 width/2 num_channels
        input_feature_1 = input_feature[:, 1::2, 0::2, :]  # batch_size height/2 width/2 num_channels
        input_feature_2 = input_feature[:, 0::2, 1::2, :]  # batch_size height/2 width/2 num_channels
        input_feature_3 = input_feature[:, 1::2, 1::2, :]  # batch_size height/2 width/2 num_channels
        # batch_size height/2 width/2 4*num_channels
        input_feature = torch.cat([input_feature_0, input_feature_1, input_feature_2, input_feature_3], -1)
        input_feature = input_feature.view(batch_size, -1, 4 * num_channels)  # batch_size height/2*width/2 4*C

        input_feature = self.norm(input_feature)
        input_feature = self.reduction(input_feature)

        return input_feature


class SwinDropPath(nn.Module):
    """Drop paths (Stochastic Depth) per sample (when applied in main path of residual blocks)."""

    def __init__(self, drop_prob=None, scale_by_keep=True):
        super(SwinDropPath, self).__init__()
        self.drop_prob = drop_prob
        self.scale_by_keep = scale_by_keep

    def forward(self, input):
        return drop_path(input, self.drop_prob, self.training, self.scale_by_keep)


class SwinSelfAttention(nn.Module):
    def __init__(self, config, dim, num_heads):
        super().__init__()
        if dim % num_heads != 0:
            raise ValueError(
                f"The hidden size ({dim}) is not a multiple of the number of attention " f"heads ({num_heads})"
            )

        self.num_attention_heads = num_heads
        self.attention_head_size = int(dim / num_heads)
        self.all_head_size = self.num_attention_heads * self.attention_head_size
        self.window_size = to_2tuple(config.window_size)

        self.relative_position_bias_table = nn.Parameter(
            torch.zeros((2 * self.window_size[0] - 1) * (2 * self.window_size[1] - 1), num_heads)
        )

        # get pair-wise relative position index for each token inside the window
        coords_h = torch.arange(self.window_size[0])
        coords_w = torch.arange(self.window_size[1])
        coords = torch.stack(torch.meshgrid([coords_h, coords_w]))
        coords_flatten = torch.flatten(coords, 1)
        relative_coords = coords_flatten[:, :, None] - coords_flatten[:, None, :]
        relative_coords = relative_coords.permute(1, 2, 0).contiguous()
        relative_coords[:, :, 0] += self.window_size[0] - 1
        relative_coords[:, :, 1] += self.window_size[1] - 1
        relative_coords[:, :, 0] *= 2 * self.window_size[1] - 1
        relative_position_index = relative_coords.sum(-1)
        self.register_buffer("relative_position_index", relative_position_index)

        self.query = nn.Linear(self.all_head_size, self.all_head_size, bias=config.qkv_bias)
        self.key = nn.Linear(self.all_head_size, self.all_head_size, bias=config.qkv_bias)
        self.value = nn.Linear(self.all_head_size, self.all_head_size, bias=config.qkv_bias)

        self.dropout = nn.Dropout(config.attention_probs_dropout_prob)

    def transpose_for_scores(self, x):
        new_x_shape = x.size()[:-1] + (self.num_attention_heads, self.attention_head_size)
        x = x.view(*new_x_shape)
        return x.permute(0, 2, 1, 3)

    def forward(
        self,
        hidden_states,
        attention_mask=None,
        head_mask=None,
        output_attentions=False,
    ):
        batch_size, dim, num_channels = hidden_states.shape
        mixed_query_layer = self.query(hidden_states)

        key_layer = self.transpose_for_scores(self.key(hidden_states))
        value_layer = self.transpose_for_scores(self.value(hidden_states))
        query_layer = self.transpose_for_scores(mixed_query_layer)

        # Take the dot product between "query" and "key" to get the raw attention scores.
        attention_scores = torch.matmul(query_layer, key_layer.transpose(-1, -2))

        attention_scores = attention_scores / math.sqrt(self.attention_head_size)

        relative_position_bias = self.relative_position_bias_table[self.relative_position_index.view(-1)]
        relative_position_bias = relative_position_bias.view(
            self.window_size[0] * self.window_size[1], self.window_size[0] * self.window_size[1], -1
        )

        relative_position_bias = relative_position_bias.permute(2, 0, 1).contiguous()
        attention_scores = attention_scores + relative_position_bias.unsqueeze(0)

        if attention_mask is not None:
            # Apply the attention mask is (precomputed for all layers in SwinModel forward() function)
            mask_shape = attention_mask.shape[0]
            attention_scores = attention_scores.view(
                batch_size // mask_shape, mask_shape, self.num_attention_heads, dim, dim
            )
            attention_scores = attention_scores + attention_mask.unsqueeze(1).unsqueeze(0)
            attention_scores = attention_scores.view(-1, self.num_attention_heads, dim, dim)

        # Normalize the attention scores to probabilities.
        attention_probs = nn.functional.softmax(attention_scores, dim=-1)

        # This is actually dropping out entire tokens to attend to, which might
        # seem a bit unusual, but is taken from the original Transformer paper.
        attention_probs = self.dropout(attention_probs)

        # Mask heads if we want to
        if head_mask is not None:
            attention_probs = attention_probs * head_mask

        context_layer = torch.matmul(attention_probs, value_layer)
        context_layer = context_layer.permute(0, 2, 1, 3).contiguous()
        new_context_layer_shape = context_layer.size()[:-2] + (self.all_head_size,)
        context_layer = context_layer.view(*new_context_layer_shape)

        outputs = (context_layer, attention_probs) if output_attentions else (context_layer,)

        return outputs


class SwinSelfOutput(nn.Module):
    def __init__(self, config, dim):
        super().__init__()
        self.dense = nn.Linear(dim, dim)
        self.dropout = nn.Dropout(config.attention_probs_dropout_prob)

    def forward(self, hidden_states, input_tensor):
        hidden_states = self.dense(hidden_states)
        hidden_states = self.dropout(hidden_states)

        return hidden_states


class SwinAttention(nn.Module):
    def __init__(self, config, dim, num_heads):
        super().__init__()
        self.self = SwinSelfAttention(config, dim, num_heads)
        self.output = SwinSelfOutput(config, dim)
        self.pruned_heads = set()

    def prune_heads(self, heads):
        if len(heads) == 0:
            return
        heads, index = find_pruneable_heads_and_indices(
            heads, self.self.num_attention_heads, self.self.attention_head_size, self.pruned_heads
        )

        # Prune linear layers
        self.self.query = prune_linear_layer(self.self.query, index)
        self.self.key = prune_linear_layer(self.self.key, index)
        self.self.value = prune_linear_layer(self.self.value, index)
        self.output.dense = prune_linear_layer(self.output.dense, index, dim=1)

        # Update hyper params and store pruned heads
        self.self.num_attention_heads = self.self.num_attention_heads - len(heads)
        self.self.all_head_size = self.self.attention_head_size * self.self.num_attention_heads
        self.pruned_heads = self.pruned_heads.union(heads)

    def forward(self, hidden_states, attention_mask=None, head_mask=None, output_attentions=False):
        self_outputs = self.self(hidden_states, attention_mask, head_mask, output_attentions)
        attention_output = self.output(self_outputs[0], hidden_states)
        outputs = (attention_output,) + self_outputs[1:]  # add attentions if we output them
        return outputs


class SwinIntermediate(nn.Module):
    def __init__(self, config, dim):
        super().__init__()
        self.dense = nn.Linear(dim, int(config.mlp_ratio * dim))
        if isinstance(config.hidden_act, str):
            self.intermediate_act_fn = ACT2FN[config.hidden_act]
        else:
            self.intermediate_act_fn = config.hidden_act

    def forward(self, hidden_states):
        hidden_states = self.dense(hidden_states)
        hidden_states = self.intermediate_act_fn(hidden_states)
        return hidden_states


class SwinOutput(nn.Module):
    def __init__(self, config, dim):
        super().__init__()
        self.dense = nn.Linear(int(config.mlp_ratio * dim), dim)
        self.dropout = nn.Dropout(config.hidden_dropout_prob)

    def forward(self, hidden_states):
        hidden_states = self.dense(hidden_states)
        hidden_states = self.dropout(hidden_states)
        return hidden_states


class SwinBlock(nn.Module):
    def __init__(self, config, dim, input_resolution, num_heads, shift_size=0):
        super().__init__()
        self.chunk_size_feed_forward = config.chunk_size_feed_forward
        self.shift_size = shift_size
        self.window_size = config.window_size
        self.input_resolution = input_resolution
        # TODO check this in the original implementation
        if min(self.input_resolution) <= self.window_size:
            # if window size is larger than input resolution, we don't partition windows
            self.shift_size = 0
            self.window_size = min(self.input_resolution)

        self.layernorm_before = nn.LayerNorm(dim, eps=config.layer_norm_eps)
        self.attention = SwinAttention(config, dim, num_heads)
        self.drop_path = SwinDropPath(config.drop_path_rate) if config.drop_path_rate > 0.0 else nn.Identity()
        self.layernorm_after = nn.LayerNorm(dim, eps=config.layer_norm_eps)
        self.intermediate = SwinIntermediate(config, dim)
        self.output = SwinOutput(config, dim)

    def get_attn_mask(self, input_resolution):
        if self.shift_size > 0:
            # calculate attention mask for SW-MSA
            height, width = input_resolution
            img_mask = torch.zeros((1, height, width, 1))
            height_slices = (
                slice(0, -self.window_size),
                slice(-self.window_size, -self.shift_size),
                slice(-self.shift_size, None),
            )
            width_slices = (
                slice(0, -self.window_size),
                slice(-self.window_size, -self.shift_size),
                slice(-self.shift_size, None),
            )
            count = 0
            for height_slice in height_slices:
                for width_slice in width_slices:
                    img_mask[:, height_slice, width_slice, :] = count
                    count += 1

            mask_windows = window_partition(img_mask, self.window_size)
            mask_windows = mask_windows.view(-1, self.window_size * self.window_size)
            attn_mask = mask_windows.unsqueeze(1) - mask_windows.unsqueeze(2)
            attn_mask = attn_mask.masked_fill(attn_mask != 0, float(-100.0)).masked_fill(attn_mask == 0, float(0.0))
        else:
            attn_mask = None
        return attn_mask

    def maybe_pad(self, hidden_states, height, width):
        pad_left = pad_top = 0
        pad_rigth = (self.window_size - width % self.window_size) % self.window_size
        pad_bottom = (self.window_size - height % self.window_size) % self.window_size
        pad_values = (0, 0, pad_left, pad_rigth, pad_top, pad_bottom)
        hidden_states = nn.functional.pad(hidden_states, pad_values)
        return hidden_states, pad_values

    def forward(self, hidden_states, input_dimensions, head_mask=None, output_attentions=False):
        height, width = input_dimensions
        batch_size, dim, channels = hidden_states.size()
        shortcut = hidden_states

        hidden_states = self.layernorm_before(hidden_states)
        hidden_states = hidden_states.view(batch_size, height, width, channels)
        # pad hidden_states to multiples of window size
        hidden_states, pad_values = self.maybe_pad(hidden_states, height, width)

        _, height_pad, width_pad, _ = hidden_states.shape
        # cyclic shift
        if self.shift_size > 0:
            shifted_hidden_states = torch.roll(hidden_states, shifts=(-self.shift_size, -self.shift_size), dims=(1, 2))
        else:
            shifted_hidden_states = hidden_states

        # partition windows
        hidden_states_windows = window_partition(shifted_hidden_states, self.window_size)
        hidden_states_windows = hidden_states_windows.view(-1, self.window_size * self.window_size, channels)
        attn_mask = self.get_attn_mask((height_pad, width_pad))
        if attn_mask is not None:
            attn_mask = attn_mask.to(hidden_states_windows.device)

        self_attention_outputs = self.attention(
            hidden_states_windows,
            attn_mask,
            head_mask,
            output_attentions=output_attentions,
        )

        attention_output = self_attention_outputs[0]

        outputs = self_attention_outputs[1:]  # add self attentions if we output attention weights

        attention_windows = attention_output.view(-1, self.window_size, self.window_size, channels)
        shifted_windows = window_reverse(attention_windows, self.window_size, height_pad, width_pad)  # B H' W' C

        # reverse cyclic shift
        if self.shift_size > 0:
            attention_windows = torch.roll(shifted_windows, shifts=(self.shift_size, self.shift_size), dims=(1, 2))
        else:
            attention_windows = shifted_windows

        was_padded = pad_values[2] > 0 or pad_values[3]
        if was_padded:
            attention_windows = attention_windows[:, :height, :width, :].contiguous()

        attention_windows = attention_windows.view(batch_size, height * width, channels)

        hidden_states = shortcut + self.drop_path(attention_windows)

        layer_output = self.layernorm_after(hidden_states)
        layer_output = self.intermediate(layer_output)
        layer_output = hidden_states + self.output(layer_output)

        outputs = (layer_output,) + outputs

        return outputs


class SwinLayer(nn.Module):
    def __init__(self, config, dim, input_resolution, depth, num_heads, drop_path, downsample):
        super().__init__()
        self.config = config
        self.dim = dim
        self.blocks = nn.ModuleList(
            [
                SwinBlock(
                    config=config,
                    dim=dim,
                    input_resolution=input_resolution,
                    num_heads=num_heads,
                    shift_size=0 if (i % 2 == 0) else config.window_size // 2,
                )
                for i in range(depth)
            ]
        )

        # patch merging layer
        if downsample is not None:
            self.downsample = downsample(input_resolution, dim=dim, norm_layer=nn.LayerNorm)
        else:
            self.downsample = None

        self.pointing = False

    def forward(
        self, hidden_states, input_dimensions, head_mask=None, output_attentions=False, output_hidden_states=False
    ):
        all_hidden_states = () if output_hidden_states else None
        layer_hidden_states = ()
        height, width = input_dimensions
        for i, block_module in enumerate(self.blocks):
            if output_hidden_states:
                all_hidden_states = all_hidden_states + (hidden_states,)

            layer_head_mask = head_mask[i] if head_mask is not None else None

            layer_outputs = block_module(
                hidden_states,
                input_dimensions,
                layer_head_mask,
                output_attentions,
            )

            hidden_states = layer_outputs[0]

            if output_hidden_states:
                layer_hidden_states += (hidden_states,)

        if self.downsample is not None:

            height_downsampled, width_downsampled = (height + 1) // 2, (width + 1) // 2
            output_dimensions = (height, width, height_downsampled, width_downsampled)
            layer_hidden_states = (self.downsample(layer_outputs[0], input_dimensions),) + layer_hidden_states
        else:
            output_dimensions = (height, width, height, width)
            layer_hidden_states = (hidden_states,) + layer_hidden_states

        return layer_hidden_states, output_dimensions


class SwinEncoder(nn.Module):
    def __init__(self, config, grid_size):
        super().__init__()
        self.num_layers = len(config.depths)
        self.config = config
        dpr = [x.item() for x in torch.linspace(0, config.drop_path_rate, sum(config.depths))]
        self.layers = nn.ModuleList(
            [
                SwinLayer(
                    config=config,
                    dim=int(config.embed_dim * 2**i_layer),
                    input_resolution=(grid_size[0] // (2**i_layer), grid_size[1] // (2**i_layer)),
                    depth=config.depths[i_layer],
                    num_heads=config.num_heads[i_layer],
                    drop_path=dpr[sum(config.depths[:i_layer]) : sum(config.depths[: i_layer + 1])],
                    downsample=SwinPatchMerging if (i_layer < self.num_layers - 1) else None,
                )
                for i_layer in range(self.num_layers)
            ]
        )

        self.gradient_checkpointing = False

    def forward(
        self,
        hidden_states,
        input_dimensions,
        head_mask=None,
        output_attentions=False,
        output_hidden_states=False,
        return_dict=True,
    ):
        all_hidden_states = () if output_hidden_states else None
        all_input_dimensions = ()
        all_self_attentions = () if output_attentions else None
        # add the embebeddings
        if output_hidden_states:
            all_hidden_states = all_hidden_states + (hidden_states,)

        for i, layer_module in enumerate(self.layers):
            layer_head_mask = head_mask[i] if head_mask is not None else None

            if self.gradient_checkpointing and self.training:

                def create_custom_forward(module):
                    def custom_forward(*inputs):
                        return module(*inputs, output_attentions)

                    return custom_forward

                layer_outputs, output_dimensions = torch.utils.checkpoint.checkpoint(
                    create_custom_forward(layer_module), hidden_states, layer_head_mask
                )
            else:
                layer_outputs, output_dimensions = layer_module(
                    hidden_states,
                    input_dimensions,
                    layer_head_mask,
                    output_attentions,
                    output_hidden_states,
                )

            input_dimensions = (output_dimensions[-2], output_dimensions[-1])
            all_input_dimensions += (input_dimensions,)
            if output_hidden_states:
                all_hidden_states += (layer_outputs,)

            hidden_states = layer_outputs[0]

            if output_attentions:
                all_self_attentions = all_self_attentions + (layer_outputs[1],)

        if not return_dict:
            return tuple(v for v in [hidden_states, all_hidden_states, all_self_attentions] if v is not None)

        return SwinBaseModelOutput(
            last_hidden_state=hidden_states,
            hidden_states=all_hidden_states,
            hidden_states_spatial_dimensions=all_input_dimensions,
            attentions=all_self_attentions,
        )


class SwinPreTrainedModel(PreTrainedModel):
    """
    An abstract class to handle weights initialization and a simple interface for downloading and loading pretrained
    models.
    """

    config_class = SwinConfig
    base_model_prefix = "swin"
    main_input_name = "pixel_values"
    supports_gradient_checkpointing = True

    def _init_weights(self, module):
        """Initialize the weights"""
        if isinstance(module, nn.Linear):
            # Slightly different from the TF version which uses truncated_normal for initialization
            # cf https://github.com/pytorch/pytorch/pull/5617
            module.weight.data.normal_(mean=0.0, std=self.config.initializer_range)
            if module.bias is not None:
                module.bias.data.zero_()
        elif isinstance(module, nn.LayerNorm):
            module.bias.data.zero_()
            module.weight.data.fill_(1.0)

    def _set_gradient_checkpointing(self, module, value=False):
        if isinstance(module, SwinEncoder):
            module.gradient_checkpointing = value


SWIN_START_DOCSTRING = r"""
    This model is a PyTorch [torch.nn.Module](https://pytorch.org/docs/stable/nn.html#torch.nn.Module) sub-class. Use
    it as a regular PyTorch Module and refer to the PyTorch documentation for all matter related to general usage and
    behavior.

    Parameters:
        config ([`SwinConfig`]): Model configuration class with all the parameters of the model.
            Initializing with a config file does not load the weights associated with the model, only the
            configuration. Check out the [`~PreTrainedModel.from_pretrained`] method to load the model weights.
"""

SWIN_INPUTS_DOCSTRING = r"""
    Args:
        pixel_values (`torch.FloatTensor` of shape `(batch_size, num_channels, height, width)`):
            Pixel values. Pixel values can be obtained using [`AutoFeatureExtractor`]. See
            [`AutoFeatureExtractor.__call__`] for details.
        head_mask (`torch.FloatTensor` of shape `(num_heads,)` or `(num_layers, num_heads)`, *optional*):
            Mask to nullify selected heads of the self-attention modules. Mask values selected in `[0, 1]`:

            - 1 indicates the head is **not masked**,
            - 0 indicates the head is **masked**.

        output_attentions (`bool`, *optional*):
            Whether or not to return the attentions tensors of all attention layers. See `attentions` under returned
            tensors for more detail.
        output_hidden_states (`bool`, *optional*):
            Whether or not to return the hidden states of all layers. See `hidden_states` under returned tensors for
            more detail.
        return_dict (`bool`, *optional*):
            Whether or not to return a [`~file_utils.ModelOutput`] instead of a plain tuple.
"""


@add_start_docstrings(
    "The bare Swin Model transformer outputting raw hidden-states without any specific head on top.",
    SWIN_START_DOCSTRING,
)
class SwinModel(SwinPreTrainedModel):
    def __init__(self, config, add_pooling_layer=True):
        super().__init__(config)
        self.config = config
        self.num_layers = len(config.depths)
        self.num_features = int(config.embed_dim * 2 ** (self.num_layers - 1))

        self.embeddings = SwinEmbeddings(config)
        self.encoder = SwinEncoder(config, self.embeddings.patch_grid)

        self.layernorm = nn.LayerNorm(self.num_features, eps=config.layer_norm_eps)
        self.pooler = nn.AdaptiveAvgPool1d(1) if add_pooling_layer else None

        # Initialize weights and apply final processing
        self.post_init()

    def get_input_embeddings(self):
        return self.embeddings.patch_embeddings

    def _prune_heads(self, heads_to_prune):
        """
        Prunes heads of the model. heads_to_prune: dict of {layer_num: list of heads to prune in this layer} See base
        class PreTrainedModel
        """
        for layer, heads in heads_to_prune.items():
            self.encoder.layer[layer].attention.prune_heads(heads)

    @add_start_docstrings_to_model_forward(SWIN_INPUTS_DOCSTRING)
<<<<<<< HEAD
    @replace_return_docstrings(output_type=SwinModelOutputWithPooling, config_class=_CONFIG_FOR_DOC)
=======
    @add_code_sample_docstrings(
        processor_class=_FEAT_EXTRACTOR_FOR_DOC,
        checkpoint=_CHECKPOINT_FOR_DOC,
        output_type=BaseModelOutputWithPooling,
        config_class=_CONFIG_FOR_DOC,
        modality="vision",
        expected_output=_EXPECTED_OUTPUT_SHAPE,
    )
>>>>>>> 45c7b5b1
    def forward(
        self,
        pixel_values=None,
        head_mask=None,
        output_attentions=None,
        output_hidden_states=None,
        return_dict=None,
    ):
        output_attentions = output_attentions if output_attentions is not None else self.config.output_attentions
        output_hidden_states = (
            output_hidden_states if output_hidden_states is not None else self.config.output_hidden_states
        )
        return_dict = return_dict if return_dict is not None else self.config.use_return_dict

        if pixel_values is None:
            raise ValueError("You have to specify pixel_values")

        # Prepare head mask if needed
        # 1.0 in head_mask indicate we keep the head
        # attention_probs has shape bsz x n_heads x N x N
        # input head_mask has shape [num_heads] or [num_hidden_layers x num_heads]
        # and head_mask is converted to shape [num_hidden_layers x batch x num_heads x seq_length x seq_length]
        head_mask = self.get_head_mask(head_mask, len(self.config.depths))

        embedding_output, input_dimensions = self.embeddings(pixel_values)

        encoder_outputs = self.encoder(
            embedding_output,
            input_dimensions,
            head_mask=head_mask,
            output_attentions=output_attentions,
            output_hidden_states=output_hidden_states,
            return_dict=return_dict,
        )

        sequence_output = encoder_outputs.last_hidden_state
        sequence_output = self.layernorm(sequence_output)

        pooled_output = None
        if self.pooler is not None:
            pooled_output = self.pooler(sequence_output.transpose(1, 2))
            pooled_output = torch.flatten(pooled_output, 1)

        if not return_dict:
            return (sequence_output, pooled_output) + encoder_outputs[1:]

        hidden_states_spatial_dimensions = (input_dimensions,) + encoder_outputs.hidden_states_spatial_dimensions

        return SwinModelOutputWithPooling(
            last_hidden_state=sequence_output,
            pooler_output=pooled_output,
            hidden_states=encoder_outputs.hidden_states,
            hidden_states_spatial_dimensions=hidden_states_spatial_dimensions,
            attentions=encoder_outputs.attentions,
        )


@add_start_docstrings(
    """
    Swin Model transformer with an image classification head on top (a linear layer on top of the final hidden state of
    the [CLS] token) e.g. for ImageNet.
    """,
    SWIN_START_DOCSTRING,
)
class SwinForImageClassification(SwinPreTrainedModel):
    def __init__(self, config):
        super().__init__(config)

        self.num_labels = config.num_labels
        self.swin = SwinModel(config)

        # Classifier head
        self.classifier = (
            nn.Linear(self.swin.num_features, config.num_labels) if config.num_labels > 0 else nn.Identity()
        )

        # Initialize weights and apply final processing
        self.post_init()

    @add_start_docstrings_to_model_forward(SWIN_INPUTS_DOCSTRING)
    @add_code_sample_docstrings(
        processor_class=_FEAT_EXTRACTOR_FOR_DOC,
        checkpoint=_IMAGE_CLASS_CHECKPOINT,
        output_type=SequenceClassifierOutput,
        config_class=_CONFIG_FOR_DOC,
        expected_output=_IMAGE_CLASS_EXPECTED_OUTPUT,
    )
    def forward(
        self,
        pixel_values=None,
        head_mask=None,
        labels=None,
        output_attentions=None,
        output_hidden_states=None,
        return_dict=None,
    ):
        r"""
        labels (`torch.LongTensor` of shape `(batch_size,)`, *optional*):
            Labels for computing the image classification/regression loss. Indices should be in `[0, ...,
            config.num_labels - 1]`. If `config.num_labels == 1` a regression loss is computed (Mean-Square loss), If
            `config.num_labels > 1` a classification loss is computed (Cross-Entropy).
        """
        return_dict = return_dict if return_dict is not None else self.config.use_return_dict

        outputs = self.swin(
            pixel_values,
            head_mask=head_mask,
            output_attentions=output_attentions,
            output_hidden_states=output_hidden_states,
            return_dict=return_dict,
        )

        pooled_output = outputs[1]

        logits = self.classifier(pooled_output)

        loss = None
        if labels is not None:
            if self.config.problem_type is None:
                if self.num_labels == 1:
                    self.config.problem_type = "regression"
                elif self.num_labels > 1 and (labels.dtype == torch.long or labels.dtype == torch.int):
                    self.config.problem_type = "single_label_classification"
                else:
                    self.config.problem_type = "multi_label_classification"

            if self.config.problem_type == "regression":
                loss_fct = MSELoss()
                if self.num_labels == 1:
                    loss = loss_fct(logits.squeeze(), labels.squeeze())
                else:
                    loss = loss_fct(logits, labels)
            elif self.config.problem_type == "single_label_classification":
                loss_fct = CrossEntropyLoss()
                loss = loss_fct(logits.view(-1, self.num_labels), labels.view(-1))
            elif self.config.problem_type == "multi_label_classification":
                loss_fct = BCEWithLogitsLoss()
                loss = loss_fct(logits, labels)

        if not return_dict:
            output = (logits,) + outputs[2:]
            return ((loss,) + output) if loss is not None else output

        return SequenceClassifierOutput(
            loss=loss,
            logits=logits,
            hidden_states=outputs.hidden_states,
            attentions=outputs.attentions,
        )<|MERGE_RESOLUTION|>--- conflicted
+++ resolved
@@ -26,7 +26,6 @@
 from torch.nn import BCEWithLogitsLoss, CrossEntropyLoss, MSELoss
 
 from ...activations import ACT2FN
-<<<<<<< HEAD
 from ...file_utils import (
     ModelOutput,
     add_start_docstrings,
@@ -34,10 +33,6 @@
     replace_return_docstrings,
 )
 from ...modeling_outputs import BaseModelOutputWithPooling, SequenceClassifierOutput
-=======
-from ...file_utils import add_code_sample_docstrings, add_start_docstrings, add_start_docstrings_to_model_forward
-from ...modeling_outputs import BaseModelOutput, BaseModelOutputWithPooling, SequenceClassifierOutput
->>>>>>> 45c7b5b1
 from ...modeling_utils import PreTrainedModel, find_pruneable_heads_and_indices, prune_linear_layer
 from ...utils import logging
 from .configuration_swin import SwinConfig
@@ -847,18 +842,7 @@
             self.encoder.layer[layer].attention.prune_heads(heads)
 
     @add_start_docstrings_to_model_forward(SWIN_INPUTS_DOCSTRING)
-<<<<<<< HEAD
     @replace_return_docstrings(output_type=SwinModelOutputWithPooling, config_class=_CONFIG_FOR_DOC)
-=======
-    @add_code_sample_docstrings(
-        processor_class=_FEAT_EXTRACTOR_FOR_DOC,
-        checkpoint=_CHECKPOINT_FOR_DOC,
-        output_type=BaseModelOutputWithPooling,
-        config_class=_CONFIG_FOR_DOC,
-        modality="vision",
-        expected_output=_EXPECTED_OUTPUT_SHAPE,
-    )
->>>>>>> 45c7b5b1
     def forward(
         self,
         pixel_values=None,
