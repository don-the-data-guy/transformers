- sections:
  - local: index
    title: 🤗 Transformers 简介
  - local: quicktour
    title: 快速上手
  - local: installation
    title: 安装
  title: 开始使用
- sections:
  - local: accelerate
    title: 加速分布式训练
<<<<<<< HEAD
  - local: preprocessing
    title: 预处理
  title: 教程
=======
  - local: pipeline_tutorial
    title: pipeline教程
  title: 教程
- sections:
  - local: fast_tokenizers
    title: 使用 🤗 Tokenizers 中的分词器
  title: 开发者指南
>>>>>>> f09a081d
<|MERGE_RESOLUTION|>--- conflicted
+++ resolved
@@ -9,16 +9,12 @@
 - sections:
   - local: accelerate
     title: 加速分布式训练
-<<<<<<< HEAD
   - local: preprocessing
     title: 预处理
-  title: 教程
-=======
   - local: pipeline_tutorial
     title: pipeline教程
   title: 教程
 - sections:
   - local: fast_tokenizers
     title: 使用 🤗 Tokenizers 中的分词器
-  title: 开发者指南
->>>>>>> f09a081d
+  title: 开发者指南